--- conflicted
+++ resolved
@@ -22,16 +22,12 @@
     seL4_IA32_PageDirectoryObject,
     seL4_IA32_PDPTObject,
     seL4_IA32_IOPageTableObject,
-<<<<<<< HEAD
-#endif
 #ifdef CONFIG_VTX
     seL4_IA32_VCPUObject,
     seL4_IA32_EPTPageDirectoryPointerTableObject,
     seL4_IA32_EPTPageDirectoryObject,
     seL4_IA32_EPTPageTableObject,
 #endif
-=======
->>>>>>> 8609b3e0
     seL4_ObjectTypeCount
 } seL4_ArchObjectType;
 typedef seL4_Word object_t;
