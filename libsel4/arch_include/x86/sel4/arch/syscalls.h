--- conflicted
+++ resolved
@@ -28,468 +28,4 @@
     return seL4_NBRecv(src, sender);
 }
 
-<<<<<<< HEAD
-static inline seL4_MessageInfo_t
-seL4_Call(seL4_CPtr dest, seL4_MessageInfo_t msgInfo)
-{
-    seL4_MessageInfo_t info;
-    seL4_Word mr0 = seL4_GetMR(0);
-    seL4_Word mr1 = seL4_GetMR(1);
-
-    asm volatile (
-        "pushl %%ebp       \n"
-        "movl %%ecx, %%ebp \n"
-        "movl %%esp, %%ecx \n"
-        "leal 1f, %%edx    \n"
-        "1:                \n"
-        "sysenter          \n"
-        "movl %%ebp, %%ecx \n"
-        "popl %%ebp        \n"
-        :
-        "=S" (info.words[0]),
-        "=D" (mr0),
-        "=c" (mr1),
-        "=b" (dest) /* dummy, tells GCC that ebx is clobbered */
-        : "a" (seL4_SysCall),
-        "b" (dest),
-        "S" (msgInfo.words[0]),
-        "D" (mr0),
-        "c" (mr1)
-        : "%edx", "memory"
-    );
-
-    seL4_SetMR(0, mr0);
-    seL4_SetMR(1, mr1);
-
-    return info;
-}
-
-static inline seL4_MessageInfo_t
-seL4_CallWithMRs(seL4_CPtr dest, seL4_MessageInfo_t msgInfo,
-                 seL4_Word *mr0, seL4_Word *mr1)
-{
-    seL4_MessageInfo_t info;
-    seL4_Word msg0 = 0;
-    seL4_Word msg1 = 0;
-
-    if (mr0 != seL4_Null && seL4_MessageInfo_get_length(msgInfo) > 0) {
-        msg0 = *mr0;
-    }
-    if (mr1 != seL4_Null && seL4_MessageInfo_get_length(msgInfo) > 1) {
-        msg1 = *mr1;
-    }
-
-    asm volatile (
-        "pushl %%ebp       \n"
-        "movl %%ecx, %%ebp \n"
-        "movl %%esp, %%ecx \n"
-        "leal 1f, %%edx    \n"
-        "1:                \n"
-        "sysenter          \n"
-        "movl %%ebp, %%ecx \n"
-        "popl %%ebp        \n"
-        :
-        "=S" (info.words[0]),
-        "=D" (msg0),
-        "=c" (msg1),
-        "=b" (dest) /* dummy, tells GCC that ebx is clobbered */
-        : "a" (seL4_SysCall),
-        "b" (dest),
-        "S" (msgInfo.words[0]),
-        "D" (msg0),
-        "c" (msg1)
-        : "%edx", "memory"
-    );
-
-    if (mr0 != seL4_Null) {
-        *mr0 = msg0;
-    }
-    if (mr1 != seL4_Null) {
-        *mr1 = msg1;
-    }
-
-    return info;
-}
-
-static inline seL4_MessageInfo_t
-seL4_ReplyRecv(seL4_CPtr dest, seL4_MessageInfo_t msgInfo, seL4_Word *sender)
-{
-    seL4_MessageInfo_t info;
-    seL4_Word badge;
-    seL4_Word mr0 = seL4_GetMR(0);
-    seL4_Word mr1 = seL4_GetMR(1);
-
-    asm volatile (
-        "pushl %%ebp       \n"
-        "movl %%ecx, %%ebp \n"
-        "movl %%esp, %%ecx \n"
-        "leal 1f, %%edx    \n"
-        "1:                \n"
-        "sysenter          \n"
-        "movl %%ebp, %%ecx \n"
-        "popl %%ebp        \n"
-        :
-        "=b" (badge),
-        "=S" (info.words[0]),
-        "=D" (mr0),
-        "=c" (mr1)
-        : "a" (seL4_SysReplyRecv),
-        "b" (dest),
-        "S" (msgInfo.words[0]),
-        "D" (mr0),
-        "c" (mr1)
-        : "%edx", "memory"
-    );
-
-    seL4_SetMR(0, mr0);
-    seL4_SetMR(1, mr1);
-
-    if (sender) {
-        *sender = badge;
-    }
-
-    return info;
-}
-
-static inline seL4_MessageInfo_t
-seL4_ReplyRecvWithMRs(seL4_CPtr dest, seL4_MessageInfo_t msgInfo, seL4_Word *sender,
-                      seL4_Word *mr0, seL4_Word *mr1)
-{
-    seL4_MessageInfo_t info;
-    seL4_Word badge;
-    seL4_Word msg0 = 0;
-    seL4_Word msg1 = 0;
-
-    if (mr0 != seL4_Null && seL4_MessageInfo_get_length(msgInfo) > 0) {
-        msg0 = *mr0;
-    }
-    if (mr1 != seL4_Null && seL4_MessageInfo_get_length(msgInfo) > 1) {
-        msg1 = *mr1;
-    }
-
-    asm volatile (
-        "pushl %%ebp       \n"
-        "movl %%ecx, %%ebp \n"
-        "movl %%esp, %%ecx \n"
-        "leal 1f, %%edx    \n"
-        "1:                \n"
-        "sysenter          \n"
-        "movl %%ebp, %%ecx \n"
-        "popl %%ebp        \n"
-        :
-        "=b" (badge),
-        "=S" (info.words[0]),
-        "=D" (msg0),
-        "=c" (msg1)
-        : "a" (seL4_SysReplyRecv),
-        "b" (dest),
-        "S" (msgInfo.words[0]),
-        "D" (msg0),
-        "c" (msg1)
-        : "%edx", "memory"
-    );
-
-    if (mr0 != seL4_Null) {
-        *mr0 = msg0;
-    }
-    if (mr1 != seL4_Null) {
-        *mr1 = msg1;
-    }
-
-    if (sender) {
-        *sender = badge;
-    }
-
-    return info;
-}
-
-static inline seL4_MessageInfo_t
-seL4_NBSendRecv(seL4_CPtr dest, seL4_MessageInfo_t msgInfo, seL4_CPtr src, seL4_Word* sender)
-{
-    seL4_MessageInfo_t info;
-    seL4_Word badge;
-    seL4_Word mr0 = seL4_GetMR(0);
-    seL4_Word mr1 = seL4_GetMR(1);
-
-    /* the third syscall argument is placed in the kernel reserved word of the ipc buffer */
-    seL4_GetIPCBuffer()->reserved = src;
-
-    asm volatile (
-        "pushl %%ebp       \n"
-        "movl %%ecx, %%ebp \n"
-        "movl %%esp, %%ecx \n"
-        "leal 1f, %%edx    \n"
-        "1:                \n"
-        "sysenter          \n"
-        "movl %%ebp, %%ecx \n"
-        "popl %%ebp        \n"
-        :
-        "=b" (badge),
-        "=S" (info.words[0]),
-        "=D" (mr0),
-        "=c" (mr1)
-        : "a" (seL4_SysNBSendRecv),
-        "b" (dest),
-        "S" (msgInfo.words[0]),
-        "D" (mr0),
-        "c" (mr1)
-        : "%edx", "memory"
-    );
-
-    seL4_SetMR(0, mr0);
-    seL4_SetMR(1, mr1);
-
-    if (sender) {
-        *sender = badge;
-    }
-
-    return info;
-}
-
-static inline seL4_MessageInfo_t
-seL4_NBSendRecvWithMRs(seL4_CPtr dest, seL4_CPtr src, seL4_MessageInfo_t msgInfo, seL4_Word *sender,
-                       seL4_Word *mr0, seL4_Word *mr1)
-{
-    seL4_MessageInfo_t info;
-    seL4_Word badge;
-    seL4_Word msg0 = 0;
-    seL4_Word msg1 = 0;
-
-    /* the third syscall argument is placed in the kernel reserved word of the ipc buffer */
-    seL4_GetIPCBuffer()->reserved = src;
-
-    if (mr0 != seL4_Null && seL4_MessageInfo_get_length(msgInfo) > 0) {
-        msg0 = *mr0;
-    }
-    if (mr1 != seL4_Null && seL4_MessageInfo_get_length(msgInfo) > 1) {
-        msg1 = *mr1;
-    }
-
-    asm volatile (
-        "pushl %%ebp       \n"
-        "movl %%ecx, %%ebp \n"
-        "movl %%esp, %%ecx \n"
-        "leal 1f, %%edx    \n"
-        "1:                \n"
-        "sysenter          \n"
-        "movl %%ebp, %%ecx \n"
-        "popl %%ebp        \n"
-        :
-        "=b" (badge),
-        "=S" (info.words[0]),
-        "=D" (msg0),
-        "=c" (msg1)
-        : "a" (seL4_SysNBSendRecv),
-        "b" (dest),
-        "S" (msgInfo.words[0]),
-        "D" (msg0),
-        "c" (msg1)
-        : "%edx", "memory"
-    );
-
-    if (mr0 != seL4_Null) {
-        *mr0 = msg0;
-    }
-    if (mr1 != seL4_Null) {
-        *mr1 = msg1;
-    }
-
-    if (sender) {
-        *sender = badge;
-    }
-
-    return info;
-}
-
-#if defined(SEL4_DEBUG_KERNEL)
-static inline void
-seL4_DebugPutChar(char c)
-{
-    asm volatile (
-        "pushl %%ebp       \n"
-        "movl %%esp, %%ecx \n"
-        "leal 1f, %%edx    \n"
-        "1:                \n"
-        "sysenter          \n"
-        "popl %%ebp        \n"
-        :
-        : "a" (seL4_SysDebugPutChar),
-        "b" (c)
-        : "%ecx", "%edx", "%esi", "%edi", "memory"
-    );
-}
-#endif
-
-#ifdef SEL4_DEBUG_KERNEL
-static inline void
-seL4_DebugHalt(void)
-{
-    asm volatile (
-        "pushl %%ebp       \n"
-        "movl %%esp, %%ecx \n"
-        "leal 1f, %%edx    \n"
-        "1:                \n"
-        "sysenter          \n"
-        "popl %%ebp        \n"
-        :
-        : "a" (seL4_SysDebugHalt)
-        : "%ebx", "%ecx", "%edx", "%esi", "%edi", "memory"
-    );
-}
-#endif
-
-#if defined(SEL4_DEBUG_KERNEL)
-static inline void
-seL4_DebugSnapshot(void)
-{
-    asm volatile (
-        "pushl %%ebp       \n"
-        "movl %%esp, %%ecx \n"
-        "leal 1f, %%edx    \n"
-        "1:                \n"
-        "sysenter          \n"
-        "popl %%ebp        \n"
-        :
-        : "a" (seL4_SysDebugSnapshot)
-        : "%ebx", "%ecx", "%edx", "%esi", "%edi", "memory"
-    );
-}
-#endif
-
-#ifdef SEL4_DEBUG_KERNEL
-static inline seL4_Uint32
-seL4_DebugCapIdentify(seL4_CPtr cap)
-{
-    asm volatile (
-        "pushl %%ebp       \n"
-        "movl %%esp, %%ecx \n"
-        "leal 1f, %%edx    \n"
-        "1:                \n"
-        "sysenter          \n"
-        "popl %%ebp        \n"
-        : "=b"(cap)
-        : "a"(seL4_SysDebugCapIdentify), "b"(cap)
-        : "%ecx", "%edx", "%esi", "%edi", "memory"
-    );
-    return (seL4_Uint32)cap;
-}
-#endif
-
-#ifdef SEL4_DEBUG_KERNEL
-char *strcpy(char *, const char *);
-static inline void
-seL4_DebugNameThread(seL4_CPtr tcb, const char *name)
-{
-    strcpy((char*)seL4_GetIPCBuffer()->msg, name);
-
-    asm volatile (
-        "pushl %%ebp       \n"
-        "movl %%esp, %%ecx \n"
-        "leal 1f, %%edx    \n"
-        "1:                \n"
-        "sysenter          \n"
-        "popl %%ebp        \n"
-        :
-        : "a"(seL4_SysDebugNameThread), "b"(tcb)
-        : "%ecx", "%edx", "%esi", "%edi", "memory"
-    );
-}
-#endif
-
-#if defined(SEL4_DANGEROUS_CODE_INJECTION_KERNEL)
-static inline void
-seL4_DebugRun(void (*userfn) (void *), void* userarg)
-{
-    asm volatile (
-        "pushl %%ebp       \n"
-        "movl %%esp, %%ecx \n"
-        "leal 1f, %%edx    \n"
-        "1:                \n"
-        "sysenter          \n"
-        "popl %%ebp        \n"
-        :
-        : "a" (seL4_SysDebugRun),
-        "b" (userfn),
-        "S" (userarg)
-        : "%ecx", "%edx", "%edi", "memory"
-    );
-}
-#endif
-
-#if CONFIG_MAX_NUM_TRACE_POINTS > 0
-static inline void
-seL4_BenchmarkResetLog(void)
-{
-    asm volatile (
-        "pushl %%ebp        \n"
-        "movl %%esp, %%ecx  \n"
-        "leal 1f, %%edx     \n"
-        "1:                 \n"
-        "sysenter           \n"
-        "popl %%ebp         \n"
-        :
-        : "a" (seL4_SysBenchmarkResetLog)
-        : "%ecx", "%edx", "%edi", "memory"
-    );
-}
-
-static inline seL4_Uint32
-seL4_BenchmarkDumpLog(seL4_Word start, seL4_Word size)
-{
-    asm volatile (
-        "pushl %%ebp        \n"
-        "movl %%esp, %%ecx  \n"
-        "leal 1f, %%edx     \n"
-        "1:                 \n"
-        "sysenter           \n"
-        "popl %%ebp         \n"
-        : "=b" (start)
-        : "a" (seL4_SysBenchmarkDumpLog),
-        "b" (start),
-        "S" (size)
-        : "%ecx", "%edx", "%edi", "memory"
-    );
-
-    return (seL4_Uint32) start;
-}
-
-
-static inline seL4_Uint32
-seL4_BenchmarkLogSize(void)
-{
-    seL4_Uint32 ret = 0;
-    asm volatile (
-        "pushl %%ebp        \n"
-        "movl %%esp, %%ecx  \n"
-        "leal 1f, %%edx     \n"
-        "1:                 \n"
-        "sysenter           \n"
-        "popl %%ebp         \n"
-        : "=b" (ret)
-        : "a" (seL4_SysBenchmarkLogSize)
-        : "%ecx", "%edx", "%edi", "memory"
-    );
-
-    return ret;
-}
-
-static inline void
-seL4_BenchmarkFinalizeLog(void)
-{
-    asm volatile (
-        "pushl %%ebp        \n"
-        "movl %%esp, %%ecx  \n"
-        "leal 1f, %%edx     \n"
-        "1:                 \n"
-        "sysenter           \n"
-        "popl %%ebp         \n"
-        :
-        : "a" (seL4_SysBenchmarkFinalizeLog)
-        : "%ecx", "%edx", "%edi", "memory"
-    );
-}
-
-#endif /* CONFIG_MAX_NUM_TRACE_POINTS > 0 */
-=======
->>>>>>> 2dd7b04c
 #endif