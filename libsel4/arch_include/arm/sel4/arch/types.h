/*
 * Copyright 2014, NICTA
 *
 * This software may be distributed and modified according to the terms of
 * the BSD 2-Clause license. Note that NO WARRANTY is provided.
 * See "LICENSE_BSD2.txt" for details.
 *
 * @TAG(NICTA_BSD)
 */

#ifndef __LIBSEL4_ARCH_TYPES_H
#define __LIBSEL4_ARCH_TYPES_H

#include <sel4/simple_types.h>
<<<<<<< HEAD

#define seL4_WordBits 32

#define seL4_PageBits 12
#define seL4_SlotBits 4
#define seL4_TCBBits 9
#define seL4_EndpointBits 4
#define seL4_NotificationBits 5
#define seL4_PageTableBits 10
#define seL4_PageDirBits 14
#define seL4_ASIDPoolBits 12
#define seL4_SchedContextBits 6

#define seL4_Frame_Args 4
#define seL4_Frame_MRs 7
#define seL4_Frame_HasNPC 0

typedef seL4_Uint64 seL4_Time;
typedef seL4_Uint32 seL4_Word;
typedef seL4_Word seL4_CPtr;
=======
#include <sel4/sel4_arch/types.h>
>>>>>>> 1a1110a0

typedef seL4_CPtr seL4_ARM_Page;
typedef seL4_CPtr seL4_ARM_PageTable;
typedef seL4_CPtr seL4_ARM_PageDirectory;
typedef seL4_CPtr seL4_ARM_ASIDControl;
typedef seL4_CPtr seL4_ARM_ASIDPool;

#endif /* __ARCH_SEL4TYPES_H__ */<|MERGE_RESOLUTION|>--- conflicted
+++ resolved
@@ -12,30 +12,7 @@
 #define __LIBSEL4_ARCH_TYPES_H
 
 #include <sel4/simple_types.h>
-<<<<<<< HEAD
-
-#define seL4_WordBits 32
-
-#define seL4_PageBits 12
-#define seL4_SlotBits 4
-#define seL4_TCBBits 9
-#define seL4_EndpointBits 4
-#define seL4_NotificationBits 5
-#define seL4_PageTableBits 10
-#define seL4_PageDirBits 14
-#define seL4_ASIDPoolBits 12
-#define seL4_SchedContextBits 6
-
-#define seL4_Frame_Args 4
-#define seL4_Frame_MRs 7
-#define seL4_Frame_HasNPC 0
-
-typedef seL4_Uint64 seL4_Time;
-typedef seL4_Uint32 seL4_Word;
-typedef seL4_Word seL4_CPtr;
-=======
 #include <sel4/sel4_arch/types.h>
->>>>>>> 1a1110a0
 
 typedef seL4_CPtr seL4_ARM_Page;
 typedef seL4_CPtr seL4_ARM_PageTable;
