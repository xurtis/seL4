/*
 * Copyright 2014, NICTA
 *
 * This software may be distributed and modified according to the terms of
 * the BSD 2-Clause license. Note that NO WARRANTY is provided.
 * See "LICENSE_BSD2.txt" for details.
 *
 * @TAG(NICTA_BSD)
 */

#ifndef __LIBSEL4_ARCH_TYPES_H
#define __LIBSEL4_ARCH_TYPES_H

#include <sel4/simple_types.h>
<<<<<<< HEAD

#define seL4_WordBits 32

#define seL4_PageBits 12
#define seL4_SlotBits 4
#define seL4_TCBBits 9
#define seL4_EndpointBits 4
#define seL4_NotificationBits 4
#ifdef ARM_HYP
#define seL4_PageTableBits 12
#else  /* ARM_HYP */
#define seL4_PageTableBits 10
#endif /* ARM_HYP */
#define seL4_ARM_VCPUBits 12
#define seL4_PageDirBits 14
#define seL4_ASIDPoolBits 12

#define seL4_Frame_Args 4
#define seL4_Frame_MRs 7
#define seL4_Frame_HasNPC 0

typedef seL4_Uint32 seL4_Word;
typedef seL4_Word seL4_CPtr;
=======
#include <sel4/sel4_arch/types.h>
>>>>>>> 0107e601

typedef seL4_CPtr seL4_ARM_Page;
typedef seL4_CPtr seL4_ARM_PageTable;
typedef seL4_CPtr seL4_ARM_PageDirectory;
typedef seL4_CPtr seL4_ARM_ASIDControl;
typedef seL4_CPtr seL4_ARM_ASIDPool;
typedef seL4_CPtr seL4_ARM_VCPU;

#endif /* __ARCH_SEL4TYPES_H__ */<|MERGE_RESOLUTION|>--- conflicted
+++ resolved
@@ -12,33 +12,12 @@
 #define __LIBSEL4_ARCH_TYPES_H
 
 #include <sel4/simple_types.h>
-<<<<<<< HEAD
-
-#define seL4_WordBits 32
-
-#define seL4_PageBits 12
-#define seL4_SlotBits 4
-#define seL4_TCBBits 9
-#define seL4_EndpointBits 4
-#define seL4_NotificationBits 4
+#include <sel4/sel4_arch/types.h>
 #ifdef ARM_HYP
 #define seL4_PageTableBits 12
 #else  /* ARM_HYP */
-#define seL4_PageTableBits 10
 #endif /* ARM_HYP */
 #define seL4_ARM_VCPUBits 12
-#define seL4_PageDirBits 14
-#define seL4_ASIDPoolBits 12
-
-#define seL4_Frame_Args 4
-#define seL4_Frame_MRs 7
-#define seL4_Frame_HasNPC 0
-
-typedef seL4_Uint32 seL4_Word;
-typedef seL4_Word seL4_CPtr;
-=======
-#include <sel4/sel4_arch/types.h>
->>>>>>> 0107e601
 
 typedef seL4_CPtr seL4_ARM_Page;
 typedef seL4_CPtr seL4_ARM_PageTable;
