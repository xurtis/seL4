<?xml version="1.0" ?>
<!--
     Copyright 2014, NICTA

     This software may be distributed and modified according to the terms of
     the BSD 2-Clause license. Note that NO WARRANTY is provided.
     See "LICENSE_BSD2.txt" for details.

     @TAG(NICTA_BSD)
  -->
<!-- Please see syscalls.xsd to see the format of this file -->
<syscalls>
    <!-- official API syscalls -->
    <api>
        <config>
            <syscall name="Call"      />
            <syscall name="ReplyRecv" />
            <syscall name="Send"      />
            <syscall name="NBSend"    />
            <syscall name="Recv"      />
            <syscall name="Reply"     />
<<<<<<< HEAD
            <syscall name="NBRecv"      />
=======
            <syscall name="NBRecv"    />
            <syscall name="NBSendRecv"/>
>>>>>>> a49035fb
        </config>
    </api>
    <!-- Syscalls on the unknown syscall path. These definitions will be wrapped in #ifdef name -->
    <debug>
        <config condition="defined DEBUG">
            <syscall name="DebugPutChar"  />
            <syscall name="DebugHalt"     />
            <syscall name="DebugCapIdentify"   />
            <syscall name="DebugSnapshot" />
            <syscall name="DebugNameThread"/>
        </config>
        <config condition="defined DANGEROUS_CODE_INJECTION">
            <syscall name="DebugRun"/>
        </config>
        <config condition="CONFIG_MAX_NUM_TRACE_POINTS > 0">
            <syscall name="BenchmarkResetLog" />
            <syscall name="BenchmarkDumpLog"  />
            <syscall name="BenchmarkLogSize"  />
            <syscall name="BenchmarkFinalizeLog"  />
        </config>
    </debug>
</syscalls><|MERGE_RESOLUTION|>--- conflicted
+++ resolved
@@ -19,12 +19,8 @@
             <syscall name="NBSend"    />
             <syscall name="Recv"      />
             <syscall name="Reply"     />
-<<<<<<< HEAD
-            <syscall name="NBRecv"      />
-=======
             <syscall name="NBRecv"    />
             <syscall name="NBSendRecv"/>
->>>>>>> a49035fb
         </config>
     </api>
     <!-- Syscalls on the unknown syscall path. These definitions will be wrapped in #ifdef name -->
