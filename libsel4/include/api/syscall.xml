<?xml version="1.0" ?>
<!--
     Copyright 2014, NICTA

     This software may be distributed and modified according to the terms of
     the BSD 2-Clause license. Note that NO WARRANTY is provided.
     See "LICENSE_BSD2.txt" for details.

     @TAG(NICTA_BSD)
  -->
<!-- Please see syscalls.xsd to see the format of this file -->
<syscalls>
    <!-- official API syscalls -->
    <api>
        <config>
            <syscall name="Call"      />
            <syscall name="ReplyWait" />
            <syscall name="Send"      />
            <syscall name="NBSend"    />
            <syscall name="Wait"      />
            <syscall name="Reply"     />
            <syscall name="Yield"     />
<<<<<<< HEAD
            <syscall name="Poll"      />
        </config>
        <config name="ARCH_IA32">
            <syscall name="VMEnter"/>
=======
            <syscall name="NBWait"      />
>>>>>>> 7a16bdc1
        </config>
    </api>
    <!-- Syscalls on the unknown syscall path. These definitions will be wrapped in #ifdef name -->
    <debug>
        <config condition="defined DEBUG">
            <syscall name="DebugPutChar"  />
            <syscall name="DebugHalt"     />
            <syscall name="DebugCapIdentify"   />
            <syscall name="DebugSnapshot" />
            <syscall name="DebugNameThread"/>
        </config>
        <config condition="defined DANGEROUS_CODE_INJECTION">
            <syscall name="DebugRun"/>
        </config>
        <config condition="CONFIG_MAX_NUM_TRACE_POINTS > 0">
            <syscall name="BenchmarkResetLog" />
            <syscall name="BenchmarkDumpLog"  />
            <syscall name="BenchmarkLogSize"  />
            <syscall name="BenchmarkFinalizeLog"  />
        </config>
    </debug>
</syscalls><|MERGE_RESOLUTION|>--- conflicted
+++ resolved
@@ -20,14 +20,10 @@
             <syscall name="Wait"      />
             <syscall name="Reply"     />
             <syscall name="Yield"     />
-<<<<<<< HEAD
-            <syscall name="Poll"      />
+            <syscall name="NBWait"      />
         </config>
-        <config name="ARCH_IA32">
+        <config condition="defined ARCH_IA32">
             <syscall name="VMEnter"/>
-=======
-            <syscall name="NBWait"      />
->>>>>>> 7a16bdc1
         </config>
     </api>
     <!-- Syscalls on the unknown syscall path. These definitions will be wrapped in #ifdef name -->
