/*
 * Copyright 2014, NICTA
 *
 * This software may be distributed and modified according to the terms of
 * the BSD 2-Clause license. Note that NO WARRANTY is provided.
 * See "LICENSE_BSD2.txt" for details.
 *
 * @TAG(NICTA_BSD)
 */

#ifndef __API_CONSTANTS_H
#define __API_CONSTANTS_H

#define LIBSEL4_BIT(n) (1ul<<(n))

enum priorityConstants {
    seL4_InvalidPrio = -1,
    seL4_MinPrio = 0,
    seL4_MaxPrio = CONFIG_NUM_PRIORITIES - 1
};

/* seL4_MessageInfo_t defined in api/shared_types.bf */

enum seL4_MsgLimits {
    seL4_MsgLengthBits = 7,
    seL4_MsgExtraCapBits = 3
};

enum {
<<<<<<< HEAD
    seL4_MsgMaxLength = 116,
=======
    seL4_MsgMaxLength = 115,
>>>>>>> a49035fb
};
#define seL4_MsgMaxExtraCaps (LIBSEL4_BIT(seL4_MsgExtraCapBits)-1)

#endif /* __API_CONSTANTS_H */<|MERGE_RESOLUTION|>--- conflicted
+++ resolved
@@ -27,11 +27,7 @@
 };
 
 enum {
-<<<<<<< HEAD
-    seL4_MsgMaxLength = 116,
-=======
     seL4_MsgMaxLength = 115,
->>>>>>> a49035fb
 };
 #define seL4_MsgMaxExtraCaps (LIBSEL4_BIT(seL4_MsgExtraCapBits)-1)
 
