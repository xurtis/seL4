--
-- Copyright 2014, NICTA
--
-- This software may be distributed and modified according to the terms of
-- the BSD 2-Clause license. Note that NO WARRANTY is provided.
-- See "LICENSE_BSD2.txt" for details.
--
-- @TAG(NICTA_BSD)
--

base 32

block Guard {
    field CapDataType 1
    padding 5
    field GuardBits 18
    field GuardSize 5
    padding 3
}

block Badge {
    field CapDataType 1
    padding 3
    field Badge 28
}

# The ordering of these tags is important. The padding bits in the guard
# Can be set and will be ignored by the kernel, but the padding bits in Badge
# must be 0
tagged_union seL4_CapData CapDataType {
    tag Badge 0
    tag Guard 1
}
<<<<<<< HEAD

block seL4_MessageInfo {
    field label 19
    field capsUnwrapped 3
    field extraCaps 3
    field length 7
}

block seL4_Prio {
    field prio     8
    field max_prio 8
    padding        16
}
=======
>>>>>>> a49035fb
<|MERGE_RESOLUTION|>--- conflicted
+++ resolved
@@ -31,19 +31,3 @@
     tag Badge 0
     tag Guard 1
 }
-<<<<<<< HEAD
-
-block seL4_MessageInfo {
-    field label 19
-    field capsUnwrapped 3
-    field extraCaps 3
-    field length 7
-}
-
-block seL4_Prio {
-    field prio     8
-    field max_prio 8
-    padding        16
-}
-=======
->>>>>>> a49035fb
