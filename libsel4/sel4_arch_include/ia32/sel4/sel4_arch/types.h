/*
 * Copyright 2014, NICTA
 *
 * This software may be distributed and modified according to the terms of
 * the BSD 2-Clause license. Note that NO WARRANTY is provided.
 * See "LICENSE_BSD2.txt" for details.
 *
 * @TAG(NICTA_BSD)
 */

#ifndef __LIBSEL4_SEL4_ARCH_TYPES_H
#define __LIBSEL4_SEL4_ARCH_TYPES_H

#include <autoconf.h>
<<<<<<< HEAD
#include <sel4/simple_types.h>

#define seL4_WordBits        32
#define seL4_PageBits        12
#define seL4_SlotBits         4
#define seL4_TCBBits         10
#define seL4_EndpointBits     4
#define seL4_NotificationBits 5
#define seL4_PageTableBits   12
#define seL4_PageDirBits     12
#define seL4_IOPageTableBits 12
#define seL4_SchedContextBits 6

#ifdef CONFIG_PAE_PAGING
#define seL4_PDPTBits         5
#define seL4_LargePageBits    21
#else
#define seL4_LargePageBits    22
#endif

/* Previously large frames were explicitly assumed to be 4M. If not using
 * PAE assuming a legacy environment and leave the old definition */
#ifndef CONFIG_PAE_PAGING
#define seL4_4MBits           seL4_LargePageBits
#endif
=======
>>>>>>> cfcaf49c

typedef seL4_Uint64 seL4_Time;
typedef seL4_Uint32 seL4_Word;
typedef seL4_Word seL4_CPtr;

/* User context as used by seL4_TCB_ReadRegisters / seL4_TCB_WriteRegisters */
typedef struct seL4_UserContext_ {
    /* frameRegisters */
    seL4_Word eip, esp, eflags, eax, ebx, ecx, edx, esi, edi, ebp;
    /* gpRegisters */
    seL4_Word tls_base, fs, gs;
} seL4_UserContext;

#endif<|MERGE_RESOLUTION|>--- conflicted
+++ resolved
@@ -12,34 +12,6 @@
 #define __LIBSEL4_SEL4_ARCH_TYPES_H
 
 #include <autoconf.h>
-<<<<<<< HEAD
-#include <sel4/simple_types.h>
-
-#define seL4_WordBits        32
-#define seL4_PageBits        12
-#define seL4_SlotBits         4
-#define seL4_TCBBits         10
-#define seL4_EndpointBits     4
-#define seL4_NotificationBits 5
-#define seL4_PageTableBits   12
-#define seL4_PageDirBits     12
-#define seL4_IOPageTableBits 12
-#define seL4_SchedContextBits 6
-
-#ifdef CONFIG_PAE_PAGING
-#define seL4_PDPTBits         5
-#define seL4_LargePageBits    21
-#else
-#define seL4_LargePageBits    22
-#endif
-
-/* Previously large frames were explicitly assumed to be 4M. If not using
- * PAE assuming a legacy environment and leave the old definition */
-#ifndef CONFIG_PAE_PAGING
-#define seL4_4MBits           seL4_LargePageBits
-#endif
-=======
->>>>>>> cfcaf49c
 
 typedef seL4_Uint64 seL4_Time;
 typedef seL4_Uint32 seL4_Word;
