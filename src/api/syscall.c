--- conflicted
+++ resolved
@@ -402,8 +402,6 @@
     }
 }
 
-<<<<<<< HEAD
-=======
 static exception_t
 handleNBSendRecv(void)
 {
@@ -423,7 +421,6 @@
     return ret;
 }
 
->>>>>>> a49035fb
 exception_t
 handleSyscall(syscall_t syscall)
 {
@@ -440,40 +437,6 @@
     if (checkBudget()) {
         switch (syscall) {
         case SysSend:
-<<<<<<< HEAD
-            ret = handleInvocation(false, true);
-            break;
-
-        case SysNBSend:
-            ret = handleInvocation(false, false);
-            break;
-
-        case SysCall:
-            ret = handleInvocation(true, true);
-            break;
-
-        case SysRecv:
-            handleRecv(true);
-            break;
-
-        case SysReply:
-            handleReply();
-            break;
-
-        case SysReplyRecv:
-            handleReply();
-            handleRecv(true);
-            break;
-
-        case SysNBRecv:
-            handleRecv(false);
-            break;
-
-        default:
-            fail("Invalid syscall");
-        }
-
-=======
             ret = handleInvocation(false, true, false);
             break;
 
@@ -515,7 +478,6 @@
             fail("Invalid syscall");
         }
 
->>>>>>> a49035fb
         /* this will occur if any preemption points where triggered */
         if (unlikely(ret == EXCEPTION_PREEMPTED)) {
             irq = getActiveIRQ();
