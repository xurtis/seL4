/*
 * Copyright 2014, General Dynamics C4 Systems
 *
 * This software may be distributed and modified according to the terms of
 * the GNU General Public License version 2. Note that NO WARRANTY is provided.
 * See "LICENSE_GPLv2.txt" for details.
 *
 * @TAG(GD_GPL)
 */

#include <types.h>
#include <benchmark.h>
#include <benchmark_track.h>
#include <api/syscall.h>
#include <api/failures.h>
#include <api/faults.h>
#include <kernel/cspace.h>
#include <kernel/faulthandler.h>
#include <kernel/thread.h>
#include <kernel/vspace.h>
#include <machine/io.h>
#include <machine/timer.h>
#include <object/interrupt.h>
#include <model/statedata.h>
#include <string.h>

#ifdef DEBUG
#include <arch/machine/capdl.h>
#endif

/* The haskell function 'handleEvent' is split into 'handleXXX' variants
 * for each event causing a kernel entry */

exception_t
handleInterruptEntry(irq_t irq)
{

#if defined(DEBUG) || defined(CONFIG_BENCHMARK_TRACK_KERNEL_ENTRIES)
    ksKernelEntry.path = Entry_Interrupt;
    ksKernelEntry.word = irq;
#endif /* DEBUG */

#ifdef CONFIG_BENCHMARK_TRACK_KERNEL_ENTRIES
    benchmark_track_start();
#endif

    ksCurThread->tcbSchedContext = ksCurSchedContext;
    assert(irq != irqInvalid);
    handleInterrupt(irq);

    schedule();
    activateThread();

#ifdef CONFIG_BENCHMARK_TRACK_KERNEL_ENTRIES
    benchmark_track_exit();
#endif
<<<<<<< HEAD

    schedule();
    activateThread();
=======
>>>>>>> b92d3f3c

    return EXCEPTION_NONE;
}

exception_t
handleUnknownSyscall(word_t w)
{
#ifdef DEBUG
    ksKernelEntry.path = Entry_UnknownSyscall;
    ksKernelEntry.word = w;

    if (w == SysDebugPutChar) {
        kernel_putchar(getRegister(ksCurThread, capRegister));
        return EXCEPTION_NONE;
    }
    if (w == SysDebugHalt) {
        printf("Debug halt syscall from user thread %p\n", ksCurThread);
        halt();
    }
    if (w == SysDebugSnapshot) {
        printf("Debug snapshot syscall from user thread %p\n", ksCurThread);
        capDL();
        return EXCEPTION_NONE;
    }
    if (w == SysDebugCapIdentify) {
        word_t cptr = getRegister(ksCurThread, capRegister);
        lookupCapAndSlot_ret_t lu_ret = lookupCapAndSlot(ksCurThread, cptr);
        word_t cap_type = cap_get_capType(lu_ret.cap);
        setRegister(ksCurThread, capRegister, cap_type);
        return EXCEPTION_NONE;
    }
#endif /* DEBUG */

#ifdef CONFIG_PRINTING
    if (w == SysDebugNameThread) {
        /* This is a syscall meant to aid debugging, so if anything goes wrong
         * then assume the system is completely misconfigured and halt */
        const char *name;
        word_t cptr = getRegister(ksCurThread, capRegister);
        lookupCapAndSlot_ret_t lu_ret = lookupCapAndSlot(ksCurThread, cptr);
        /* ensure we got a TCB cap */
        word_t cap_type = cap_get_capType(lu_ret.cap);
        if (cap_type != cap_thread_cap) {
            userError("SysDebugNameThread: cap is not a TCB, halting");
            halt();
        }
        /* Add 1 to the IPC buffer to skip the message info word */
        name = (const char*)(lookupIPCBuffer(true, ksCurThread) + 1);
        if (!name) {
            userError("SysDebugNameThread: Failed to lookup IPC buffer, halting");
            halt();
        }
        /* ensure the name isn't too long */
        if (name[strnlen(name, seL4_MsgMaxLength * sizeof(word_t))] != '\0') {
            userError("SysDebugNameThread: Name too long, halting");
            halt();
        }
        setThreadName(TCB_PTR(cap_thread_cap_get_capTCBPtr(lu_ret.cap)), name);
        return EXCEPTION_NONE;
    }
#endif /* CONFIG_PRINTING */

#ifdef DANGEROUS_CODE_INJECTION
    if (w == SysDebugRun) {
        ((void (*) (void *))getRegister(ksCurThread, capRegister))((void*)getRegister(ksCurThread, msgInfoRegister));
        return EXCEPTION_NONE;
    }
#endif

#ifdef CONFIG_ENABLE_BENCHMARKS
    if (w == SysBenchmarkResetLog) {
        ksLogIndex = 0;
        return EXCEPTION_NONE;
    } else if (w == SysBenchmarkDumpLog) {
        word_t *buffer = lookupIPCBuffer(true, ksCurThread);
        word_t start = getRegister(ksCurThread, capRegister);
        word_t size = getRegister(ksCurThread, msgInfoRegister);
        word_t logSize = ksLogIndexFinalized > MAX_LOG_SIZE ? MAX_LOG_SIZE : ksLogIndexFinalized;

        if (buffer == NULL) {
            userError("Cannot dump benchmarking log to a thread without an ipc buffer\n");
            current_syscall_error.type = seL4_IllegalOperation;
            return EXCEPTION_SYSCALL_ERROR;
        }

        if (start > logSize) {
            userError("Start > logsize\n");
            current_syscall_error.type = seL4_InvalidArgument;
            return EXCEPTION_SYSCALL_ERROR;
        }

        /* Assume we have access to an ipc buffer 1024 words big.
         * Do no write to the first 4 bytes as these are overwritten */
        if (size > MAX_IPC_BUFFER_STORAGE) {
            size = MAX_IPC_BUFFER_STORAGE;
        }

        /* trim to size */
        if ((start + size) > logSize) {
            size = logSize - start;
        }

#ifdef CONFIG_BENCHMARK_TRACK_KERNEL_ENTRIES
        benchmark_track_dump((benchmark_track_kernel_entry_t *) &buffer[1],
                             start, size);
#else /* CONFIG_MAX_NUM_TRACE_POINTS > 0 */
        /* write to ipc buffer */
        {
            word_t i;

            for (i = 0; i < size; i++) {
                int base_index = i * 2 + 1;
                ks_log_entry_t *log = &ksLog[i + start];
                buffer[base_index] = log->key;
                buffer[base_index + 1] = log->data;
            }
        }

#endif /* CONFIG_BENCHMARK_TRACK_KERNEL_ENTRIES */
        /* Return the amount written */
        setRegister(ksCurThread, capRegister, size);
        return EXCEPTION_NONE;
    } else if (w == SysBenchmarkLogSize) {
        /* Return the amount of log items we tried to log (may exceed max size) */
        setRegister(ksCurThread, capRegister, ksLogIndexFinalized);
        return EXCEPTION_NONE;
    } else if (w == SysBenchmarkFinalizeLog) {
        ksLogIndexFinalized = ksLogIndex;
        return EXCEPTION_NONE;
    }
#endif /* CONFIG_ENABLE_BENCHMARKS */

    /* we don't account for unknown syscalls that are for debugging or benchmarking,
     * so don't record the kernel entry time until now */
    updateTimestamp();
    if (likely(checkBudget())) {
        current_fault = fault_unknown_syscall_new(w);
        handleFault(ksCurThread);
    } else {
        /* try again when the thread has budget */
        setThreadState(ksCurThread, ThreadState_Restart);
    }

    schedule();
    activateThread();

    return EXCEPTION_NONE;
}

exception_t
handleUserLevelFault(word_t w_a, word_t w_b)
{
#if defined(DEBUG) || defined(CONFIG_BENCHMARK_TRACK_KERNEL_ENTRIES)
    ksKernelEntry.path = Entry_UserLevelFault;
    ksKernelEntry.word = w_a;
#endif /* DEBUG */

#ifdef CONFIG_BENCHMARK_TRACK_KERNEL_ENTRIES
    benchmark_track_start();
#endif
    updateTimestamp();
    if (likely(checkBudget())) {
        current_fault = fault_user_exception_new(w_a, w_b);
        handleFault(ksCurThread);
    } else {
        /* try again when the thread has budget */
        setThreadState(ksCurThread, ThreadState_Restart);
    }

    schedule();
    activateThread();

#ifdef CONFIG_BENCHMARK_TRACK_KERNEL_ENTRIES
    benchmark_track_exit();
#endif

    return EXCEPTION_NONE;
}

exception_t
handleVMFaultEvent(vm_fault_type_t vm_faultType)
{
    exception_t status;
#if defined(DEBUG) || defined(CONFIG_BENCHMARK_TRACK_KERNEL_ENTRIES)
    ksKernelEntry.path = Entry_VMFault;
    ksKernelEntry.word = vm_faultType;
#endif /* DEBUG */

#ifdef CONFIG_BENCHMARK_TRACK_KERNEL_ENTRIES
    benchmark_track_start();
#endif
    updateTimestamp();
    if (likely(checkBudget())) {
        status = handleVMFault(ksCurThread, vm_faultType);
        if (status != EXCEPTION_NONE) {
            handleFault(ksCurThread);
        }
    } else {
        /* try again when the thread has budget */
        setThreadState(ksCurThread, ThreadState_Restart);
    }

    schedule();
    activateThread();

#ifdef CONFIG_BENCHMARK_TRACK_KERNEL_ENTRIES
    benchmark_track_exit();
#endif

    return EXCEPTION_NONE;
}


static exception_t
handleInvocation(bool_t isCall, bool_t isBlocking, bool_t canDonate)
{
    seL4_MessageInfo_t info;
    cptr_t cptr;
    lookupCapAndSlot_ret_t lu_ret;
    word_t *buffer;
    exception_t status;
    word_t length, extra_caps_length;
    tcb_t *thread;

    thread = ksCurThread;

    info = messageInfoFromWord(getRegister(thread, msgInfoRegister));
    cptr = getRegister(thread, capRegister);

    /* faulting section */
    lu_ret = lookupCapAndSlot(thread, cptr);

#if defined(DEBUG) || defined(CONFIG_BENCHMARK_TRACK_KERNEL_ENTRIES)
    ksKernelEntry.cap_type = cap_get_capType(lu_ret.cap);
    ksKernelEntry.invocation_tag = seL4_MessageInfo_get_label(info);
    ksKernelEntry.is_fastpath = false;
#endif

    if (unlikely(lu_ret.status != EXCEPTION_NONE)) {
        userError("Invocation of invalid cap #%lu.", cptr);
        current_fault = fault_cap_fault_new(cptr, false);

        if (isBlocking) {
            handleFault(thread);
        }

        return EXCEPTION_NONE;
    }

    buffer = NULL;
    length = seL4_MessageInfo_get_length(info);
    extra_caps_length = seL4_MessageInfo_get_extraCaps(info);
    /* avoid looking up the IPC buffer if we don't have to */
    if (unlikely(length > n_msgRegisters || extra_caps_length > 0)) {
        buffer = lookupIPCBuffer(false, thread);
        if (unlikely(extra_caps_length > 0)) {
            status = lookupExtraCaps(thread, buffer, extra_caps_length);

            if (unlikely(status != EXCEPTION_NONE)) {
                userError("Lookup of extra caps failed.");
                if (isBlocking) {
                    handleFault(thread);
                }
                return EXCEPTION_NONE;
            }
        }
    }

    /* Syscall error/Preemptible section */
    if (unlikely(length > n_msgRegisters && !buffer)) {
        length = n_msgRegisters;
    }
    status = decodeInvocation(seL4_MessageInfo_get_label(info), length,
                              cptr, lu_ret.slot, lu_ret.cap,
                              current_extra_caps, isBlocking, isCall, canDonate,
                              buffer);

    if (unlikely(status == EXCEPTION_PREEMPTED)) {
        return status;
    }

    if (unlikely(status == EXCEPTION_SYSCALL_ERROR)) {
        if (isCall) {
            replyFromKernel_error(thread);
        }
        return EXCEPTION_NONE;
    }

    if (unlikely(
                thread_state_get_tsType(thread->tcbState) == ThreadState_Restart)) {
        if (isCall) {
            replyFromKernel_success_empty(thread);
        }
        setThreadState(thread, ThreadState_Running);
    }

    return EXCEPTION_NONE;
}

static void
handleReply(void)
{
    cte_t *callerSlot;
    cap_t callerCap;

    callerSlot = TCB_PTR_CTE_PTR(ksCurThread, tcbCaller);
    callerCap = callerSlot->cap;

#if defined(DEBUG) || defined(CONFIG_BENCHMARK_TRACK_KERNEL_ENTRIES)
    ksKernelEntry.cap_type = cap_get_capType(callerCap);
#endif

    switch (cap_get_capType(callerCap)) {
    case cap_reply_cap: {
        tcb_t *caller;

        if (cap_reply_cap_get_capReplyMaster(callerCap)) {
            break;
        }
        caller = TCB_PTR(cap_reply_cap_get_capTCBPtr(callerCap));
        /* Haskell error:
         * "handleReply: caller must not be the current thread" */
        assert(caller != ksCurThread);
        doReplyTransfer(ksCurThread, caller, callerSlot);
        return;
    }

    case cap_null_cap:
        userError("Attempted reply operation when no reply cap present.");
        return;

    default:
        break;
    }

    fail("handleReply: invalid caller cap");
}

static void
handleRecv(bool_t isBlocking, word_t epCPtr)
{
    lookupCap_ret_t lu_ret;

    lu_ret = lookupCap(ksCurThread, epCPtr);

#if defined(DEBUG) || defined(CONFIG_BENCHMARK_TRACK_KERNEL_ENTRIES)
    ksKernelEntry.cap_type = cap_get_capType(lu_ret.cap);
#endif

    if (unlikely(lu_ret.status != EXCEPTION_NONE)) {
        /* current_lookup_fault has been set by lookupCap */
        current_fault = fault_cap_fault_new(epCPtr, true);
        handleFault(ksCurThread);
        return;
    }

    switch (cap_get_capType(lu_ret.cap)) {
    case cap_endpoint_cap:
        if (unlikely(!cap_endpoint_cap_get_capCanReceive(lu_ret.cap))) {
            current_lookup_fault = lookup_fault_missing_capability_new(0);
            current_fault = fault_cap_fault_new(epCPtr, true);
            handleFault(ksCurThread);
            break;
        }

        deleteCallerCap(ksCurThread);
        receiveIPC(ksCurThread, lu_ret.cap, isBlocking);
        break;

    case cap_notification_cap: {
        notification_t *ntfnPtr;
        tcb_t *boundTCB;
        ntfnPtr = NTFN_PTR(cap_notification_cap_get_capNtfnPtr(lu_ret.cap));
        boundTCB = (tcb_t*)notification_ptr_get_ntfnBoundTCB(ntfnPtr);
        if (unlikely(!cap_notification_cap_get_capNtfnCanReceive(lu_ret.cap)
                     || (boundTCB && boundTCB != ksCurThread))) {
            current_lookup_fault = lookup_fault_missing_capability_new(0);
            current_fault = fault_cap_fault_new(epCPtr, true);
            handleFault(ksCurThread);
            break;
        }

        receiveSignal(ksCurThread, lu_ret.cap, isBlocking);
        break;
    }
    default:
        current_lookup_fault = lookup_fault_missing_capability_new(0);
        current_fault = fault_cap_fault_new(epCPtr, true);
        handleFault(ksCurThread);
        break;
    }
}

exception_t
handleSyscall(syscall_t syscall)
{
    exception_t ret;
    irq_t irq;

#if defined(DEBUG) || defined(CONFIG_BENCHMARK_TRACK_KERNEL_ENTRIES)
    ksKernelEntry.path = Entry_Syscall;
    ksKernelEntry.syscall_no = syscall;
#endif /* DEBUG */
#ifdef CONFIG_BENCHMARK_TRACK_KERNEL_ENTRIES
    benchmark_track_start();
#endif /* CONFIG_BENCHMARK_TRACK_KERNEL_ENTRIES */

    ret = EXCEPTION_NONE;
    updateTimestamp();
    if (checkBudget()) {
        switch (syscall) {
        case SysSend:
            ret = handleInvocation(false, true, false);
            break;

        case SysNBSend:
            ret = handleInvocation(false, false, false);
            break;

        case SysCall:
            ret = handleInvocation(true, true, true);
            break;

        case SysRecv: {
            word_t epCPtr = getRegister(ksCurThread, capRegister);
            handleRecv(true, epCPtr);
            break;
        }

        case SysReply:
            handleReply();
            break;

        case SysReplyRecv: {
            word_t epCPtr = getRegister(ksCurThread, capRegister);
            handleReply();
            handleRecv(true, epCPtr);
            break;
        }

        case SysNBRecv: {
            word_t epCPtr = getRegister(ksCurThread, capRegister);
            handleRecv(false, epCPtr);
            break;
        }

        case SysSignalRecv: {
            word_t epCPtr = getRegister(ksCurThread, msgInfoRegister);
            /* Signal sends no message - reset msgInfo register that the
             * src endpoint cptr is passed in to 0 to avoid handleInvocation
             * treating src as the message info. */
            setRegister(ksCurThread, msgInfoRegister, 0);
            handleInvocation(false, false, true);
            handleRecv(true, epCPtr);
            setRegister(ksCurThread, msgInfoRegister, epCPtr);
            break;
        }

        default:
            fail("Invalid syscall");
        }

        /* this will occur if any preemption points where triggered */
        if (unlikely(ret == EXCEPTION_PREEMPTED)) {
            irq = getActiveIRQ();
            if (irq != irqInvalid) {
                commitTime(ksCurSchedContext);
                handleInterrupt(irq);
            }
        }
    } else {
        /* try again when the thread has budget */
        setThreadState(ksCurThread, ThreadState_Restart);
    }

    schedule();
    activateThread();

#ifdef CONFIG_BENCHMARK_TRACK_KERNEL_ENTRIES
    benchmark_track_exit();
#endif /* CONFIG_BENCHMARK_TRACK_KERNEL_ENTRIES */
    return EXCEPTION_NONE;
}<|MERGE_RESOLUTION|>--- conflicted
+++ resolved
@@ -54,12 +54,6 @@
 #ifdef CONFIG_BENCHMARK_TRACK_KERNEL_ENTRIES
     benchmark_track_exit();
 #endif
-<<<<<<< HEAD
-
-    schedule();
-    activateThread();
-=======
->>>>>>> b92d3f3c
 
     return EXCEPTION_NONE;
 }
