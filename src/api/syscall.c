--- conflicted
+++ resolved
@@ -38,24 +38,6 @@
 exception_t
 handleInterruptEntry(irq_t irq)
 {
-
-<<<<<<< HEAD
-#if defined(DEBUG) || defined(CONFIG_BENCHMARK_TRACK_KERNEL_ENTRIES)
-    ksKernelEntry.path = Entry_Interrupt;
-    ksKernelEntry.word = irq;
-#endif /* DEBUG */
-
-#ifdef CONFIG_BENCHMARK_TRACK_KERNEL_ENTRIES
-    benchmark_track_start();
-#endif
-
-#ifdef CONFIG_BENCHMARK_TRACK_UTILISATION
-    benchmark_utilisation_kentry_stamp();
-#endif /* CONFIG_BENCHMARK_TRACK_UTILISATION */
-=======
-    irq = getActiveIRQ();
->>>>>>> 362e41f2
-
     ksCurThread->tcbSchedContext = ksCurSchedContext;
     assert(irq != irqInvalid);
     handleInterrupt(irq);
@@ -197,20 +179,6 @@
 exception_t
 handleUserLevelFault(word_t w_a, word_t w_b)
 {
-<<<<<<< HEAD
-#if defined(DEBUG) || defined(CONFIG_BENCHMARK_TRACK_KERNEL_ENTRIES)
-    ksKernelEntry.path = Entry_UserLevelFault;
-    ksKernelEntry.word = w_a;
-#endif /* DEBUG */
-
-#ifdef CONFIG_BENCHMARK_TRACK_KERNEL_ENTRIES
-    benchmark_track_start();
-#endif
-
-#ifdef CONFIG_BENCHMARK_TRACK_UTILISATION
-    benchmark_utilisation_kentry_stamp();
-#endif /* CONFIG_BENCHMARK_TRACK_UTILISATION */
-
     updateTimestamp();
     if (likely(checkBudget())) {
         current_fault = seL4_Fault_UserException_new(w_a, w_b);
@@ -219,10 +187,6 @@
         /* try again when the thread has budget */
         setThreadState(ksCurThread, ThreadState_Restart);
     }
-=======
-    current_fault = fault_user_exception_new(w_a, w_b);
-    handleFault(ksCurThread);
->>>>>>> 362e41f2
 
     schedule();
     activateThread();
