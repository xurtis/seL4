--- conflicted
+++ resolved
@@ -294,7 +294,6 @@
          * "handleReply: caller must not be the current thread" */
         assert(caller != ksCurThread);
         doReplyTransfer(ksCurThread, caller, callerSlot);
-        //deleteCallerCap(ksCurThread);
         return;
     }
 
@@ -322,17 +321,13 @@
         /* current_lookup_fault has been set by lookupCap */
         current_fault = fault_cap_fault_new(epCPtr, true);
         handleFault(ksCurThread);
+
         return;
     }
 
     switch (cap_get_capType(lu_ret.cap)) {
     case cap_endpoint_cap:
-<<<<<<< HEAD
-
-        if (unlikely(!cap_endpoint_cap_get_capCanReceive(lu_ret.cap) || !isBlocking)) {
-=======
         if (unlikely(!cap_endpoint_cap_get_capCanReceive(lu_ret.cap))) {
->>>>>>> 7a16bdc1
             current_lookup_fault = lookup_fault_missing_capability_new(0);
             current_fault = fault_cap_fault_new(epCPtr, true);
             handleFault(ksCurThread);
@@ -425,11 +420,7 @@
         handleWait(true);
         break;
 
-<<<<<<< HEAD
-    case SysPoll:
-=======
     case SysNBWait:
->>>>>>> 7a16bdc1
         handleWait(false);
         break;
 
