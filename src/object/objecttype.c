--- conflicted
+++ resolved
@@ -196,17 +196,10 @@
     case cap_sched_context_cap:
         if (final) {
             sched_context_t *sc;
-<<<<<<< HEAD
 
             sc = SC_PTR(cap_sched_context_cap_get_capPtr(cap));
             unbindSchedContext(sc);
 
-=======
-
-            sc = SC_PTR(cap_sched_context_cap_get_capPtr(cap));
-            unbindSchedContext(sc);
-
->>>>>>> a49035fb
             fc_ret.remainder = cap_null_cap_new();
             fc_ret.irq = irqInvalid;
             return fc_ret;
