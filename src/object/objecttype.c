/*
 * Copyright 2014, General Dynamics C4 Systems
 *
 * This software may be distributed and modified according to the terms of
 * the GNU General Public License version 2. Note that NO WARRANTY is provided.
 * See "LICENSE_GPLv2.txt" for details.
 *
 * @TAG(GD_GPL)
 */

#include <assert.h>
#include <config.h>
#include <types.h>
#include <api/failures.h>
#include <api/syscall.h>
#include <arch/object/objecttype.h>
#include <machine/io.h>
#include <object/objecttype.h>
#include <object/structures.h>
#include <object/asyncendpoint.h>
#include <object/endpoint.h>
#include <object/cnode.h>
#include <object/interrupt.h>
#include <object/tcb.h>
#include <object/untyped.h>
#include <model/statedata.h>
#include <kernel/thread.h>
#include <kernel/vspace.h>
#include <machine.h>
#include <util.h>
#include <string.h>

word_t getObjectSize(word_t t, word_t userObjSize)
{
    if (t >= seL4_NonArchObjectTypeCount) {
        return Arch_getObjectSize(t);
    } else {
        switch (t) {
        case seL4_TCBObject:
            return TCB_BLOCK_SIZE_BITS;
        case seL4_EndpointObject:
            return EP_SIZE_BITS;
        case seL4_AsyncEndpointObject:
            return AEP_SIZE_BITS;
        case seL4_CapTableObject:
            return CTE_SIZE_BITS + userObjSize;
        case seL4_UntypedObject:
            return userObjSize;
        default:
            fail("Invalid object type");
            return 0;
        }
    }
}

deriveCap_ret_t
deriveCap(cte_t *slot, cap_t cap)
{
    deriveCap_ret_t ret;

    if (isArchCap(cap)) {
        return Arch_deriveCap(slot, cap);
    }

    switch (cap_get_capType(cap)) {
    case cap_zombie_cap:
        ret.status = EXCEPTION_NONE;
        ret.cap = cap_null_cap_new();
        break;

    case cap_irq_control_cap:
        ret.status = EXCEPTION_NONE;
        ret.cap = cap_null_cap_new();
        break;

    case cap_reply_cap:
        ret.status = EXCEPTION_NONE;
        ret.cap = cap_null_cap_new();
        break;

    default:
        ret.status = EXCEPTION_NONE;
        ret.cap = cap;
    }

    return ret;
}

finaliseCap_ret_t
finaliseCap(cap_t cap, bool_t final, bool_t exposed)
{
    finaliseCap_ret_t fc_ret;

    if (isArchCap(cap)) {
        fc_ret.remainder = Arch_finaliseCap(cap, final);
        fc_ret.irq = irqInvalid;
        return fc_ret;
    }

    switch (cap_get_capType(cap)) {
    case cap_endpoint_cap:
        if (final) {
            epCancelAll(EP_PTR(cap_endpoint_cap_get_capEPPtr(cap)));
        }

        fc_ret.remainder = cap_null_cap_new();
        fc_ret.irq = irqInvalid;
        return fc_ret;

    case cap_async_endpoint_cap:
        if (final) {
            async_endpoint_t *aep = AEP_PTR(cap_async_endpoint_cap_get_capAEPPtr(cap));
<<<<<<< HEAD
            tcb_t *boundTCB = (tcb_t*)async_endpoint_ptr_get_aepBoundTCB(aep);;

            if (boundTCB) {
                unbindAsyncEndpoint(boundTCB);
            }

=======

            unbindMaybeAEP(aep);
>>>>>>> 0b120cdb
            aepCancelAll(aep);
        }
        fc_ret.remainder = cap_null_cap_new();
        fc_ret.irq = irqInvalid;
        return fc_ret;

    case cap_reply_cap: {
        tcb_t *callee;
        cte_t *replySlot;
        callee = TCB_PTR(cap_reply_cap_get_capTCBPtr(cap));
        replySlot = TCB_PTR_CTE_PTR(callee, tcbReply);
        /* Remove the reference to us */
        cap_reply_cap_ptr_set_capCallerSlot(&replySlot->cap, CTE_REF(NULL));
        fc_ret.remainder = cap_null_cap_new();
        fc_ret.irq = irqInvalid;
        return fc_ret;
    }
    case cap_null_cap:
    case cap_domain_cap:
        fc_ret.remainder = cap_null_cap_new();
        fc_ret.irq = irqInvalid;
        return fc_ret;
    }

    if (exposed) {
        fail("finaliseCap: failed to finalise immediately.");
    }

    switch (cap_get_capType(cap)) {
    case cap_cnode_cap: {
        if (final) {
            fc_ret.remainder =
                Zombie_new(
                    1 << cap_cnode_cap_get_capCNodeRadix(cap),
                    cap_cnode_cap_get_capCNodeRadix(cap),
                    cap_cnode_cap_get_capCNodePtr(cap)
                );
            fc_ret.irq = irqInvalid;
            return fc_ret;
        }
        break;
    }

    case cap_thread_cap: {
        if (final) {
            tcb_t *tcb;
            cte_t *cte_ptr;
            cte_t *replySlot;

            tcb = TCB_PTR(cap_thread_cap_get_capTCBPtr(cap));
            cte_ptr = TCB_PTR_CTE_PTR(tcb, tcbCTable);
            unbindAsyncEndpoint(tcb);
            suspend(tcb);
            replySlot = TCB_PTR_CTE_PTR(tcb, tcbReply);
            if (cap_get_capType(replySlot->cap) == cap_reply_cap) {
                assert(cap_reply_cap_get_capTCBPtr(replySlot->cap) == 0);
                replySlot->cap = cap_null_cap_new();
            }
            Arch_prepareThreadDelete(tcb);
            fc_ret.remainder =
                Zombie_new(
                    tcbArchCNodeEntries,
                    ZombieType_ZombieTCB,
                    CTE_REF(cte_ptr)
                );
            fc_ret.irq = irqInvalid;
            return fc_ret;
        }
        break;
    }

    case cap_zombie_cap:
        fc_ret.remainder = cap;
        fc_ret.irq = irqInvalid;
        return fc_ret;

    case cap_irq_handler_cap:
        if (final) {
            irq_t irq = cap_irq_handler_cap_get_capIRQ(cap);

            deletingIRQHandler(irq);

            fc_ret.remainder = cap_null_cap_new();
            fc_ret.irq = irq;
            return fc_ret;
        }
        break;
    }

    fc_ret.remainder = cap_null_cap_new();
    fc_ret.irq = irqInvalid;
    return fc_ret;
}

cap_t
recycleCap(bool_t is_final, cap_t cap)
{
    if (isArchCap(cap)) {
        return Arch_recycleCap(is_final, cap);
    }

    switch (cap_get_capType(cap)) {
    case cap_null_cap:
        fail("recycleCap: can't reconstruct Null");
        break;
    case cap_domain_cap:
        return cap;
    case cap_cnode_cap:
        return cap;
    case cap_thread_cap:
        return cap;
    case cap_zombie_cap: {
        word_t type;

        type = cap_zombie_cap_get_capZombieType(cap);
        if (type == ZombieType_ZombieTCB) {
            tcb_t *tcb;
            _thread_state_t ts UNUSED;

            tcb = TCB_PTR(cap_zombie_cap_get_capZombiePtr(cap)
                          + TCB_OFFSET);
            ts = thread_state_get_tsType(tcb->tcbState);
            /* Haskell error:
             * "Zombie cap should point at inactive thread" */
            assert(ts == ThreadState_Inactive ||
                   ts != ThreadState_IdleThreadState);
            /* Haskell error:
             * "Zombie cap should not point at queued thread" */
            assert(!thread_state_get_tcbQueued(tcb->tcbState));
            /* Haskell error:
             * "Zombie cap should not point at bound thread" */
            assert(tcb->boundAsyncEndpoint == NULL);

            /* makeObject doesn't exist in C, objects are initialised by
             * zeroing. The effect of recycle in Haskell is to reinitialise
             * the TCB, with the exception of the TCB CTEs.  I achieve this
             * here by zeroing the TCB part of the structure, while leaving
             * the CNode alone. */
            memzero(tcb, sizeof (tcb_t));
            Arch_initContext(&tcb->tcbArch.tcbContext);
            tcb->tcbTimeSlice = CONFIG_TIME_SLICE;
            tcb->tcbDomain = ksCurDomain;

            return cap_thread_cap_new(TCB_REF(tcb));
        } else {
            return cap_cnode_cap_new(type, 0, 0,
                                     cap_zombie_cap_get_capZombiePtr(cap));
        }
    }
    case cap_endpoint_cap: {
        word_t badge = cap_endpoint_cap_get_capEPBadge(cap);
        if (badge) {
            endpoint_t* ep = (endpoint_t*)
                             cap_endpoint_cap_get_capEPPtr(cap);
            epCancelBadgedSends(ep, badge);
        }
        return cap;
    }
    default:
        return cap;
    }
}

bool_t CONST
hasRecycleRights(cap_t cap)
{
    switch (cap_get_capType(cap)) {
    case cap_null_cap:
    case cap_domain_cap:
        return false;

    case cap_endpoint_cap:
        return cap_endpoint_cap_get_capCanSend(cap) &&
               cap_endpoint_cap_get_capCanReceive(cap) &&
               cap_endpoint_cap_get_capCanGrant(cap);

    case cap_async_endpoint_cap:
        return cap_async_endpoint_cap_get_capAEPCanSend(cap) &&
               cap_async_endpoint_cap_get_capAEPCanReceive(cap);

    default:
        if (isArchCap(cap)) {
            return Arch_hasRecycleRights(cap);
        } else {
            return true;
        }
    }
}

bool_t CONST
sameRegionAs(cap_t cap_a, cap_t cap_b)
{
    switch (cap_get_capType(cap_a)) {
    case cap_untyped_cap: {
        word_t aBase, bBase, aTop, bTop;

        aBase = (word_t)WORD_PTR(cap_untyped_cap_get_capPtr(cap_a));
        bBase = (word_t)cap_get_capPtr(cap_b);

        aTop = aBase + MASK(cap_untyped_cap_get_capBlockSize(cap_a));
        bTop = bBase + MASK(cap_get_capSizeBits(cap_b));

        return ((bBase != 0) && (aBase <= bBase) &&
                (bTop <= aTop) && (bBase <= bTop));
    }

    case cap_endpoint_cap:
        if (cap_get_capType(cap_b) == cap_endpoint_cap) {
            return cap_endpoint_cap_get_capEPPtr(cap_a) ==
                   cap_endpoint_cap_get_capEPPtr(cap_b);
        }
        break;

    case cap_async_endpoint_cap:
        if (cap_get_capType(cap_b) == cap_async_endpoint_cap) {
            return cap_async_endpoint_cap_get_capAEPPtr(cap_a) ==
                   cap_async_endpoint_cap_get_capAEPPtr(cap_b);
        }
        break;

    case cap_cnode_cap:
        if (cap_get_capType(cap_b) == cap_cnode_cap) {
            return (cap_cnode_cap_get_capCNodePtr(cap_a) ==
                    cap_cnode_cap_get_capCNodePtr(cap_b)) &&
                   (cap_cnode_cap_get_capCNodeRadix(cap_a) ==
                    cap_cnode_cap_get_capCNodeRadix(cap_b));
        }
        break;

    case cap_thread_cap:
        if (cap_get_capType(cap_b) == cap_thread_cap) {
            return cap_thread_cap_get_capTCBPtr(cap_a) ==
                   cap_thread_cap_get_capTCBPtr(cap_b);
        }
        break;

    case cap_reply_cap:
        if (cap_get_capType(cap_b) == cap_reply_cap) {
            return cap_reply_cap_get_capTCBPtr(cap_a) ==
                   cap_reply_cap_get_capTCBPtr(cap_b);
        }
        break;

    case cap_domain_cap:
        if (cap_get_capType(cap_b) == cap_domain_cap) {
            return true;
        }
        break;

    case cap_irq_control_cap:
        if (cap_get_capType(cap_b) == cap_irq_control_cap ||
                cap_get_capType(cap_b) == cap_irq_handler_cap) {
            return true;
        }
        break;

    case cap_irq_handler_cap:
        if (cap_get_capType(cap_b) == cap_irq_handler_cap) {
            return (irq_t)cap_irq_handler_cap_get_capIRQ(cap_a) ==
                   (irq_t)cap_irq_handler_cap_get_capIRQ(cap_b);
        }
        break;

    default:
        if (isArchCap(cap_a) &&
                isArchCap(cap_b)) {
            return Arch_sameRegionAs(cap_a, cap_b);
        }
        break;
    }

    return false;
}

bool_t CONST
sameObjectAs(cap_t cap_a, cap_t cap_b)
{
    if (cap_get_capType(cap_a) == cap_untyped_cap) {
        return false;
    }
    if (cap_get_capType(cap_a) == cap_irq_control_cap &&
            cap_get_capType(cap_b) == cap_irq_handler_cap) {
        return false;
    }
    if (isArchCap(cap_a) && isArchCap(cap_b)) {
        return Arch_sameObjectAs(cap_a, cap_b);
    }
    return sameRegionAs(cap_a, cap_b);
}

cap_t CONST
updateCapData(bool_t preserve, word_t newData, cap_t cap)
{
    if (isArchCap(cap)) {
        return Arch_updateCapData(preserve, newData, cap);
    }

    switch (cap_get_capType(cap)) {
    case cap_endpoint_cap:
        if (!preserve && cap_endpoint_cap_get_capEPBadge(cap) == 0) {
            return cap_endpoint_cap_set_capEPBadge(cap, newData);
        } else {
            return cap_null_cap_new();
        }

    case cap_async_endpoint_cap:
        if (!preserve && cap_async_endpoint_cap_get_capAEPBadge(cap) == 0) {
            return cap_async_endpoint_cap_set_capAEPBadge(cap, newData);
        } else {
            return cap_null_cap_new();
        }

    case cap_cnode_cap: {
        word_t guard, guardSize;
        cnode_capdata_t w = { .words = { newData } };

        guardSize = cnode_capdata_get_guardSize(w);

        if (guardSize + cap_cnode_cap_get_capCNodeRadix(cap) > wordBits) {
            return cap_null_cap_new();
        } else {
            cap_t new_cap;

            guard = cnode_capdata_get_guard(w) & MASK(guardSize);
            new_cap = cap_cnode_cap_set_capCNodeGuard(cap, guard);
            new_cap = cap_cnode_cap_set_capCNodeGuardSize(new_cap,
                                                          guardSize);

            return new_cap;
        }
    }

    default:
        return cap;
    }
}

cap_t CONST
maskCapRights(cap_rights_t cap_rights, cap_t cap)
{
    if (isArchCap(cap)) {
        return Arch_maskCapRights(cap_rights, cap);
    }

    switch (cap_get_capType(cap)) {
    case cap_null_cap:
    case cap_domain_cap:
    case cap_cnode_cap:
    case cap_untyped_cap:
    case cap_reply_cap:
    case cap_irq_control_cap:
    case cap_irq_handler_cap:
    case cap_zombie_cap:
    case cap_thread_cap:
        return cap;

    case cap_endpoint_cap: {
        cap_t new_cap;

        new_cap = cap_endpoint_cap_set_capCanSend(
                      cap, cap_endpoint_cap_get_capCanSend(cap) &
                      cap_rights_get_capAllowWrite(cap_rights));
        new_cap = cap_endpoint_cap_set_capCanReceive(
                      new_cap, cap_endpoint_cap_get_capCanReceive(cap) &
                      cap_rights_get_capAllowRead(cap_rights));
        new_cap = cap_endpoint_cap_set_capCanGrant(
                      new_cap, cap_endpoint_cap_get_capCanGrant(cap) &
                      cap_rights_get_capAllowGrant(cap_rights));

        return new_cap;
    }

    case cap_async_endpoint_cap: {
        cap_t new_cap;

        new_cap = cap_async_endpoint_cap_set_capAEPCanSend(
                      cap, cap_async_endpoint_cap_get_capAEPCanSend(cap) &
                      cap_rights_get_capAllowWrite(cap_rights));
        new_cap = cap_async_endpoint_cap_set_capAEPCanReceive(new_cap,
                                                              cap_async_endpoint_cap_get_capAEPCanReceive(cap) &
                                                              cap_rights_get_capAllowRead(cap_rights));

        return new_cap;
    }

    default:
        fail("Invalid cap type"); /* Sentinel for invalid enums */
    }
}

cap_t
createObject(object_t t, void *regionBase, int userSize, bool_t deviceMemory)
{
    /* Handle architecture-specific objects. */
    if (t >= (object_t) seL4_NonArchObjectTypeCount) {
        return Arch_createObject(t, regionBase, userSize, deviceMemory);
    }

    /* Create objects. */
    switch ((api_object_t)t) {
    case seL4_TCBObject: {
        tcb_t *tcb;
        memzero(regionBase, 1UL << TCB_BLOCK_SIZE_BITS);
        tcb = TCB_PTR((word_t)regionBase + TCB_OFFSET);
        /** AUXUPD: "(True, ptr_retyps 5
          (Ptr ((ptr_val \<acute>tcb) - 0x100) :: cte_C ptr)
            o (ptr_retyp \<acute>tcb))" */

        /* Setup non-zero parts of the TCB. */

        Arch_initContext(&tcb->tcbArch.tcbContext);
        tcb->tcbTimeSlice = CONFIG_TIME_SLICE;
        tcb->tcbDomain = ksCurDomain;

#ifdef DEBUG
        strlcpy(tcb->tcbName, "child of: '", TCB_NAME_LENGTH);
        strlcat(tcb->tcbName, ksCurThread->tcbName, TCB_NAME_LENGTH);
        strlcat(tcb->tcbName, "'", TCB_NAME_LENGTH);
#endif

        return cap_thread_cap_new(TCB_REF(tcb));
    }

    case seL4_EndpointObject:
        memzero(regionBase, 1UL << EP_SIZE_BITS);
        /** AUXUPD: "(True, ptr_retyp
          (Ptr (ptr_val \<acute>regionBase) :: endpoint_C ptr))" */
        return cap_endpoint_cap_new(0, true, true, true,
                                    EP_REF(regionBase));

    case seL4_AsyncEndpointObject:
        memzero(regionBase, 1UL << AEP_SIZE_BITS);
        /** AUXUPD: "(True, ptr_retyp
              (Ptr (ptr_val \<acute>regionBase) :: async_endpoint_C ptr))" */
        return cap_async_endpoint_cap_new(0, true, true,
                                          AEP_REF(regionBase));

    case seL4_CapTableObject:
        memzero(regionBase, 1UL << (CTE_SIZE_BITS + userSize));
        /** AUXUPD: "(True, ptr_retyps (2 ^ (unat \<acute>userSize))
          (Ptr (ptr_val \<acute>regionBase) :: cte_C ptr))" */
        /** GHOSTUPD: "(True, gs_new_cnodes (unat \<acute>userSize)
                                (ptr_val \<acute>regionBase)
                                (4 + unat \<acute>userSize))" */
        return cap_cnode_cap_new(userSize, 0, 0, CTE_REF(regionBase));

    case seL4_UntypedObject:
        /*
         * No objects need to be created; instead, just insert caps into
         * the destination slots.
         */
        return cap_untyped_cap_new(deviceMemory, userSize, WORD_REF(regionBase));

    default:
        fail("Invalid object type");
    }
}

void
createNewObjects(object_t t, cte_t *parent, slot_range_t slots,
                 void *regionBase, unsigned int userSize, bool_t deviceMemory)
{
    word_t objectSize;
    void *nextFreeArea;
    unsigned int i;
    word_t totalObjectSize UNUSED;

    /* ghost check that we're visiting less bytes than the max object size */
    objectSize = getObjectSize(t, userSize);
    totalObjectSize = slots.length << objectSize;
    /** GHOSTUPD: "(gs_get_assn cap_get_capSizeBits_'proc \<acute>ghost'state = 0
        \<or> \<acute>totalObjectSize <= gs_get_assn cap_get_capSizeBits_'proc \<acute>ghost'state, id)" */

    /* Create the objects. */
    nextFreeArea = regionBase;
    for (i = 0; i < slots.length; i++) {
        /* Create the object. */
        /** AUXUPD: "(True, typ_clear_region (ptr_val \<acute> nextFreeArea + ((\<acute> i) << unat (\<acute> objectSize))) (unat (\<acute> objectSize)))" */
        cap_t cap = createObject(t, (void *)((word_t)nextFreeArea + (i << objectSize)), userSize, deviceMemory);

        /* Insert the cap into the user's cspace. */
        insertNewCap(parent, &slots.cnode[slots.offset + i], cap);

        /* Move along to the next region of memory. been merged into a formula of i */
    }
}

exception_t
decodeInvocation(word_t label, unsigned int length,
                 cptr_t capIndex, cte_t *slot, cap_t cap,
                 extra_caps_t extraCaps, bool_t block, bool_t call,
                 word_t *buffer)
{
    if (isArchCap(cap)) {
        return Arch_decodeInvocation(label, length, capIndex,
                                     slot, cap, extraCaps, buffer);
    }

    switch (cap_get_capType(cap)) {
    case cap_null_cap:
        userError("Attempted to invoke a null cap #%lu.", capIndex);
        current_syscall_error.type = seL4_InvalidCapability;
        current_syscall_error.invalidCapNumber = 0;
        return EXCEPTION_SYSCALL_ERROR;

    case cap_zombie_cap:
        userError("Attempted to invoke a zombie cap #%lu.", capIndex);
        current_syscall_error.type = seL4_InvalidCapability;
        current_syscall_error.invalidCapNumber = 0;
        return EXCEPTION_SYSCALL_ERROR;

    case cap_endpoint_cap:
        if (unlikely(!cap_endpoint_cap_get_capCanSend(cap))) {
            userError("Attempted to invoke a read-only endpoint cap #%lu.",
                      capIndex);
            current_syscall_error.type = seL4_InvalidCapability;
            current_syscall_error.invalidCapNumber = 0;
            return EXCEPTION_SYSCALL_ERROR;
        }

        setThreadState(ksCurThread, ThreadState_Restart);
        return performInvocation_Endpoint(
                   EP_PTR(cap_endpoint_cap_get_capEPPtr(cap)),
                   cap_endpoint_cap_get_capEPBadge(cap),
                   cap_endpoint_cap_get_capCanGrant(cap), block, call);

    case cap_async_endpoint_cap: {
        if (unlikely(!cap_async_endpoint_cap_get_capAEPCanSend(cap))) {
            userError("Attempted to invoke a read-only async-endpoint cap #%lu.",
                      capIndex);
            current_syscall_error.type = seL4_InvalidCapability;
            current_syscall_error.invalidCapNumber = 0;
            return EXCEPTION_SYSCALL_ERROR;
        }

        setThreadState(ksCurThread, ThreadState_Restart);
        return performInvocation_AsyncEndpoint(
                   AEP_PTR(cap_async_endpoint_cap_get_capAEPPtr(cap)),
                   cap_async_endpoint_cap_get_capAEPBadge(cap));
    }

    case cap_reply_cap:
        if (unlikely(cap_reply_cap_get_capReplyMaster(cap))) {
            userError("Attempted to invoke an invalid reply cap #%lu.",
                      capIndex);
            current_syscall_error.type = seL4_InvalidCapability;
            current_syscall_error.invalidCapNumber = 0;
            return EXCEPTION_SYSCALL_ERROR;
        }

        setThreadState(ksCurThread, ThreadState_Restart);
        return performInvocation_Reply(
                   TCB_PTR(cap_reply_cap_get_capTCBPtr(cap)), slot);

    case cap_thread_cap:
        return decodeTCBInvocation(label, length, cap,
                                   slot, extraCaps, call, buffer);

    case cap_domain_cap:
        return decodeDomainInvocation(label, length, extraCaps, buffer);

    case cap_cnode_cap:
        return decodeCNodeInvocation(label, length, cap, extraCaps, buffer);

    case cap_untyped_cap:
        return decodeUntypedInvocation(label, length, slot, cap, extraCaps,
                                       call, buffer);

    case cap_irq_control_cap:
        return decodeIRQControlInvocation(label, length, slot,
                                          extraCaps, buffer);

    case cap_irq_handler_cap:
        return decodeIRQHandlerInvocation(label, length,
                                          cap_irq_handler_cap_get_capIRQ(cap), extraCaps, buffer);

    default:
        fail("Invalid cap type");
    }
}

exception_t
performInvocation_Endpoint(endpoint_t *ep, word_t badge,
                           bool_t canGrant, bool_t block,
                           bool_t call)
{
    sendIPC(block, call, badge, canGrant, ksCurThread, ep);

    return EXCEPTION_NONE;
}

exception_t
performInvocation_AsyncEndpoint(async_endpoint_t *aep, word_t badge)
{
    sendAsyncIPC(aep, badge);

    return EXCEPTION_NONE;
}

exception_t
performInvocation_Reply(tcb_t *thread, cte_t *slot)
{
    doReplyTransfer(ksCurThread, thread, slot);
    return EXCEPTION_NONE;
}<|MERGE_RESOLUTION|>--- conflicted
+++ resolved
@@ -110,17 +110,8 @@
     case cap_async_endpoint_cap:
         if (final) {
             async_endpoint_t *aep = AEP_PTR(cap_async_endpoint_cap_get_capAEPPtr(cap));
-<<<<<<< HEAD
-            tcb_t *boundTCB = (tcb_t*)async_endpoint_ptr_get_aepBoundTCB(aep);;
-
-            if (boundTCB) {
-                unbindAsyncEndpoint(boundTCB);
-            }
-
-=======
 
             unbindMaybeAEP(aep);
->>>>>>> 0b120cdb
             aepCancelAll(aep);
         }
         fc_ret.remainder = cap_null_cap_new();
