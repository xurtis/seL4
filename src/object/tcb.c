/*
 * Copyright 2014, General Dynamics C4 Systems
 *
 * This software may be distributed and modified according to the terms of
 * the GNU General Public License version 2. Note that NO WARRANTY is provided.
 * See "LICENSE_GPLv2.txt" for details.
 *
 * @TAG(GD_GPL)
 */

#include <types.h>
#include <api/failures.h>
#include <api/invocation.h>
#include <api/syscall.h>
#include <machine/io.h>
#include <object/structures.h>
#include <object/objecttype.h>
#include <object/cnode.h>
#include <object/tcb.h>
#include <kernel/cspace.h>
#include <kernel/thread.h>
#include <kernel/vspace.h>
#include <model/statedata.h>
#include <util.h>
#include <string.h>

#define NULL_PRIO (seL4_Prio_new(seL4_MinPrio, seL4_MinPrio))

static exception_t
checkMaxPrio(prio_t max_prio)
{
    /* can't create a thread with max_prio greater than our own */
    if (max_prio > ksCurThread->tcbMaxPriority) {
        userError("TCB Configure: Requested priority %lu too high (max %lu).",
                  (unsigned long) max_prio, (unsigned long) ksCurThread->tcbMaxPriority);
        current_syscall_error.type = seL4_IllegalOperation;
        return EXCEPTION_SYSCALL_ERROR;
    }

    return EXCEPTION_NONE;
}

static exception_t
checkPrio(prio_t prio)
{
    /* can't create a thread with prio greater than our own */
    if (prio > ksCurThread->tcbMaxPriority) {
        userError("TCB Configure: Requested priority %lu too high (max %lu).",
                  (unsigned long) prio, (unsigned long) ksCurThread->tcbMaxPriority);
        current_syscall_error.type = seL4_IllegalOperation;
        return EXCEPTION_SYSCALL_ERROR;
    }

    return EXCEPTION_NONE;
}

static inline void
addToBitmap(word_t prio)
{
    word_t l1index;

    l1index = prio_to_l1index(prio);
    ksReadyQueuesL1Bitmap |= BIT(l1index);
    ksReadyQueuesL2Bitmap[l1index] |= BIT(prio & MASK(wordRadix));
}

static inline void
removeFromBitmap(word_t prio)
{
    word_t l1index;

    l1index = prio_to_l1index(prio);
    ksReadyQueuesL2Bitmap[l1index] &= ~BIT(prio & MASK(wordRadix));
    if (unlikely(!ksReadyQueuesL2Bitmap[l1index])) {
        ksReadyQueuesL1Bitmap &= ~BIT(l1index);
    }
}

/* Add TCB to the head of a scheduler queue */
void
tcbSchedEnqueue(tcb_t *tcb)
{
    assert(isSchedulable(tcb));
    assert(tcb->tcbSchedContext->remaining >= getKernelWcetTicks());

    if (!thread_state_get_tcbQueued(tcb->tcbState)) {
        tcb_queue_t queue;
        prio_t prio;
        word_t idx;

        prio = tcb->tcbPriority;
        idx = prio;
        queue = ksReadyQueues[idx];

        if (!queue.end) { /* Empty list */
            queue.end = tcb;
            addToBitmap(prio);
        } else {
            queue.head->tcbSchedPrev = tcb;
        }
        tcb->tcbSchedPrev = NULL;
        tcb->tcbSchedNext = queue.head;
        queue.head = tcb;

        ksReadyQueues[idx] = queue;

        thread_state_ptr_set_tcbQueued(&tcb->tcbState, true);
    }
}

/* Add TCB to the end of a scheduler queue */
void
tcbSchedAppend(tcb_t *tcb)
{
    assert(isSchedulable(tcb));
    assert(tcb->tcbSchedContext->remaining >= getKernelWcetTicks());

    if (!thread_state_get_tcbQueued(tcb->tcbState)) {
        tcb_queue_t queue;
        prio_t prio;
        word_t idx;

        prio = tcb->tcbPriority;
        idx = prio;
        queue = ksReadyQueues[idx];

        if (!queue.head) { /* Empty list */
            queue.head = tcb;
            addToBitmap(prio);
        } else {
            queue.end->tcbSchedNext = tcb;
        }
        tcb->tcbSchedPrev = queue.end;
        tcb->tcbSchedNext = NULL;
        queue.end = tcb;

        ksReadyQueues[idx] = queue;

        thread_state_ptr_set_tcbQueued(&tcb->tcbState, true);
    }
}

/* Remove TCB from a scheduler queue */
void
tcbSchedDequeue(tcb_t *tcb)
{
    if (thread_state_get_tcbQueued(tcb->tcbState)) {
        tcb_queue_t queue;
        prio_t prio;
        word_t idx;

        prio = tcb->tcbPriority;
        idx = prio;
        queue = ksReadyQueues[idx];

        if (tcb->tcbSchedPrev) {
            tcb->tcbSchedPrev->tcbSchedNext = tcb->tcbSchedNext;
        } else {
            queue.head = tcb->tcbSchedNext;
            if (likely(!tcb->tcbSchedNext)) {
                removeFromBitmap(prio);
            }
        }

        if (tcb->tcbSchedNext) {
            tcb->tcbSchedNext->tcbSchedPrev = tcb->tcbSchedPrev;
        } else {
            queue.end = tcb->tcbSchedPrev;
        }

        ksReadyQueues[idx] = queue;

        thread_state_ptr_set_tcbQueued(&tcb->tcbState, false);
    }
}

/* remove a TCB from the release queue */
void
tcbReleaseRemove(tcb_t *tcb)
{
    if (likely(thread_state_get_inReleaseQueue(tcb->tcbState))) {
        if (tcb->tcbSchedPrev) {
            tcb->tcbSchedPrev->tcbSchedNext = tcb->tcbSchedNext;
            tcb->tcbSchedPrev = NULL;
        } else {
            ksReleaseHead = tcb->tcbSchedNext;
            /* the head has changed, we might need to set an new timeout */
            ksReprogram = true;
        }

        if (tcb->tcbSchedNext) {
            tcb->tcbSchedNext->tcbSchedPrev = tcb->tcbSchedPrev;
            tcb->tcbSchedNext = NULL;
        }

        thread_state_ptr_set_inReleaseQueue(&tcb->tcbState, false);
    }
}

/* insert a TCB into the release queue - ordered */
void
tcbReleaseEnqueue(tcb_t *tcb)
{
    assert(thread_state_get_inReleaseQueue(tcb->tcbState) == false);

    if (ksReleaseHead == NULL ||
            tcb->tcbSchedContext->next < ksReleaseHead->tcbSchedContext->next) {
        /* insert at head */
        tcb->tcbSchedNext = ksReleaseHead;
        tcb->tcbSchedPrev = NULL;
        ksReleaseHead = tcb;
        if (tcb->tcbSchedNext) {
            tcb->tcbSchedNext->tcbSchedPrev = tcb;
        }
        ksReprogram = true;
    } else {
        /* find a place in the list */
        tcb_t *node = ksReleaseHead;
        tcb_t *prev = NULL;
        while (node != NULL && tcb->tcbSchedContext->next >= node->tcbSchedContext->next) {
            prev = node;
            node = node->tcbSchedNext;
        }

        /* prev cannot be NULL or we would have taken the other branch */
        assert(prev != NULL);

        tcb->tcbSchedNext = node;
        tcb->tcbSchedPrev = prev;
        prev->tcbSchedNext = tcb;

        if (node != NULL) {
            node->tcbSchedPrev = tcb;
        }
    }

    thread_state_ptr_set_inReleaseQueue(&tcb->tcbState, true);
}

/* remove the head of the release queue */
tcb_t *
tcbReleaseDequeue(void)
{
    tcb_t *detached_head;

    assert(ksReleaseHead != NULL);
    assert(ksReleaseHead->tcbSchedPrev == NULL);

    detached_head = ksReleaseHead;
    ksReleaseHead = ksReleaseHead->tcbSchedNext;

    if (detached_head->tcbSchedNext) {
        detached_head->tcbSchedNext->tcbSchedPrev = NULL;
        detached_head->tcbSchedNext = NULL;
    }

    thread_state_ptr_set_inReleaseQueue(&detached_head->tcbState, false);
    ksReprogram = true;

    return detached_head;
}

/* Add TCB to the ordered endpoint queue */
tcb_queue_t
tcbEPAppend(tcb_t *tcb, tcb_queue_t queue)
{
    if (!queue.head) { /* Empty list */
        queue.head = tcb;
        queue.end = tcb;
        tcb->tcbEPPrev = NULL;
        tcb->tcbEPNext = NULL;
    } else {
        /* insert ordered */
        tcb_t *prev = NULL;
        tcb_t *current = queue.head;

        /* find a place to put the tcb */
        while (current != NULL && tcb->tcbPriority <= current->tcbPriority) {
            prev = current;
            current = current->tcbEPNext;
        }

        /* there is at least one other tcb in the queue (since queue.head exists)
         * so we are inserting distinctly at the head, tail or middle. */
        if (prev == NULL) {
            /* insert at head */
            queue.head = tcb;
            tcb->tcbEPNext = current;
            tcb->tcbEPPrev = NULL;
            current->tcbEPPrev = tcb;
        } else if (current == NULL) {
            /* insert at end */
            queue.end = tcb;
            prev->tcbEPNext = tcb;
            tcb->tcbEPPrev = prev;
            tcb->tcbEPNext = NULL;
        } else {
            /* insert between current and prev */
            prev->tcbEPNext = tcb;
            current->tcbEPPrev = tcb;
            tcb->tcbEPPrev = prev;
            tcb->tcbEPNext = current;
        }
    }

    return queue;
}

/* Remove TCB from an endpoint queue */
tcb_queue_t
tcbEPDequeue(tcb_t *tcb, tcb_queue_t queue)
{
    if (tcb->tcbEPPrev) {
        tcb->tcbEPPrev->tcbEPNext = tcb->tcbEPNext;
    } else {
        queue.head = tcb->tcbEPNext;
    }

    if (tcb->tcbEPNext) {
        tcb->tcbEPNext->tcbEPPrev = tcb->tcbEPPrev;
    } else {
        queue.end = tcb->tcbEPPrev;
    }

    return queue;
}

/* reorder a tcb in an ipc endpoint queue */
tcb_queue_t
tcbEPReorder(tcb_t *tcb, tcb_queue_t queue, prio_t oldPrio)
{
    word_t newPrio = tcb->tcbPriority;

    if (newPrio == oldPrio) {
        /* nothing to do, prio didn't change */
    } else if (newPrio > oldPrio) {
        /* move tcb up in the queue */
        tcb_t *prev = tcb->tcbEPPrev;

<<<<<<< HEAD
        if (prev == NULL || newPrio < prev->tcbPriority) {
=======
        if (prev == NULL || newPrio <= prev->tcbPriority) {
>>>>>>> a49035fb
            /* nothing to do, tcb is at head of the list or in the right place */
            return queue;
        }

        /* tcb is not in the right place - take it out */
        queue = tcbEPDequeue(tcb, queue);

        /* now find the correct place */
        while (prev != NULL && prev->tcbPriority < newPrio) {
            prev = prev->tcbEPPrev;
        }

        /* this can't happen, as if we are being placed at the end of the queue we have
         * the lowest prio in the queue and aren't changing position -> which means we exited above */
        assert(prev != queue.end);

        if (prev == NULL) {
            /* place at head */
            tcb->tcbEPNext = queue.head;
            tcb->tcbEPPrev = NULL;
            queue.head->tcbEPPrev = tcb;
            queue.head = tcb;
        } else {
            /* tcb goes after prev */
            tcb->tcbEPNext = prev->tcbEPNext;
            tcb->tcbEPPrev = prev;
            /* tcb->tcbEPPrev can't be NULL as we would have taken the first branch */
            assert(tcb->tcbEPPrev != NULL);
            tcb->tcbEPNext->tcbEPPrev = tcb;
            prev->tcbEPNext = tcb;
        }
    } else { /* newPrio < oldPrio */
        /* move tcb down in the queue */
        tcb_t *next = tcb->tcbEPNext;

        if (next == NULL || newPrio >= next->tcbPriority) {
            /* nothing to do, tcb is at the tail of the list or in the correct place */
            return queue;
        }

        /* tcb is not in the right place - take it out */
        queue = tcbEPDequeue(tcb, queue);

        /* now find the correct place */
        while (next != NULL && next->tcbPriority >= newPrio) {
            next = next->tcbEPNext;
        }

        /* this can't happen, as if we are being placed at the head of the queue we have
         * the highest prio in the queue and aren't changing potition -> which means
         * we exited above */
        assert(next != queue.head);

        if (next == NULL) {
            /* tcb goes to the tail */
            tcb->tcbEPPrev = queue.end;
            tcb->tcbEPNext = NULL;
            queue.end->tcbEPNext = tcb;
            queue.end = tcb;
        } else {
            /* tcb goes before next */
            tcb->tcbEPNext = next;
            tcb->tcbEPPrev = next->tcbEPPrev;
            next->tcbEPPrev->tcbEPNext = tcb;
            next->tcbEPPrev = tcb;
        }
    }

    return queue;
}


cptr_t PURE
getExtraCPtr(word_t *bufferPtr, word_t i)
{
    return (cptr_t)bufferPtr[seL4_MsgMaxLength + 2 + i];
}

void
setExtraBadge(word_t *bufferPtr, word_t badge,
              word_t i)
{
    bufferPtr[seL4_MsgMaxLength + 2 + i] = badge;
}

void
setupCallerCap(tcb_t *sender, tcb_t *receiver, sched_context_t *donated)
{
    cte_t *replySlot, *callerSlot;
    cap_t masterCap UNUSED, callerCap UNUSED;

    setThreadState(sender, ThreadState_BlockedOnReply);
    replySlot = TCB_PTR_CTE_PTR(sender, tcbReply);
    masterCap = replySlot->cap;
    /* Haskell error: "Sender must have a valid master reply cap" */
    assert(cap_get_capType(masterCap) == cap_reply_cap);
    assert(cap_reply_cap_get_capReplyMaster(masterCap));
    assert(TCB_PTR(cap_reply_cap_get_capTCBPtr(masterCap)) == sender);
    callerSlot = TCB_PTR_CTE_PTR(receiver, tcbCaller);
    callerCap = callerSlot->cap;
    /* Haskell error: "Caller cap must not already exist" */
    assert(cap_get_capType(callerCap) == cap_null_cap);
    cteInsert(cap_reply_cap_new(false, TCB_REF(sender), SC_REF(donated)),
              replySlot, callerSlot);
    if (donated != NULL) {
        donated->reply = sender;
    }
}

void
deleteCallerCap(tcb_t *receiver)
{
    cte_t *callerSlot;

    callerSlot = TCB_PTR_CTE_PTR(receiver, tcbCaller);
    /** GHOSTUPD: "(True, gs_set_assn cteDeleteOne_'proc (ucast cap_reply_cap))" */
    cteDeleteOne(callerSlot);
}

extra_caps_t current_extra_caps;

exception_t
lookupExtraCaps(tcb_t* thread, word_t *bufferPtr, seL4_MessageInfo_t info)
{
    lookupSlot_raw_ret_t lu_ret;
    cptr_t cptr;
    word_t i, length;

    if (!bufferPtr) {
        current_extra_caps.excaprefs[0] = NULL;
        return EXCEPTION_NONE;
    }

    length = seL4_MessageInfo_get_extraCaps(info);

    for (i = 0; i < length; i++) {
        cptr = getExtraCPtr(bufferPtr, i);

        lu_ret = lookupSlot(thread, cptr);
        if (lu_ret.status != EXCEPTION_NONE) {
            current_fault = fault_cap_fault_new(cptr, false);
            return lu_ret.status;
        }

        current_extra_caps.excaprefs[i] = lu_ret.slot;
    }
    if (i < seL4_MsgMaxExtraCaps) {
        current_extra_caps.excaprefs[i] = NULL;
    }

    return EXCEPTION_NONE;
}

/* Copy IPC MRs from one thread to another */
word_t
copyMRs(tcb_t *sender, word_t *sendBuf, tcb_t *receiver,
        word_t *recvBuf, word_t n)
{
    word_t i;

    /* Copy inline words */
    for (i = 0; i < n && i < n_msgRegisters; i++) {
        setRegister(receiver, msgRegisters[i],
                    getRegister(sender, msgRegisters[i]));
    }

    if (!recvBuf || !sendBuf) {
        return i;
    }

    /* Copy out-of-line words */
    for (; i < n; i++) {
        recvBuf[i + 1] = sendBuf[i + 1];
    }

    return i;
}

/* The following functions sit in the syscall error monad, but include the
 * exception cases for the preemptible bottom end, as they call the invoke
 * functions directly.  This is a significant deviation from the Haskell
 * spec. */
exception_t
decodeTCBInvocation(word_t label, word_t length, cap_t cap,
                    cte_t* slot, extra_caps_t extraCaps, bool_t call,
                    word_t *buffer)
{
    switch (label) {
    case TCBReadRegisters:
        /* Second level of decoding */
        return decodeReadRegisters(cap, length, call, buffer);

    case TCBWriteRegisters:
        return decodeWriteRegisters(cap, length, buffer);

    case TCBCopyRegisters:
        return decodeCopyRegisters(cap, length, extraCaps, buffer);

    case TCBSuspend:
        /* Jump straight to the invoke */
        setThreadState(ksCurThread, ThreadState_Restart);
        return invokeTCB_Suspend(
                   TCB_PTR(cap_thread_cap_get_capTCBPtr(cap)));

    case TCBResume:
        setThreadState(ksCurThread, ThreadState_Restart);
        return invokeTCB_Resume(
                   TCB_PTR(cap_thread_cap_get_capTCBPtr(cap)));

    case TCBConfigure:
        return decodeTCBConfigure(cap, length, slot, extraCaps, buffer);

    case TCBSetPriority:
        return decodeSetPriority(cap, length, buffer);

    case TCBSetMaxPriority:
        return decodeSetMaxPriority(cap, length, buffer);

    case TCBSetIPCBuffer:
        return decodeSetIPCBuffer(cap, length, slot, extraCaps, buffer);

    case TCBSetSpace:
        return decodeSetSpace(cap, length, slot, extraCaps, buffer);

    case TCBBindNotification:
        return decodeBindNotification(cap, extraCaps);

    case TCBUnbindNotification:
        return decodeUnbindNotification(cap);

    default:
        /* Haskell: "throw IllegalOperation" */
        userError("TCB: Illegal operation.");
        current_syscall_error.type = seL4_IllegalOperation;
        return EXCEPTION_SYSCALL_ERROR;
    }
}

enum CopyRegistersFlags {
    CopyRegisters_suspendSource = 0,
    CopyRegisters_resumeTarget = 1,
    CopyRegisters_transferFrame = 2,
    CopyRegisters_transferInteger = 3
};

exception_t
decodeCopyRegisters(cap_t cap, word_t length,
                    extra_caps_t extraCaps, word_t *buffer)
{
    word_t transferArch;
    tcb_t *srcTCB;
    cap_t source_cap;
    word_t flags;

    if (length < 1 || extraCaps.excaprefs[0] == NULL) {
        userError("TCB CopyRegisters: Truncated message.");
        current_syscall_error.type = seL4_TruncatedMessage;
        return EXCEPTION_SYSCALL_ERROR;
    }

    flags = getSyscallArg(0, buffer);

    transferArch = Arch_decodeTransfer(flags >> 8);

    source_cap = extraCaps.excaprefs[0]->cap;

    if (cap_get_capType(source_cap) == cap_thread_cap) {
        srcTCB = TCB_PTR(cap_thread_cap_get_capTCBPtr(source_cap));
    } else {
        userError("TCB CopyRegisters: Invalid source TCB.");
        current_syscall_error.type = seL4_InvalidCapability;
        current_syscall_error.invalidCapNumber = 1;
        return EXCEPTION_SYSCALL_ERROR;
    }

    setThreadState(ksCurThread, ThreadState_Restart);
    return invokeTCB_CopyRegisters(
               TCB_PTR(cap_thread_cap_get_capTCBPtr(cap)), srcTCB,
               flags & BIT(CopyRegisters_suspendSource),
               flags & BIT(CopyRegisters_resumeTarget),
               flags & BIT(CopyRegisters_transferFrame),
               flags & BIT(CopyRegisters_transferInteger),
               transferArch);

}

enum ReadRegistersFlags {
    ReadRegisters_suspend = 0
};

exception_t
decodeReadRegisters(cap_t cap, word_t length, bool_t call,
                    word_t *buffer)
{
    word_t transferArch, flags, n;
    tcb_t* thread;

    if (length < 2) {
        userError("TCB ReadRegisters: Truncated message.");
        current_syscall_error.type = seL4_TruncatedMessage;
        return EXCEPTION_SYSCALL_ERROR;
    }

    flags = getSyscallArg(0, buffer);
    n     = getSyscallArg(1, buffer);

    if (n < 1 || n > n_frameRegisters + n_gpRegisters) {
        userError("TCB ReadRegisters: Attempted to read an invalid number of registers (%d).",
                  (int)n);
        current_syscall_error.type = seL4_RangeError;
        current_syscall_error.rangeErrorMin = 1;
        current_syscall_error.rangeErrorMax = n_frameRegisters +
                                              n_gpRegisters;
        return EXCEPTION_SYSCALL_ERROR;
    }

    transferArch = Arch_decodeTransfer(flags >> 8);

    thread = TCB_PTR(cap_thread_cap_get_capTCBPtr(cap));
    if (thread == ksCurThread) {
        userError("TCB ReadRegisters: Attempted to read our own registers.");
        current_syscall_error.type = seL4_IllegalOperation;
        return EXCEPTION_SYSCALL_ERROR;
    }

    setThreadState(ksCurThread, ThreadState_Restart);
    return invokeTCB_ReadRegisters(
               TCB_PTR(cap_thread_cap_get_capTCBPtr(cap)),
               flags & BIT(ReadRegisters_suspend),
               n, transferArch, call);
}

enum WriteRegistersFlags {
    WriteRegisters_resume = 0
};

exception_t
decodeWriteRegisters(cap_t cap, word_t length, word_t *buffer)
{
    word_t flags, w;
    word_t transferArch;
    tcb_t* thread;

    if (length < 2) {
        userError("TCB WriteRegisters: Truncated message.");
        current_syscall_error.type = seL4_TruncatedMessage;
        return EXCEPTION_SYSCALL_ERROR;
    }

    flags = getSyscallArg(0, buffer);
    w     = getSyscallArg(1, buffer);

    if (length - 2 < w) {
        userError("TCB WriteRegisters: Message too short for requested write size (%d/%d).",
                  (int)(length - 2), (int)w);
        current_syscall_error.type = seL4_TruncatedMessage;
        return EXCEPTION_SYSCALL_ERROR;
    }

    transferArch = Arch_decodeTransfer(flags >> 8);

    thread = TCB_PTR(cap_thread_cap_get_capTCBPtr(cap));
    if (thread == ksCurThread) {
        userError("TCB WriteRegisters: Attempted to write our own registers.");
        current_syscall_error.type = seL4_IllegalOperation;
        return EXCEPTION_SYSCALL_ERROR;
    }

    setThreadState(ksCurThread, ThreadState_Restart);
    return invokeTCB_WriteRegisters(thread,
                                    flags & BIT(WriteRegisters_resume),
                                    w, transferArch, buffer);
}

/* SetPriority, SetIPCParams and SetSpace are all
 * specialisations of TCBConfigure. */

exception_t
decodeTCBConfigure(cap_t cap, word_t length, cte_t* slot,
                   extra_caps_t rootCaps, word_t *buffer)
{
    cte_t *bufferSlot, *cRootSlot, *vRootSlot, *scSlot;
    cap_t bufferCap, cRootCap, vRootCap, scCap;
    sched_context_t *sched_context;
    deriveCap_ret_t dc_ret;
    cptr_t faultEP;
    word_t cRootData, vRootData, bufferAddr;
    seL4_Prio_t prio;
    exception_t status;

    if (length < 5 || rootCaps.excaprefs[0] == NULL
            || rootCaps.excaprefs[1] == NULL
            || rootCaps.excaprefs[2] == NULL
            || rootCaps.excaprefs[3] == NULL) {
        userError("TCB Configure: Truncated message.");
        current_syscall_error.type = seL4_TruncatedMessage;
        return EXCEPTION_SYSCALL_ERROR;
    }

    faultEP       = getSyscallArg(0, buffer);
    prio.words[0] = getSyscallArg(1, buffer);
    cRootData     = getSyscallArg(2, buffer);
    vRootData     = getSyscallArg(3, buffer);
    bufferAddr    = getSyscallArg(4, buffer);

    scSlot     = rootCaps.excaprefs[0];
    scCap      = rootCaps.excaprefs[0]->cap;
    cRootSlot  = rootCaps.excaprefs[1];
    cRootCap   = rootCaps.excaprefs[1]->cap;
    vRootSlot  = rootCaps.excaprefs[2];
    vRootCap   = rootCaps.excaprefs[2]->cap;
    bufferSlot = rootCaps.excaprefs[3];
    bufferCap  = rootCaps.excaprefs[3]->cap;

    status = checkPrio(seL4_Prio_get_prio(prio));
    if (status != EXCEPTION_NONE) {
        return status;
    }

    status = checkMaxPrio(seL4_Prio_get_max_prio(prio));
    if (status != EXCEPTION_NONE) {
        return status;
    }

    if (bufferAddr == 0) {
        bufferSlot = NULL;
    } else {
        exception_t e;

        dc_ret = deriveCap(bufferSlot, bufferCap);
        if (dc_ret.status != EXCEPTION_NONE) {
            return dc_ret.status;
        }
        bufferCap = dc_ret.cap;
        e = checkValidIPCBuffer(bufferAddr, bufferCap);
        if (e != EXCEPTION_NONE) {
            return e;
        }
    }

    if (slotCapLongRunningDelete(
                TCB_PTR_CTE_PTR(cap_thread_cap_get_capTCBPtr(cap), tcbCTable)) ||
            slotCapLongRunningDelete(
                TCB_PTR_CTE_PTR(cap_thread_cap_get_capTCBPtr(cap), tcbVTable))) {
        userError("TCB Configure: CSpace or VSpace currently being deleted.");
        current_syscall_error.type = seL4_IllegalOperation;
        return EXCEPTION_SYSCALL_ERROR;
    }

    if (cRootData != 0) {
        cRootCap = updateCapData(false, cRootData, cRootCap);
    }

    dc_ret = deriveCap(cRootSlot, cRootCap);
    if (dc_ret.status != EXCEPTION_NONE) {
        return dc_ret.status;
    }
    cRootCap = dc_ret.cap;

    if (cap_get_capType(cRootCap) != cap_cnode_cap) {
        userError("TCB Configure: CSpace cap is invalid.");
        current_syscall_error.type = seL4_IllegalOperation;
        return EXCEPTION_SYSCALL_ERROR;
    }

    if (vRootData != 0) {
        vRootCap = updateCapData(false, vRootData, vRootCap);
    }

    dc_ret = deriveCap(vRootSlot, vRootCap);
    if (dc_ret.status != EXCEPTION_NONE) {
        return dc_ret.status;
    }
    vRootCap = dc_ret.cap;

    if (!isValidVTableRoot(vRootCap)) {
        userError("TCB Configure: VSpace cap is invalid.");
        current_syscall_error.type = seL4_IllegalOperation;
        return EXCEPTION_SYSCALL_ERROR;
    }

    dc_ret = deriveCap(scSlot, scCap);
    if (dc_ret.status != EXCEPTION_NONE) {
        return dc_ret.status;
    }
    scCap = dc_ret.cap;

    switch (cap_get_capType(scCap)) {
    case cap_sched_context_cap:
        sched_context = SC_PTR(cap_sched_context_cap_get_capPtr(scCap));
        break;
    case cap_null_cap:
        sched_context = NULL;
        break;
    default:
        userError("TCB Configure: sched context cap is invalid");
        current_syscall_error.type = seL4_IllegalOperation;
        return EXCEPTION_SYSCALL_ERROR;
    }

    setThreadState(ksCurThread, ThreadState_Restart);
    return invokeTCB_ThreadControl(
               TCB_PTR(cap_thread_cap_get_capTCBPtr(cap)), slot,
               faultEP, prio,
               cRootCap, cRootSlot,
               vRootCap, vRootSlot,
               bufferAddr, bufferCap,
               bufferSlot, sched_context, thread_control_update_all);
}

exception_t
decodeSetPriority(cap_t cap, word_t length, word_t *buffer)
{
    prio_t newPrio;
    exception_t status;
    tcb_t *tcb;

    if (length < 1) {
        userError("TCB SetPriority: Truncated message.");
        current_syscall_error.type = seL4_TruncatedMessage;
        return EXCEPTION_SYSCALL_ERROR;
    }

    newPrio = (prio_t) getSyscallArg(0, buffer);

    status = checkPrio(newPrio);
    if (status != EXCEPTION_NONE) {
        return status;
    }

    tcb = TCB_PTR(cap_thread_cap_get_capTCBPtr(cap));
    setThreadState(ksCurThread, ThreadState_Restart);
    return invokeTCB_ThreadControl(
               tcb, NULL,
               0, seL4_Prio_new(newPrio, tcb->tcbMaxPriority),
               cap_null_cap_new(), NULL,
               cap_null_cap_new(), NULL,
               0, cap_null_cap_new(), NULL,
               NULL, thread_control_update_priority);
}

exception_t
decodeSetMaxPriority(cap_t cap, word_t length, word_t *buffer)
{
    prio_t newMaxPrio;
    exception_t status;
    tcb_t *tcb;

    if (length < 1) {
        userError("TCB SetPriority: Truncated message.");
        current_syscall_error.type = seL4_TruncatedMessage;
        return EXCEPTION_SYSCALL_ERROR;
    }

    newMaxPrio = (prio_t) getSyscallArg(0, buffer);

    status = checkMaxPrio(newMaxPrio);
    if (status != EXCEPTION_NONE) {
        return status;
    }

    tcb = TCB_PTR(cap_thread_cap_get_capTCBPtr(cap));
    setThreadState(ksCurThread, ThreadState_Restart);
    return invokeTCB_ThreadControl(
               tcb, NULL,
               0, seL4_Prio_new(tcb->tcbPriority, newMaxPrio),
               cap_null_cap_new(), NULL,
               cap_null_cap_new(), NULL,
               0, cap_null_cap_new(), NULL,
               NULL, thread_control_update_priority);
}

exception_t
decodeSetIPCBuffer(cap_t cap, word_t length, cte_t* slot,
                   extra_caps_t extraCaps, word_t *buffer)
{
    cptr_t cptr_bufferPtr;
    cap_t bufferCap;
    cte_t *bufferSlot;

    if (length < 1 || extraCaps.excaprefs[0] == NULL) {
        userError("TCB SetIPCBuffer: Truncated message.");
        current_syscall_error.type = seL4_TruncatedMessage;
        return EXCEPTION_SYSCALL_ERROR;
    }

    cptr_bufferPtr  = getSyscallArg(0, buffer);
    bufferSlot = extraCaps.excaprefs[0];
    bufferCap  = extraCaps.excaprefs[0]->cap;

    if (cptr_bufferPtr == 0) {
        bufferSlot = NULL;
    } else {
        exception_t e;
        deriveCap_ret_t dc_ret;

        dc_ret = deriveCap(bufferSlot, bufferCap);
        if (dc_ret.status != EXCEPTION_NONE) {
            return dc_ret.status;
        }
        bufferCap = dc_ret.cap;
        e = checkValidIPCBuffer(cptr_bufferPtr, bufferCap);
        if (e != EXCEPTION_NONE) {
            return e;
        }
    }

    setThreadState(ksCurThread, ThreadState_Restart);
    return invokeTCB_ThreadControl(
               TCB_PTR(cap_thread_cap_get_capTCBPtr(cap)), slot,
               0,
               NULL_PRIO,
               cap_null_cap_new(), NULL,
               cap_null_cap_new(), NULL,
               cptr_bufferPtr, bufferCap,
               bufferSlot, NULL, thread_control_update_ipc_buffer);
}

exception_t
decodeSetSpace(cap_t cap, word_t length, cte_t* slot,
               extra_caps_t extraCaps, word_t *buffer)
{
    cptr_t faultEP;
    word_t cRootData, vRootData;
    cte_t *cRootSlot, *vRootSlot;
    cap_t cRootCap, vRootCap;
    deriveCap_ret_t dc_ret;

    if (length < 3 || extraCaps.excaprefs[0] == NULL
            || extraCaps.excaprefs[1] == NULL) {
        userError("TCB SetSpace: Truncated message.");
        current_syscall_error.type = seL4_TruncatedMessage;
        return EXCEPTION_SYSCALL_ERROR;
    }

    faultEP   = getSyscallArg(0, buffer);
    cRootData = getSyscallArg(1, buffer);
    vRootData = getSyscallArg(2, buffer);

    cRootSlot  = extraCaps.excaprefs[0];
    cRootCap   = extraCaps.excaprefs[0]->cap;
    vRootSlot  = extraCaps.excaprefs[1];
    vRootCap   = extraCaps.excaprefs[1]->cap;

    if (slotCapLongRunningDelete(
                TCB_PTR_CTE_PTR(cap_thread_cap_get_capTCBPtr(cap), tcbCTable)) ||
            slotCapLongRunningDelete(
                TCB_PTR_CTE_PTR(cap_thread_cap_get_capTCBPtr(cap), tcbVTable))) {
        userError("TCB SetSpace: CSpace or VSpace currently being deleted.");
        current_syscall_error.type = seL4_IllegalOperation;
        return EXCEPTION_SYSCALL_ERROR;
    }

    if (cRootData != 0) {
        cRootCap = updateCapData(false, cRootData, cRootCap);
    }

    dc_ret = deriveCap(cRootSlot, cRootCap);
    if (dc_ret.status != EXCEPTION_NONE) {
        return dc_ret.status;
    }
    cRootCap = dc_ret.cap;

    if (cap_get_capType(cRootCap) != cap_cnode_cap) {
        userError("TCB SetSpace: Invalid CNode cap.");
        current_syscall_error.type = seL4_IllegalOperation;
        return EXCEPTION_SYSCALL_ERROR;
    }

    if (vRootData != 0) {
        vRootCap = updateCapData(false, vRootData, vRootCap);
    }

    dc_ret = deriveCap(vRootSlot, vRootCap);
    if (dc_ret.status != EXCEPTION_NONE) {
        return dc_ret.status;
    }
    vRootCap = dc_ret.cap;

    if (!isValidVTableRoot(vRootCap)) {
        userError("TCB SetSpace: Invalid VSpace cap.");
        current_syscall_error.type = seL4_IllegalOperation;
        return EXCEPTION_SYSCALL_ERROR;
    }

    setThreadState(ksCurThread, ThreadState_Restart);
    return invokeTCB_ThreadControl(
               TCB_PTR(cap_thread_cap_get_capTCBPtr(cap)), slot,
               faultEP,
               NULL_PRIO,
               cRootCap, cRootSlot,
               vRootCap, vRootSlot,
               0, cap_null_cap_new(), NULL, NULL, thread_control_update_space);
}

exception_t
decodeBindNotification(cap_t cap, extra_caps_t extraCaps)
{
    notification_t *ntfnPtr;
    tcb_t *tcb;
    cap_t ntfn_cap;

    if (extraCaps.excaprefs[0] == NULL) {
        userError("TCB BindNotification: Truncated message.");
        current_syscall_error.type = seL4_TruncatedMessage;
        return EXCEPTION_SYSCALL_ERROR;
    }

    tcb = TCB_PTR(cap_thread_cap_get_capTCBPtr(cap));

    if (tcb->tcbBoundNotification) {
        userError("TCB BindNotification: TCB already has a bound notification.");
        current_syscall_error.type = seL4_IllegalOperation;
        return EXCEPTION_SYSCALL_ERROR;
    }

    ntfn_cap = extraCaps.excaprefs[0]->cap;

    if (cap_get_capType(ntfn_cap) == cap_notification_cap) {
        ntfnPtr = NTFN_PTR(cap_notification_cap_get_capNtfnPtr(ntfn_cap));
    } else {
        userError("TCB BindNotification: Notification is invalid.");
        current_syscall_error.type = seL4_IllegalOperation;
        return EXCEPTION_SYSCALL_ERROR;
    }

    if (!cap_notification_cap_get_capNtfnCanReceive(ntfn_cap)) {
        userError("TCB BindNotification: Insufficient access rights");
        current_syscall_error.type = seL4_IllegalOperation;
        return EXCEPTION_SYSCALL_ERROR;
    }

    if ((tcb_t*)notification_ptr_get_ntfnQueue_head(ntfnPtr)
            || (tcb_t*)notification_ptr_get_ntfnBoundTCB(ntfnPtr)) {
        userError("TCB BindNotification: Notification cannot be bound.");
        current_syscall_error.type = seL4_IllegalOperation;
        return EXCEPTION_SYSCALL_ERROR;
    }


    setThreadState(ksCurThread, ThreadState_Restart);
    return invokeTCB_NotificationControl(tcb, ntfnPtr);
}

exception_t
decodeUnbindNotification(cap_t cap)
{
    tcb_t *tcb;

    tcb = TCB_PTR(cap_thread_cap_get_capTCBPtr(cap));

    if (!tcb->tcbBoundNotification) {
        userError("TCB UnbindNotification: TCB already has no bound Notification.");
        current_syscall_error.type = seL4_IllegalOperation;
        return EXCEPTION_SYSCALL_ERROR;
    }

    setThreadState(ksCurThread, ThreadState_Restart);
    return invokeTCB_NotificationControl(tcb, NULL);
}

/* The following functions sit in the preemption monad and implement the
 * preemptible, non-faulting bottom end of a TCB invocation. */
exception_t
invokeTCB_Suspend(tcb_t *thread)
{
    suspend(thread);
    return EXCEPTION_NONE;
}

exception_t
invokeTCB_Resume(tcb_t *thread)
{
    restart(thread);
    return EXCEPTION_NONE;
}

exception_t
invokeTCB_ThreadControl(tcb_t *target, cte_t* slot,
                        cptr_t faultep, seL4_Prio_t priority,
                        cap_t cRoot_newCap, cte_t *cRoot_srcSlot,
                        cap_t vRoot_newCap, cte_t *vRoot_srcSlot,
                        word_t bufferAddr, cap_t bufferCap,
                        cte_t *bufferSrcSlot,
                        sched_context_t *sched_context,
                        thread_control_flag_t updateFlags)
{
    exception_t e;
    cap_t tCap = cap_thread_cap_new((word_t)target);

    if (updateFlags & thread_control_update_space) {
        target->tcbFaultHandler = faultep;
    }

    if (updateFlags & thread_control_update_priority) {
        setPriority(target, priority);
    }

    if (updateFlags & thread_control_update_sc) {
        if (sched_context != NULL) {
            bindSchedContext(sched_context, target);
        } else {
            unbindSchedContext(target->tcbSchedContext);
        }
    }

    if (updateFlags & thread_control_update_space) {
        cte_t *rootSlot;

        rootSlot = TCB_PTR_CTE_PTR(target, tcbCTable);
        e = cteDelete(rootSlot, true);
        if (e != EXCEPTION_NONE) {
            return e;
        }
        if (sameObjectAs(cRoot_newCap, cRoot_srcSlot->cap) &&
                sameObjectAs(tCap, slot->cap)) {
            cteInsert(cRoot_newCap, cRoot_srcSlot, rootSlot);
        }
    }

    if (updateFlags & thread_control_update_space) {
        cte_t *rootSlot;

        rootSlot = TCB_PTR_CTE_PTR(target, tcbVTable);
        e = cteDelete(rootSlot, true);
        if (e != EXCEPTION_NONE) {
            return e;
        }
        if (sameObjectAs(vRoot_newCap, vRoot_srcSlot->cap) &&
                sameObjectAs(tCap, slot->cap)) {
            cteInsert(vRoot_newCap, vRoot_srcSlot, rootSlot);
        }
    }

    if (updateFlags & thread_control_update_ipc_buffer) {
        cte_t *bufferSlot;

        bufferSlot = TCB_PTR_CTE_PTR(target, tcbBuffer);
        e = cteDelete(bufferSlot, true);
        if (e != EXCEPTION_NONE) {
            return e;
        }
        target->tcbIPCBuffer = bufferAddr;
        if (bufferSrcSlot && sameObjectAs(bufferCap, bufferSrcSlot->cap) &&
                sameObjectAs(tCap, slot->cap)) {
            cteInsert(bufferCap, bufferSrcSlot, bufferSlot);
        }
    }

    return EXCEPTION_NONE;
}

exception_t
invokeTCB_CopyRegisters(tcb_t *dest, tcb_t *tcb_src,
                        bool_t suspendSource, bool_t resumeTarget,
                        bool_t transferFrame, bool_t transferInteger,
                        word_t transferArch)
{
    if (suspendSource) {
        suspend(tcb_src);
    }

    if (resumeTarget) {
        restart(dest);
    }

    if (transferFrame) {
        word_t i;
        word_t v;
        word_t pc;

        for (i = 0; i < n_frameRegisters; i++) {
            v = getRegister(tcb_src, frameRegisters[i]);
            setRegister(dest, frameRegisters[i], v);
        }

        pc = getRestartPC(dest);
        setNextPC(dest, pc);
    }

    if (transferInteger) {
        word_t i;
        word_t v;

        for (i = 0; i < n_gpRegisters; i++) {
            v = getRegister(tcb_src, gpRegisters[i]);
            setRegister(dest, gpRegisters[i], v);
        }
    }

    return Arch_performTransfer(transferArch, tcb_src, dest);
}

/* ReadRegisters is a special case: replyFromKernel & setMRs are
 * unfolded here, in order to avoid passing the large reply message up
 * to the top level in a global (and double-copying). We prevent the
 * top-level replyFromKernel_success_empty() from running by setting the
 * thread state. Retype does this too.
 */
exception_t
invokeTCB_ReadRegisters(tcb_t *tcb_src, bool_t suspendSource,
                        word_t n, word_t arch, bool_t call)
{
    word_t i, j;
    exception_t e;
    tcb_t *thread;

    thread = ksCurThread;

    if (suspendSource) {
        suspend(tcb_src);
    }

    e = Arch_performTransfer(arch, tcb_src, ksCurThread);
    if (e != EXCEPTION_NONE) {
        return e;
    }

    if (call) {
        word_t *ipcBuffer;

        ipcBuffer = lookupIPCBuffer(true, thread);

        setRegister(thread, badgeRegister, 0);

        for (i = 0; i < n && i < n_frameRegisters && i < n_msgRegisters; i++) {
            setRegister(thread, msgRegisters[i],
                        getRegister(tcb_src, frameRegisters[i]));
        }

        if (ipcBuffer != NULL && i < n && i < n_frameRegisters) {
            for (; i < n && i < n_frameRegisters; i++) {
                ipcBuffer[i + 1] = getRegister(tcb_src, frameRegisters[i]);
            }
        }

        j = i;

        for (i = 0; i < n_gpRegisters && i + n_frameRegisters < n
                && i + n_frameRegisters < n_msgRegisters; i++) {
            setRegister(thread, msgRegisters[i + n_frameRegisters],
                        getRegister(tcb_src, gpRegisters[i]));
        }

        if (ipcBuffer != NULL && i < n_gpRegisters
                && i + n_frameRegisters < n) {
            for (; i < n_gpRegisters && i + n_frameRegisters < n; i++) {
                ipcBuffer[i + n_frameRegisters + 1] =
                    getRegister(tcb_src, gpRegisters[i]);
            }
        }

        setRegister(thread, msgInfoRegister, wordFromMessageInfo(
                        seL4_MessageInfo_new(0, 0, 0, i + j)));
    }
    setThreadState(thread, ThreadState_Running);

    return EXCEPTION_NONE;
}

exception_t
invokeTCB_WriteRegisters(tcb_t *dest, bool_t resumeTarget,
                         word_t n, word_t arch, word_t *buffer)
{
    word_t i;
    word_t pc;
    exception_t e;

    e = Arch_performTransfer(arch, ksCurThread, dest);
    if (e != EXCEPTION_NONE) {
        return e;
    }

    if (n > n_frameRegisters + n_gpRegisters) {
        n = n_frameRegisters + n_gpRegisters;
    }

    for (i = 0; i < n_frameRegisters && i < n; i++) {
        /* Offset of 2 to get past the initial syscall arguments */
        setRegister(dest, frameRegisters[i],
                    sanitiseRegister(frameRegisters[i],
                                     getSyscallArg(i + 2, buffer)));
    }

    for (i = 0; i < n_gpRegisters && i + n_frameRegisters < n; i++) {
        setRegister(dest, gpRegisters[i],
                    sanitiseRegister(gpRegisters[i],
                                     getSyscallArg(i + n_frameRegisters + 2,
                                                   buffer)));
    }

    pc = getRestartPC(dest);
    setNextPC(dest, pc);

    if (resumeTarget) {
        restart(dest);
    }

    return EXCEPTION_NONE;
}

exception_t
invokeTCB_NotificationControl(tcb_t *tcb, notification_t *ntfnPtr)
{
    if (ntfnPtr) {
        bindNotification(tcb, ntfnPtr);
    } else {
        unbindNotification(tcb);
    }

    return EXCEPTION_NONE;
}

#ifdef DEBUG
void
setThreadName(tcb_t *tcb, const char *name)
{
    strlcpy(tcb->tcbName, name, TCB_NAME_LENGTH);
}
#endif<|MERGE_RESOLUTION|>--- conflicted
+++ resolved
@@ -337,11 +337,7 @@
         /* move tcb up in the queue */
         tcb_t *prev = tcb->tcbEPPrev;
 
-<<<<<<< HEAD
-        if (prev == NULL || newPrio < prev->tcbPriority) {
-=======
         if (prev == NULL || newPrio <= prev->tcbPriority) {
->>>>>>> a49035fb
             /* nothing to do, tcb is at head of the list or in the right place */
             return queue;
         }
