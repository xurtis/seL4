/*
 * Copyright 2014, General Dynamics C4 Systems
 *
 * This software may be distributed and modified according to the terms of
 * the GNU General Public License version 2. Note that NO WARRANTY is provided.
 * See "LICENSE_GPLv2.txt" for details.
 *
 * @TAG(GD_GPL)
 */

#include <types.h>
#include <api/failures.h>
#include <api/invocation.h>
#include <api/syscall.h>
#include <machine/io.h>
#include <object/structures.h>
#include <object/objecttype.h>
#include <object/cnode.h>
#include <object/tcb.h>
#include <kernel/cspace.h>
#include <kernel/thread.h>
#include <kernel/vspace.h>
#include <model/statedata.h>
#include <util.h>
#include <string.h>

static inline void
addToBitmap(word_t dom, word_t prio)
{
    uint32_t l1index;

    l1index = prio_to_l1index(prio);
    ksReadyQueuesL1Bitmap[dom] |= BIT(l1index);
    ksReadyQueuesL2Bitmap[dom][l1index] |= BIT(prio & MASK(5));
}

static inline void
removeFromBitmap(word_t dom, word_t prio)
{
    uint32_t l1index;

    l1index = prio_to_l1index(prio);
    ksReadyQueuesL2Bitmap[dom][l1index] &= ~BIT(prio & MASK(5));
    if (unlikely(!ksReadyQueuesL2Bitmap[dom][l1index])) {
        ksReadyQueuesL1Bitmap[dom] &= ~BIT(l1index);
    }
}

/* Add TCB to the head of a scheduler queue */
void
tcbSchedEnqueue(tcb_t *tcb)
{
    if (!thread_state_get_tcbQueued(tcb->tcbState)) {
        tcb_queue_t queue;
        UNUSED dom_t dom;
        prio_t prio;
        unsigned int idx;

        dom = tcb->tcbDomain;
        prio = tcb->tcbPriority;
        idx = ready_queues_index(dom, prio);
        queue = ksReadyQueues[idx];

        if (!queue.end) { /* Empty list */
            queue.end = tcb;
            addToBitmap(dom, prio);
        } else {
            queue.head->tcbSchedPrev = tcb;
        }
        tcb->tcbSchedPrev = NULL;
        tcb->tcbSchedNext = queue.head;
        queue.head = tcb;

        ksReadyQueues[idx] = queue;

        thread_state_ptr_set_tcbQueued(&tcb->tcbState, true);
    }
}

/* Add TCB to the end of a scheduler queue */
void
tcbSchedAppend(tcb_t *tcb)
{
    if (!thread_state_get_tcbQueued(tcb->tcbState)) {
        tcb_queue_t queue;
        UNUSED dom_t dom;
        prio_t prio;
        unsigned int idx;

        dom = tcb->tcbDomain;
        prio = tcb->tcbPriority;
        idx = ready_queues_index(dom, prio);
        queue = ksReadyQueues[idx];

        if (!queue.head) { /* Empty list */
            queue.head = tcb;
            addToBitmap(dom, prio);
        } else {
            queue.end->tcbSchedNext = tcb;
        }
        tcb->tcbSchedPrev = queue.end;
        tcb->tcbSchedNext = NULL;
        queue.end = tcb;

        ksReadyQueues[idx] = queue;

        thread_state_ptr_set_tcbQueued(&tcb->tcbState, true);
    }
}

/* Remove TCB from a scheduler queue */
void
tcbSchedDequeue(tcb_t *tcb)
{
    if (thread_state_get_tcbQueued(tcb->tcbState)) {
        tcb_queue_t queue;
        UNUSED dom_t dom;
        prio_t prio;
        unsigned int idx;

        dom = tcb->tcbDomain;
        prio = tcb->tcbPriority;
        idx = ready_queues_index(dom, prio);
        queue = ksReadyQueues[idx];

        if (tcb->tcbSchedPrev) {
            tcb->tcbSchedPrev->tcbSchedNext = tcb->tcbSchedNext;
        } else {
            queue.head = tcb->tcbSchedNext;
            if (likely(!tcb->tcbSchedNext)) {
                removeFromBitmap(dom, prio);
            }
        }

        if (tcb->tcbSchedNext) {
            tcb->tcbSchedNext->tcbSchedPrev = tcb->tcbSchedPrev;
        } else {
            queue.end = tcb->tcbSchedPrev;
        }

        ksReadyQueues[idx] = queue;

        thread_state_ptr_set_tcbQueued(&tcb->tcbState, false);
    }
}

/* Add TCB to the end of an endpoint queue */
tcb_queue_t
tcbEPAppend(tcb_t *tcb, tcb_queue_t queue)
{
    if (!queue.head) { /* Empty list */
        queue.head = tcb;
    } else {
        queue.end->tcbEPNext = tcb;
    }
    tcb->tcbEPPrev = queue.end;
    tcb->tcbEPNext = NULL;
    queue.end = tcb;

    return queue;
}

/* Remove TCB from an endpoint queue */
tcb_queue_t
tcbEPDequeue(tcb_t *tcb, tcb_queue_t queue)
{
    if (tcb->tcbEPPrev) {
        tcb->tcbEPPrev->tcbEPNext = tcb->tcbEPNext;
    } else {
        queue.head = tcb->tcbEPNext;
    }

    if (tcb->tcbEPNext) {
        tcb->tcbEPNext->tcbEPPrev = tcb->tcbEPPrev;
    } else {
        queue.end = tcb->tcbEPPrev;
    }

    return queue;
}

cptr_t PURE
getExtraCPtr(word_t *bufferPtr, unsigned int i)
{
    return (cptr_t)bufferPtr[seL4_MsgMaxLength + 2 + i];
}

void
setExtraBadge(word_t *bufferPtr, word_t badge,
              unsigned int i)
{
    bufferPtr[seL4_MsgMaxLength + 2 + i] = badge;
}

void
setupCallerCap(tcb_t *sender, tcb_t *receiver)
{
    cte_t *replySlot, *callerSlot;
    cap_t masterCap UNUSED, callerCap UNUSED;

    setThreadState(sender, ThreadState_BlockedOnReply);
    replySlot = TCB_PTR_CTE_PTR(sender, tcbReply);
    callerSlot = TCB_PTR_CTE_PTR(receiver, tcbCaller);
    masterCap = replySlot->cap;
    /* Haskell error: "Sender must have a valid master reply cap" */
    assert(cap_get_capType(masterCap) == cap_reply_cap);
    assert(cap_reply_cap_get_capReplyMaster(masterCap));
    assert(TCB_PTR(cap_reply_cap_get_capTCBPtr(masterCap)) == NULL);
    cap_reply_cap_ptr_set_capCallerSlot(&replySlot->cap, CTE_REF(callerSlot));
    callerCap = callerSlot->cap;
    /* Haskell error: "Caller cap must not already exist" */
    assert(cap_get_capType(callerCap) == cap_null_cap);
    callerSlot->cap = cap_reply_cap_new(CTE_REF(NULL), false, TCB_REF(sender));
}

void
deleteCallerCap(tcb_t *receiver)
{
    cte_t *callerSlot;

    callerSlot = TCB_PTR_CTE_PTR(receiver, tcbCaller);
    if (cap_get_capType(callerSlot->cap) == cap_reply_cap) {
        finaliseCap(callerSlot->cap, true, true);
        callerSlot->cap = cap_null_cap_new();
    }
}

extra_caps_t current_extra_caps;

exception_t
lookupExtraCaps(tcb_t* thread, word_t *bufferPtr, message_info_t info)
{
    lookupSlot_raw_ret_t lu_ret;
    cptr_t cptr;
    unsigned int i, length;

    if (!bufferPtr) {
        current_extra_caps.excaprefs[0] = NULL;
        return EXCEPTION_NONE;
    }

    length = message_info_get_msgExtraCaps(info);

    for (i = 0; i < length; i++) {
        cptr = getExtraCPtr(bufferPtr, i);

        lu_ret = lookupSlot(thread, cptr);
        if (lu_ret.status != EXCEPTION_NONE) {
            current_fault = fault_cap_fault_new(cptr, false);
            return lu_ret.status;
        }

        current_extra_caps.excaprefs[i] = lu_ret.slot;
    }
    if (i < seL4_MsgMaxExtraCaps) {
        current_extra_caps.excaprefs[i] = NULL;
    }

    return EXCEPTION_NONE;
}

/* Copy IPC MRs from one thread to another */
unsigned int
copyMRs(tcb_t *sender, word_t *sendBuf, tcb_t *receiver,
        word_t *recvBuf, unsigned int n)
{
    unsigned int i;

    /* Copy inline words */
    for (i = 0; i < n && i < n_msgRegisters; i++) {
        setRegister(receiver, msgRegisters[i],
                    getRegister(sender, msgRegisters[i]));
    }

    if (!recvBuf || !sendBuf) {
        return i;
    }

    /* Copy out-of-line words */
    for (; i < n; i++) {
        recvBuf[i + 1] = sendBuf[i + 1];
    }

    return i;
}

/* The following functions sit in the syscall error monad, but include the
 * exception cases for the preemptible bottom end, as they call the invoke
 * functions directly.  This is a significant deviation from the Haskell
 * spec. */
exception_t
decodeTCBInvocation(word_t label, unsigned int length, cap_t cap,
                    cte_t* slot, extra_caps_t extraCaps, bool_t call,
                    word_t *buffer)
{
    switch (label) {
    case TCBReadRegisters:
        /* Second level of decoding */
        return decodeReadRegisters(cap, length, call, buffer);

    case TCBWriteRegisters:
        return decodeWriteRegisters(cap, length, buffer);

    case TCBCopyRegisters:
        return decodeCopyRegisters(cap, length, extraCaps, buffer);

    case TCBSuspend:
        /* Jump straight to the invoke */
        setThreadState(ksCurThread, ThreadState_Restart);
        return invokeTCB_Suspend(
                   TCB_PTR(cap_thread_cap_get_capTCBPtr(cap)));

    case TCBResume:
        setThreadState(ksCurThread, ThreadState_Restart);
        return invokeTCB_Resume(
                   TCB_PTR(cap_thread_cap_get_capTCBPtr(cap)));

    case TCBConfigure:
        return decodeTCBConfigure(cap, length, slot, extraCaps, buffer);

    case TCBSetPriority:
        return decodeSetPriority(cap, length, buffer);

    case TCBSetIPCBuffer:
        return decodeSetIPCBuffer(cap, length, slot, extraCaps, buffer);

    case TCBSetSpace:
        return decodeSetSpace(cap, length, slot, extraCaps, buffer);

    case TCBBindAEP:
        return decodeBindAEP(cap, extraCaps);

    case TCBUnbindAEP:
        return decodeUnbindAEP(cap);

<<<<<<< HEAD
        /* This is temporary until arch specific TCB operations are implemented */
#ifdef CONFIG_VTX
    case TCBSetEPTRoot:
        return decodeSetEPTRoot(cap, extraCaps);
#endif

=======
>>>>>>> 0b120cdb
    default:
        /* Haskell: "throw IllegalOperation" */
        userError("TCB: Illegal operation.");
        current_syscall_error.type = seL4_IllegalOperation;
        return EXCEPTION_SYSCALL_ERROR;
    }
}

enum CopyRegistersFlags {
    CopyRegisters_suspendSource = 0,
    CopyRegisters_resumeTarget = 1,
    CopyRegisters_transferFrame = 2,
    CopyRegisters_transferInteger = 3
};

exception_t
decodeCopyRegisters(cap_t cap, unsigned int length,
                    extra_caps_t extraCaps, word_t *buffer)
{
    word_t transferArch;
    tcb_t *srcTCB;
    cap_t source_cap;
    word_t flags;

    if (length < 1 || extraCaps.excaprefs[0] == NULL) {
        userError("TCB CopyRegisters: Truncated message.");
        current_syscall_error.type = seL4_TruncatedMessage;
        return EXCEPTION_SYSCALL_ERROR;
    }

    flags = getSyscallArg(0, buffer);

    transferArch = Arch_decodeTransfer(flags >> 8);

    source_cap = extraCaps.excaprefs[0]->cap;

    if (cap_get_capType(source_cap) == cap_thread_cap) {
        srcTCB = TCB_PTR(cap_thread_cap_get_capTCBPtr(source_cap));
    } else {
        userError("TCB CopyRegisters: Invalid source TCB.");
        current_syscall_error.type = seL4_InvalidCapability;
        current_syscall_error.invalidCapNumber = 1;
        return EXCEPTION_SYSCALL_ERROR;
    }

    setThreadState(ksCurThread, ThreadState_Restart);
    return invokeTCB_CopyRegisters(
               TCB_PTR(cap_thread_cap_get_capTCBPtr(cap)), srcTCB,
               flags & BIT(CopyRegisters_suspendSource),
               flags & BIT(CopyRegisters_resumeTarget),
               flags & BIT(CopyRegisters_transferFrame),
               flags & BIT(CopyRegisters_transferInteger),
               transferArch);

}

enum ReadRegistersFlags {
    ReadRegisters_suspend = 0
};

exception_t
decodeReadRegisters(cap_t cap, unsigned int length, bool_t call,
                    word_t *buffer)
{
    word_t transferArch, flags, n;

    if (length < 2) {
        userError("TCB ReadRegisters: Truncated message.");
        current_syscall_error.type = seL4_TruncatedMessage;
        return EXCEPTION_SYSCALL_ERROR;
    }

    flags = getSyscallArg(0, buffer);
    n     = getSyscallArg(1, buffer);

    if (n < 1 || n > n_frameRegisters + n_gpRegisters) {
        userError("TCB ReadRegisters: Attempted to read an invalid number of registers (%d).",
                  (int)n);
        current_syscall_error.type = seL4_RangeError;
        current_syscall_error.rangeErrorMin = 1;
        current_syscall_error.rangeErrorMax = n_frameRegisters +
                                              n_gpRegisters;
        return EXCEPTION_SYSCALL_ERROR;
    }

    transferArch = Arch_decodeTransfer(flags >> 8);

    setThreadState(ksCurThread, ThreadState_Restart);
    return invokeTCB_ReadRegisters(
               TCB_PTR(cap_thread_cap_get_capTCBPtr(cap)),
               flags & BIT(ReadRegisters_suspend),
               n, transferArch, call);
}

enum WriteRegistersFlags {
    WriteRegisters_resume = 0
};

exception_t
decodeWriteRegisters(cap_t cap, unsigned int length, word_t *buffer)
{
    word_t flags, w;
    word_t transferArch;
    tcb_t* thread;

    if (length < 2) {
        userError("TCB WriteRegisters: Truncated message.");
        current_syscall_error.type = seL4_TruncatedMessage;
        return EXCEPTION_SYSCALL_ERROR;
    }

    flags = getSyscallArg(0, buffer);
    w     = getSyscallArg(1, buffer);

    if (length - 2 < w) {
        userError("TCB WriteRegisters: Message too short for requested write size (%d/%d).",
                  (int)(length - 2), (int)w);
        current_syscall_error.type = seL4_TruncatedMessage;
        return EXCEPTION_SYSCALL_ERROR;
    }

    transferArch = Arch_decodeTransfer(flags >> 8);

    thread = TCB_PTR(cap_thread_cap_get_capTCBPtr(cap));

    setThreadState(ksCurThread, ThreadState_Restart);
    return invokeTCB_WriteRegisters(thread,
                                    flags & BIT(WriteRegisters_resume),
                                    w, transferArch, buffer);
}

/* SetPriority, SetIPCParams and SetSpace are all
 * specialisations of TCBConfigure. */

exception_t
decodeTCBConfigure(cap_t cap, unsigned int length, cte_t* slot,
                   extra_caps_t rootCaps, word_t *buffer)
{
    cte_t *bufferSlot, *cRootSlot, *vRootSlot;
    cap_t bufferCap, cRootCap, vRootCap;
    deriveCap_ret_t dc_ret;
    cptr_t faultEP;
    unsigned int prio;
    word_t cRootData, vRootData, bufferAddr;

    if (length < 5 || rootCaps.excaprefs[0] == NULL
            || rootCaps.excaprefs[1] == NULL
            || rootCaps.excaprefs[2] == NULL) {
        userError("TCB Configure: Truncated message.");
        current_syscall_error.type = seL4_TruncatedMessage;
        return EXCEPTION_SYSCALL_ERROR;
    }

    faultEP    = getSyscallArg(0, buffer);
    prio       = getSyscallArg(1, buffer);
    cRootData  = getSyscallArg(2, buffer);
    vRootData  = getSyscallArg(3, buffer);
    bufferAddr = getSyscallArg(4, buffer);

    cRootSlot  = rootCaps.excaprefs[0];
    cRootCap   = rootCaps.excaprefs[0]->cap;
    vRootSlot  = rootCaps.excaprefs[1];
    vRootCap   = rootCaps.excaprefs[1]->cap;
    bufferSlot = rootCaps.excaprefs[2];
    bufferCap  = rootCaps.excaprefs[2]->cap;

    prio = prio & MASK(8);

    if (prio > ksCurThread->tcbPriority) {
        userError("TCB Configure: Requested priority %d too high (max %d).",
                  (int)prio, (int)(ksCurThread->tcbPriority));
        current_syscall_error.type = seL4_IllegalOperation;
        return EXCEPTION_SYSCALL_ERROR;
    }

    if (bufferAddr == 0) {
        bufferSlot = NULL;
    } else {
        exception_t e;

        dc_ret = deriveCap(bufferSlot, bufferCap);
        if (dc_ret.status != EXCEPTION_NONE) {
            return dc_ret.status;
        }
        bufferCap = dc_ret.cap;
        e = checkValidIPCBuffer(bufferAddr, bufferCap);
        if (e != EXCEPTION_NONE) {
            return e;
        }
    }

    if (slotCapLongRunningDelete(
                TCB_PTR_CTE_PTR(cap_thread_cap_get_capTCBPtr(cap), tcbCTable)) ||
            slotCapLongRunningDelete(
                TCB_PTR_CTE_PTR(cap_thread_cap_get_capTCBPtr(cap), tcbVTable))) {
        userError("TCB Configure: CSpace or VSpace currently being deleted.");
        current_syscall_error.type = seL4_IllegalOperation;
        return EXCEPTION_SYSCALL_ERROR;
    }

    if (cRootData != 0) {
        cRootCap = updateCapData(false, cRootData, cRootCap);
    }

    dc_ret = deriveCap(cRootSlot, cRootCap);
    if (dc_ret.status != EXCEPTION_NONE) {
        return dc_ret.status;
    }
    cRootCap = dc_ret.cap;

    if (cap_get_capType(cRootCap) != cap_cnode_cap &&
            (!config_set(CONFIG_ALLOW_NULL_CSPACE) ||
             cap_get_capType(cRootCap) != cap_null_cap)) {
        userError("TCB Configure: CSpace cap is invalid.");
        current_syscall_error.type = seL4_IllegalOperation;
        return EXCEPTION_SYSCALL_ERROR;
    }

    if (vRootData != 0) {
        vRootCap = updateCapData(false, vRootData, vRootCap);
    }

    dc_ret = deriveCap(vRootSlot, vRootCap);
    if (dc_ret.status != EXCEPTION_NONE) {
        return dc_ret.status;
    }
    vRootCap = dc_ret.cap;

    if (!isValidVTableRoot(vRootCap)) {
        userError("TCB Configure: VSpace cap is invalid.");
        current_syscall_error.type = seL4_IllegalOperation;
        return EXCEPTION_SYSCALL_ERROR;
    }

    setThreadState(ksCurThread, ThreadState_Restart);
    return invokeTCB_ThreadControl(
               TCB_PTR(cap_thread_cap_get_capTCBPtr(cap)), slot,
               faultEP, prio,
               cRootCap, cRootSlot,
               vRootCap, vRootSlot,
               bufferAddr, bufferCap,
               bufferSlot, thread_control_update_all);
}

exception_t
decodeSetPriority(cap_t cap, unsigned int length, word_t *buffer)
{
    prio_t newPrio;

    if (length < 1) {
        userError("TCB SetPriority: Truncated message.");
        current_syscall_error.type = seL4_TruncatedMessage;
        return EXCEPTION_SYSCALL_ERROR;
    }

    newPrio = getSyscallArg(0, buffer);

    /* assuming here seL4_MaxPrio is of form 2^n - 1 */
    newPrio = newPrio & MASK(8);

    if (newPrio > ksCurThread->tcbPriority) {
        userError("TCB SetPriority: Requested priority %d too high (max %d).",
                  (int)newPrio, (int)ksCurThread->tcbPriority);
        current_syscall_error.type = seL4_IllegalOperation;
        return EXCEPTION_SYSCALL_ERROR;
    }

    setThreadState(ksCurThread, ThreadState_Restart);
    return invokeTCB_ThreadControl(
               TCB_PTR(cap_thread_cap_get_capTCBPtr(cap)), NULL,
               0, newPrio,
               cap_null_cap_new(), NULL,
               cap_null_cap_new(), NULL,
               0, cap_null_cap_new(),
               NULL, thread_control_update_priority);
}

exception_t
decodeSetIPCBuffer(cap_t cap, unsigned int length, cte_t* slot,
                   extra_caps_t extraCaps, word_t *buffer)
{
    cptr_t cptr_bufferPtr;
    cap_t bufferCap;
    cte_t *bufferSlot;

    if (length < 1 || extraCaps.excaprefs[0] == NULL) {
        userError("TCB SetIPCBuffer: Truncated message.");
        current_syscall_error.type = seL4_TruncatedMessage;
        return EXCEPTION_SYSCALL_ERROR;
    }

    cptr_bufferPtr  = getSyscallArg(0, buffer);
    bufferSlot = extraCaps.excaprefs[0];
    bufferCap  = extraCaps.excaprefs[0]->cap;

    if (cptr_bufferPtr == 0) {
        bufferSlot = NULL;
    } else {
        exception_t e;
        deriveCap_ret_t dc_ret;

        dc_ret = deriveCap(bufferSlot, bufferCap);
        if (dc_ret.status != EXCEPTION_NONE) {
            return dc_ret.status;
        }
        bufferCap = dc_ret.cap;
        e = checkValidIPCBuffer(cptr_bufferPtr, bufferCap);
        if (e != EXCEPTION_NONE) {
            return e;
        }
    }

    setThreadState(ksCurThread, ThreadState_Restart);
    return invokeTCB_ThreadControl(
               TCB_PTR(cap_thread_cap_get_capTCBPtr(cap)), slot,
               0,
               0, /* used to be prioInvalid, but it doesn't matter */
               cap_null_cap_new(), NULL,
               cap_null_cap_new(), NULL,
               cptr_bufferPtr, bufferCap,
               bufferSlot, thread_control_update_ipc_buffer);
}

exception_t
decodeSetSpace(cap_t cap, unsigned int length, cte_t* slot,
               extra_caps_t extraCaps, word_t *buffer)
{
    cptr_t faultEP;
    word_t cRootData, vRootData;
    cte_t *cRootSlot, *vRootSlot;
    cap_t cRootCap, vRootCap;
    deriveCap_ret_t dc_ret;

    if (length < 3 || extraCaps.excaprefs[0] == NULL
            || extraCaps.excaprefs[1] == NULL) {
        userError("TCB SetSpace: Truncated message.");
        current_syscall_error.type = seL4_TruncatedMessage;
        return EXCEPTION_SYSCALL_ERROR;
    }

    faultEP   = getSyscallArg(0, buffer);
    cRootData = getSyscallArg(1, buffer);
    vRootData = getSyscallArg(2, buffer);

    cRootSlot  = extraCaps.excaprefs[0];
    cRootCap   = extraCaps.excaprefs[0]->cap;
    vRootSlot  = extraCaps.excaprefs[1];
    vRootCap   = extraCaps.excaprefs[1]->cap;

    if (slotCapLongRunningDelete(
                TCB_PTR_CTE_PTR(cap_thread_cap_get_capTCBPtr(cap), tcbCTable)) ||
            slotCapLongRunningDelete(
                TCB_PTR_CTE_PTR(cap_thread_cap_get_capTCBPtr(cap), tcbVTable))) {
        userError("TCB SetSpace: CSpace or VSpace currently being deleted.");
        current_syscall_error.type = seL4_IllegalOperation;
        return EXCEPTION_SYSCALL_ERROR;
    }

    if (cRootData != 0) {
        cRootCap = updateCapData(false, cRootData, cRootCap);
    }

    dc_ret = deriveCap(cRootSlot, cRootCap);
    if (dc_ret.status != EXCEPTION_NONE) {
        return dc_ret.status;
    }
    cRootCap = dc_ret.cap;

    if (cap_get_capType(cRootCap) != cap_cnode_cap &&
            (!config_set(CONFIG_ALLOW_NULL_CSPACE) ||
             cap_get_capType(cRootCap) != cap_null_cap)) {
        userError("TCB SetSpace: Invalid CNode cap.");
        current_syscall_error.type = seL4_IllegalOperation;
        return EXCEPTION_SYSCALL_ERROR;
    }

    if (vRootData != 0) {
        vRootCap = updateCapData(false, vRootData, vRootCap);
    }

    dc_ret = deriveCap(vRootSlot, vRootCap);
    if (dc_ret.status != EXCEPTION_NONE) {
        return dc_ret.status;
    }
    vRootCap = dc_ret.cap;

    if (!isValidVTableRoot(vRootCap)) {
        userError("TCB SetSpace: Invalid VSpace cap.");
        current_syscall_error.type = seL4_IllegalOperation;
        return EXCEPTION_SYSCALL_ERROR;
    }

    setThreadState(ksCurThread, ThreadState_Restart);
    return invokeTCB_ThreadControl(
               TCB_PTR(cap_thread_cap_get_capTCBPtr(cap)), slot,
               faultEP,
               0, /* used to be prioInvalid, but it doesn't matter */
               cRootCap, cRootSlot,
               vRootCap, vRootSlot,
               0, cap_null_cap_new(), NULL, thread_control_update_space);
}

exception_t
decodeDomainInvocation(word_t label, unsigned int length, extra_caps_t extraCaps, word_t *buffer)
{
    word_t domain;
    cap_t tcap;

    if (unlikely(label != DomainSetSet)) {
        current_syscall_error.type = seL4_IllegalOperation;
        return EXCEPTION_SYSCALL_ERROR;
    }

    if (unlikely(length == 0)) {
        userError("Domain Configure: Truncated message.");
        current_syscall_error.type = seL4_TruncatedMessage;
        return EXCEPTION_SYSCALL_ERROR;
    } else {
        domain = getSyscallArg(0, buffer);
        if (domain >= CONFIG_NUM_DOMAINS) {
            userError("Domain Configure: invalid domain (%lu >= %u).",
                      domain, CONFIG_NUM_DOMAINS);
            current_syscall_error.type = seL4_InvalidArgument;
            current_syscall_error.invalidArgumentNumber = 0;
            return EXCEPTION_SYSCALL_ERROR;
        }
    }

    if (unlikely(extraCaps.excaprefs[0] == NULL)) {
        userError("Domain Configure: Truncated message.");
        current_syscall_error.type = seL4_TruncatedMessage;
        return EXCEPTION_SYSCALL_ERROR;
    }

    tcap = extraCaps.excaprefs[0]->cap;
    if (unlikely(cap_get_capType(tcap) != cap_thread_cap)) {
        userError("Domain Configure: thread cap required.");
        current_syscall_error.type = seL4_InvalidArgument;
        current_syscall_error.invalidArgumentNumber = 1;
        return EXCEPTION_SYSCALL_ERROR;
    }

    setThreadState(ksCurThread, ThreadState_Restart);
    setDomain(TCB_PTR(cap_thread_cap_get_capTCBPtr(tcap)), domain);
    return EXCEPTION_NONE;
}

<<<<<<< HEAD
exception_t decodeBindAEP(cap_t cap, extra_caps_t extraCaps)
{
    async_endpoint_t *aepptr;
    tcb_t *tcb;
=======
exception_t
decodeBindAEP(cap_t cap, extra_caps_t extraCaps)
{
    async_endpoint_t *aepptr;
    tcb_t *tcb;
    cap_t aep_cap;
>>>>>>> 0b120cdb

    if (extraCaps.excaprefs[0] == NULL) {
        userError("TCB BindAEP: Truncated message.");
        current_syscall_error.type = seL4_TruncatedMessage;
        return EXCEPTION_SYSCALL_ERROR;
    }

<<<<<<< HEAD
    if (cap_get_capType(extraCaps.excaprefs[0]->cap) != cap_async_endpoint_cap) {
        userError("TCB BindAEP: Async endpoint is invalid.");
=======
    tcb = TCB_PTR(cap_thread_cap_get_capTCBPtr(cap));

    if (tcb->boundAsyncEndpoint) {
        userError("TCB BindAEP: TCB already has AEP.");
>>>>>>> 0b120cdb
        current_syscall_error.type = seL4_IllegalOperation;
        return EXCEPTION_SYSCALL_ERROR;
    }

<<<<<<< HEAD
    tcb = TCB_PTR(cap_thread_cap_get_capTCBPtr(cap));

    if (tcb->boundAsyncEndpoint) {
        userError("TCB BindAEP: TCB already has AEP.");
=======
    aep_cap = extraCaps.excaprefs[0]->cap;

    if (cap_get_capType(aep_cap) == cap_async_endpoint_cap) {
        aepptr = AEP_PTR(cap_async_endpoint_cap_get_capAEPPtr(aep_cap));
    } else {
        userError("TCB BindAEP: Async endpoint is invalid.");
>>>>>>> 0b120cdb
        current_syscall_error.type = seL4_IllegalOperation;
        return EXCEPTION_SYSCALL_ERROR;
    }

<<<<<<< HEAD
    aepptr = AEP_PTR(cap_async_endpoint_cap_get_capAEPPtr(extraCaps.excaprefs[0]->cap));
    if ((tcb_t*)async_endpoint_ptr_get_aepQueue_head(aepptr)) {
=======
    if (!cap_async_endpoint_cap_get_capAEPCanReceive(aep_cap)) {
        userError("TCB BindAEP: Insufficient access rights");
        current_syscall_error.type = seL4_IllegalOperation;
        return EXCEPTION_SYSCALL_ERROR;
    }

    if ((tcb_t*)async_endpoint_ptr_get_aepQueue_head(aepptr)
            || (tcb_t*)async_endpoint_ptr_get_aepBoundTCB(aepptr)) {
>>>>>>> 0b120cdb
        userError("TCB BindAEP: AEP cannot be bound.");
        current_syscall_error.type = seL4_IllegalOperation;
        return EXCEPTION_SYSCALL_ERROR;
    }

<<<<<<< HEAD
=======

>>>>>>> 0b120cdb
    setThreadState(ksCurThread, ThreadState_Restart);
    return invokeTCB_AEPControl(tcb, aepptr);
}

<<<<<<< HEAD
exception_t decodeUnbindAEP(cap_t cap)
=======
exception_t
decodeUnbindAEP(cap_t cap)
>>>>>>> 0b120cdb
{
    tcb_t *tcb;

    tcb = TCB_PTR(cap_thread_cap_get_capTCBPtr(cap));

    if (!tcb->boundAsyncEndpoint) {
        userError("TCB UnbindAEP: TCB already has no bound AEP.");
        current_syscall_error.type = seL4_IllegalOperation;
        return EXCEPTION_SYSCALL_ERROR;
    }

    setThreadState(ksCurThread, ThreadState_Restart);
    return invokeTCB_AEPControl(tcb, NULL);
}

/* The following functions sit in the preemption monad and implement the
 * preemptible, non-faulting bottom end of a TCB invocation. */
exception_t
invokeTCB_Suspend(tcb_t *thread)
{
    suspend(thread);
    return EXCEPTION_NONE;
}

exception_t
invokeTCB_Resume(tcb_t *thread)
{
    restart(thread);
    return EXCEPTION_NONE;
}

exception_t
invokeTCB_ThreadControl(tcb_t *target, cte_t* slot,
                        cptr_t faultep, prio_t priority,
                        cap_t cRoot_newCap, cte_t *cRoot_srcSlot,
                        cap_t vRoot_newCap, cte_t *vRoot_srcSlot,
                        word_t bufferAddr, cap_t bufferCap,
                        cte_t *bufferSrcSlot,
                        thread_control_flag_t updateFlags)
{
    exception_t e;
    cap_t tCap = cap_thread_cap_new((word_t)target);

    if (updateFlags & thread_control_update_space) {
        target->tcbFaultHandler = faultep;
    }

    if (updateFlags & thread_control_update_priority) {
        setPriority(target, priority);
    }

    if (updateFlags & thread_control_update_space) {
        cte_t *rootSlot;

        rootSlot = TCB_PTR_CTE_PTR(target, tcbCTable);
        e = cteDelete(rootSlot, true);
        if (e != EXCEPTION_NONE) {
            return e;
        }
        if (sameObjectAs(cRoot_newCap, cRoot_srcSlot->cap) &&
                sameObjectAs(tCap, slot->cap)) {
            cteInsert(cRoot_newCap, cRoot_srcSlot, rootSlot);
        }
    }

    if (updateFlags & thread_control_update_space) {
        cte_t *rootSlot;

        rootSlot = TCB_PTR_CTE_PTR(target, tcbVTable);
        e = cteDelete(rootSlot, true);
        if (e != EXCEPTION_NONE) {
            return e;
        }
        if (sameObjectAs(vRoot_newCap, vRoot_srcSlot->cap) &&
                sameObjectAs(tCap, slot->cap)) {
            cteInsert(vRoot_newCap, vRoot_srcSlot, rootSlot);
        }
    }

    if (updateFlags & thread_control_update_ipc_buffer) {
        cte_t *bufferSlot;

        bufferSlot = TCB_PTR_CTE_PTR(target, tcbBuffer);
        e = cteDelete(bufferSlot, true);
        if (e != EXCEPTION_NONE) {
            return e;
        }
        target->tcbIPCBuffer = bufferAddr;
        if (bufferSrcSlot && sameObjectAs(bufferCap, bufferSrcSlot->cap) &&
                sameObjectAs(tCap, slot->cap)) {
            cteInsert(bufferCap, bufferSrcSlot, bufferSlot);
        }
    }

    return EXCEPTION_NONE;
}

exception_t
invokeTCB_CopyRegisters(tcb_t *dest, tcb_t *tcb_src,
                        bool_t suspendSource, bool_t resumeTarget,
                        bool_t transferFrame, bool_t transferInteger,
                        word_t transferArch)
{
    if (suspendSource) {
        suspend(tcb_src);
    }

    if (resumeTarget) {
        restart(dest);
    }

    if (transferFrame) {
        unsigned int i;
        word_t v;
        word_t pc;

        for (i = 0; i < n_frameRegisters; i++) {
            v = getRegister(tcb_src, frameRegisters[i]);
            setRegister(dest, frameRegisters[i], v);
        }

        pc = getRestartPC(dest);
        setNextPC(dest, pc);
    }

    if (transferInteger) {
        unsigned int i;
        word_t v;

        for (i = 0; i < n_gpRegisters; i++) {
            v = getRegister(tcb_src, gpRegisters[i]);
            setRegister(dest, gpRegisters[i], v);
        }
    }

    return Arch_performTransfer(transferArch, tcb_src, dest);
}

/* ReadRegisters is a special case: replyFromKernel & setMRs are
 * unfolded here, in order to avoid passing the large reply message up
 * to the top level in a global (and double-copying). We prevent the
 * top-level replyFromKernel_success_empty() from running by setting the
 * thread state. Retype does this too.
 */
exception_t
invokeTCB_ReadRegisters(tcb_t *tcb_src, bool_t suspendSource,
                        unsigned int n, word_t arch, bool_t call)
{
    unsigned int i, j;
    exception_t e;
    tcb_t *thread;

    thread = ksCurThread;

    if (suspendSource) {
        suspend(tcb_src);
    }

    e = Arch_performTransfer(arch, tcb_src, ksCurThread);
    if (e != EXCEPTION_NONE) {
        return e;
    }

    if (call) {
        word_t *ipcBuffer;

        ipcBuffer = lookupIPCBuffer(true, thread);

        setRegister(thread, badgeRegister, 0);

        for (i = 0; i < n && i < n_frameRegisters && i < n_msgRegisters; i++) {
            setRegister(thread, msgRegisters[i],
                        getRegister(tcb_src, frameRegisters[i]));
        }

        if (ipcBuffer != NULL && i < n && i < n_frameRegisters) {
            for (; i < n && i < n_frameRegisters; i++) {
                ipcBuffer[i + 1] = getRegister(tcb_src, frameRegisters[i]);
            }
        }

        j = i;

        for (i = 0; i < n_gpRegisters && i + n_frameRegisters < n
                && i + n_frameRegisters < n_msgRegisters; i++) {
            setRegister(thread, msgRegisters[i + n_frameRegisters],
                        getRegister(tcb_src, gpRegisters[i]));
        }

        if (ipcBuffer != NULL && i < n_gpRegisters
                && i + n_frameRegisters < n) {
            for (; i < n_gpRegisters && i + n_frameRegisters < n; i++) {
                ipcBuffer[i + n_frameRegisters + 1] =
                    getRegister(tcb_src, gpRegisters[i]);
            }
        }

        setRegister(thread, msgInfoRegister, wordFromMessageInfo(
                        message_info_new(0, 0, 0, i + j)));
    }
    setThreadState(thread, ThreadState_Running);

    return EXCEPTION_NONE;
}

exception_t
invokeTCB_WriteRegisters(tcb_t *dest, bool_t resumeTarget,
                         unsigned int n, word_t arch, word_t *buffer)
{
    unsigned int i;
    word_t pc;
    exception_t e;

    e = Arch_performTransfer(arch, ksCurThread, dest);
    if (e != EXCEPTION_NONE) {
        return e;
    }

    if (n > n_frameRegisters + n_gpRegisters) {
        n = n_frameRegisters + n_gpRegisters;
    }

    for (i = 0; i < n_frameRegisters && i < n; i++) {
        /* Offset of 2 to get past the initial syscall arguments */
        setRegister(dest, frameRegisters[i],
                    sanitiseRegister(frameRegisters[i],
                                     getSyscallArg(i + 2, buffer)));
    }

    for (i = 0; i < n_gpRegisters && i + n_frameRegisters < n; i++) {
        setRegister(dest, gpRegisters[i],
                    sanitiseRegister(gpRegisters[i],
                                     getSyscallArg(i + n_frameRegisters + 2,
                                                   buffer)));
    }

    pc = getRestartPC(dest);
    setNextPC(dest, pc);

    if (resumeTarget) {
        restart(dest);
    }

    return EXCEPTION_NONE;
}

exception_t
invokeTCB_AEPControl(tcb_t *tcb, async_endpoint_t *aepptr)
{
    if (aepptr) {
        bindAsyncEndpoint(tcb, aepptr);
    } else {
        unbindAsyncEndpoint(tcb);
    }

    return EXCEPTION_NONE;
}

#ifdef DEBUG
void
setThreadName(tcb_t *tcb, const char *name)
{
    strlcpy(tcb->tcbName, name, TCB_NAME_LENGTH);
}
#endif<|MERGE_RESOLUTION|>--- conflicted
+++ resolved
@@ -333,15 +333,12 @@
     case TCBUnbindAEP:
         return decodeUnbindAEP(cap);
 
-<<<<<<< HEAD
         /* This is temporary until arch specific TCB operations are implemented */
 #ifdef CONFIG_VTX
     case TCBSetEPTRoot:
         return decodeSetEPTRoot(cap, extraCaps);
 #endif
 
-=======
->>>>>>> 0b120cdb
     default:
         /* Haskell: "throw IllegalOperation" */
         userError("TCB: Illegal operation.");
@@ -789,19 +786,12 @@
     return EXCEPTION_NONE;
 }
 
-<<<<<<< HEAD
-exception_t decodeBindAEP(cap_t cap, extra_caps_t extraCaps)
-{
-    async_endpoint_t *aepptr;
-    tcb_t *tcb;
-=======
 exception_t
 decodeBindAEP(cap_t cap, extra_caps_t extraCaps)
 {
     async_endpoint_t *aepptr;
     tcb_t *tcb;
     cap_t aep_cap;
->>>>>>> 0b120cdb
 
     if (extraCaps.excaprefs[0] == NULL) {
         userError("TCB BindAEP: Truncated message.");
@@ -809,40 +799,24 @@
         return EXCEPTION_SYSCALL_ERROR;
     }
 
-<<<<<<< HEAD
-    if (cap_get_capType(extraCaps.excaprefs[0]->cap) != cap_async_endpoint_cap) {
-        userError("TCB BindAEP: Async endpoint is invalid.");
-=======
     tcb = TCB_PTR(cap_thread_cap_get_capTCBPtr(cap));
 
     if (tcb->boundAsyncEndpoint) {
         userError("TCB BindAEP: TCB already has AEP.");
->>>>>>> 0b120cdb
-        current_syscall_error.type = seL4_IllegalOperation;
-        return EXCEPTION_SYSCALL_ERROR;
-    }
-
-<<<<<<< HEAD
-    tcb = TCB_PTR(cap_thread_cap_get_capTCBPtr(cap));
-
-    if (tcb->boundAsyncEndpoint) {
-        userError("TCB BindAEP: TCB already has AEP.");
-=======
+        current_syscall_error.type = seL4_IllegalOperation;
+        return EXCEPTION_SYSCALL_ERROR;
+    }
+
     aep_cap = extraCaps.excaprefs[0]->cap;
 
     if (cap_get_capType(aep_cap) == cap_async_endpoint_cap) {
         aepptr = AEP_PTR(cap_async_endpoint_cap_get_capAEPPtr(aep_cap));
     } else {
         userError("TCB BindAEP: Async endpoint is invalid.");
->>>>>>> 0b120cdb
-        current_syscall_error.type = seL4_IllegalOperation;
-        return EXCEPTION_SYSCALL_ERROR;
-    }
-
-<<<<<<< HEAD
-    aepptr = AEP_PTR(cap_async_endpoint_cap_get_capAEPPtr(extraCaps.excaprefs[0]->cap));
-    if ((tcb_t*)async_endpoint_ptr_get_aepQueue_head(aepptr)) {
-=======
+        current_syscall_error.type = seL4_IllegalOperation;
+        return EXCEPTION_SYSCALL_ERROR;
+    }
+
     if (!cap_async_endpoint_cap_get_capAEPCanReceive(aep_cap)) {
         userError("TCB BindAEP: Insufficient access rights");
         current_syscall_error.type = seL4_IllegalOperation;
@@ -851,26 +825,18 @@
 
     if ((tcb_t*)async_endpoint_ptr_get_aepQueue_head(aepptr)
             || (tcb_t*)async_endpoint_ptr_get_aepBoundTCB(aepptr)) {
->>>>>>> 0b120cdb
         userError("TCB BindAEP: AEP cannot be bound.");
         current_syscall_error.type = seL4_IllegalOperation;
         return EXCEPTION_SYSCALL_ERROR;
     }
 
-<<<<<<< HEAD
-=======
-
->>>>>>> 0b120cdb
+
     setThreadState(ksCurThread, ThreadState_Restart);
     return invokeTCB_AEPControl(tcb, aepptr);
 }
 
-<<<<<<< HEAD
-exception_t decodeUnbindAEP(cap_t cap)
-=======
 exception_t
 decodeUnbindAEP(cap_t cap)
->>>>>>> 0b120cdb
 {
     tcb_t *tcb;
 
