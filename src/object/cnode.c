/*
 * Copyright 2014, General Dynamics C4 Systems
 *
 * This software may be distributed and modified according to the terms of
 * the GNU General Public License version 2. Note that NO WARRANTY is provided.
 * See "LICENSE_GPLv2.txt" for details.
 *
 * @TAG(GD_GPL)
 */

#include <assert.h>
#include <types.h>
#include <api/failures.h>
#include <api/invocation.h>
#include <api/syscall.h>
#include <api/types.h>
#include <machine/io.h>
#include <object/structures.h>
#include <object/objecttype.h>
#include <object/cnode.h>
#include <object/interrupt.h>
#include <object/untyped.h>
#include <kernel/cspace.h>
#include <kernel/thread.h>
#include <model/preemption.h>
#include <model/statedata.h>
#include <util.h>

struct finaliseSlot_ret {
    exception_t status;
    bool_t success;
    irq_t irq;
};
typedef struct finaliseSlot_ret finaliseSlot_ret_t;

static finaliseSlot_ret_t finaliseSlot(cte_t *slot, bool_t exposed);
static void emptySlot(cte_t *slot, irq_t irq);
static exception_t reduceZombie(cte_t* slot, bool_t exposed);

exception_t
decodeCNodeInvocation(word_t invLabel, word_t length, cap_t cap,
                      extra_caps_t excaps, word_t *buffer)
{
    lookupSlot_ret_t lu_ret;
    cte_t *destSlot;
    word_t index, w_bits;
    exception_t status;

    /* Haskell error: "decodeCNodeInvocation: invalid cap" */
    assert(cap_get_capType(cap) == cap_cnode_cap);

<<<<<<< HEAD
    if (label < CNodeRevoke || label > CNodeSaveTCBCaller) {
=======
    if (invLabel < CNodeRevoke || invLabel > CNodeSaveCaller) {
>>>>>>> 2dd7b04c
        userError("CNodeCap: Illegal Operation attempted.");
        current_syscall_error.type = seL4_IllegalOperation;
        return EXCEPTION_SYSCALL_ERROR;
    }

    if (length < 2) {
        userError("CNode operation: Truncated message.");
        current_syscall_error.type = seL4_TruncatedMessage;
        return EXCEPTION_SYSCALL_ERROR;
    }
    index = getSyscallArg(0, buffer);
    w_bits = getSyscallArg(1, buffer);

    lu_ret = lookupTargetSlot(cap, index, w_bits);
    if (lu_ret.status != EXCEPTION_NONE) {
        userError("CNode operation: Target slot invalid.");
        return lu_ret.status;
    }
    destSlot = lu_ret.slot;

    if (invLabel >= CNodeCopy && invLabel <= CNodeMutate) {
        cte_t *srcSlot;
        word_t srcIndex, srcDepth, capData;
        bool_t isMove;
        cap_rights_t cap_rights;
        cap_t srcRoot, newCap;
        deriveCap_ret_t dc_ret;
        cap_t srcCap;

        if (length < 4 || excaps.excaprefs[0] == NULL) {
            userError("CNode Copy/Mint/Move/Mutate: Truncated message.");
            current_syscall_error.type = seL4_TruncatedMessage;
            return EXCEPTION_SYSCALL_ERROR;
        }
        srcIndex = getSyscallArg(2, buffer);
        srcDepth = getSyscallArg(3, buffer);

        srcRoot = excaps.excaprefs[0]->cap;

        status = ensureEmptySlot(destSlot);
        if (status != EXCEPTION_NONE) {
            userError("CNode Copy/Mint/Move/Mutate: Destination not empty.");
            return status;
        }

        lu_ret = lookupSourceSlot(srcRoot, srcIndex, srcDepth);
        if (lu_ret.status != EXCEPTION_NONE) {
            userError("CNode Copy/Mint/Move/Mutate: Invalid source slot.");
            return lu_ret.status;
        }
        srcSlot = lu_ret.slot;

        if (cap_get_capType(srcSlot->cap) == cap_null_cap) {
            userError("CNode Copy/Mint/Move/Mutate: Source slot invalid or empty.");
            current_syscall_error.type = seL4_FailedLookup;
            current_syscall_error.failedLookupWasSource = 1;
            current_lookup_fault =
                lookup_fault_missing_capability_new(srcDepth);
            return EXCEPTION_SYSCALL_ERROR;
        }

        switch (invLabel) {
        case CNodeCopy:

            if (length < 5) {
                userError("Truncated message for CNode Copy operation.");
                current_syscall_error.type = seL4_TruncatedMessage;
                return EXCEPTION_SYSCALL_ERROR;
            }

            cap_rights = rightsFromWord(getSyscallArg(4, buffer));
            srcCap = maskCapRights(cap_rights, srcSlot->cap);
            dc_ret = deriveCap(srcSlot, srcCap);
            if (dc_ret.status != EXCEPTION_NONE) {
                userError("Error deriving cap for CNode Copy operation.");
                return dc_ret.status;
            }
            newCap = dc_ret.cap;
            isMove = false;

            break;

        case CNodeMint:
            if (length < 6) {
                userError("CNode Mint: Truncated message.");
                current_syscall_error.type = seL4_TruncatedMessage;
                return EXCEPTION_SYSCALL_ERROR;
            }

            cap_rights = rightsFromWord(getSyscallArg(4, buffer));
            capData = getSyscallArg(5, buffer);
            srcCap = maskCapRights(cap_rights, srcSlot->cap);
            dc_ret = deriveCap(srcSlot,
                               updateCapData(false, capData, srcCap));
            if (dc_ret.status != EXCEPTION_NONE) {
                userError("Error deriving cap for CNode Mint operation.");
                return dc_ret.status;
            }
            newCap = dc_ret.cap;
            isMove = false;

            break;

        case CNodeMove:
            newCap = srcSlot->cap;
            isMove = true;

            break;

        case CNodeMutate:
            if (length < 5) {
                userError("CNode Mutate: Truncated message.");
                current_syscall_error.type = seL4_TruncatedMessage;
                return EXCEPTION_SYSCALL_ERROR;
            }

            capData = getSyscallArg(4, buffer);
            newCap = updateCapData(true, capData, srcSlot->cap);
            isMove = true;

            break;

        default:
            assert (0);
            return EXCEPTION_NONE;
        }

        if (cap_get_capType(newCap) == cap_null_cap) {
            userError("CNode Copy/Mint/Move/Mutate: Mutated cap would be invalid.");
            current_syscall_error.type = seL4_IllegalOperation;
            return EXCEPTION_SYSCALL_ERROR;
        }

        setThreadState(ksCurThread, ThreadState_Restart);
        if (isMove) {
            return invokeCNodeMove(newCap, srcSlot, destSlot);
        } else {
            return invokeCNodeInsert(newCap, srcSlot, destSlot);
        }
    }

    if (invLabel == CNodeRevoke) {
        setThreadState(ksCurThread, ThreadState_Restart);
        return invokeCNodeRevoke(destSlot);
    }

    if (invLabel == CNodeDelete) {
        setThreadState(ksCurThread, ThreadState_Restart);
        return invokeCNodeDelete(destSlot);
    }

<<<<<<< HEAD
    if (label == CNodeSaveCaller) {
        return decodeCNodeSaveCaller(destSlot, ksCurThread);
    }

    if (label == CNodeSaveTCBCaller) {
        tcb_t *tcb;
        cap_t tcbCap;

        if (extraCaps.excaprefs[0] == NULL) {
            userError("CNode SaveTCBCaller: Trucated message.");
            current_syscall_error.type = seL4_TruncatedMessage;
            return EXCEPTION_SYSCALL_ERROR;
=======
    if (invLabel == CNodeSaveCaller) {
        status = ensureEmptySlot(destSlot);
        if (status != EXCEPTION_NONE) {
            userError("CNode SaveCaller: Destination slot not empty.");
            return status;
>>>>>>> 2dd7b04c
        }

        tcbCap = extraCaps.excaprefs[0]->cap;
        if (cap_get_capType(tcbCap) != cap_thread_cap) {
            userError("CNode_SaveTCBCaller: target cap is not a thread cap.");
            current_syscall_error.type = seL4_InvalidArgument;
            return EXCEPTION_SYSCALL_ERROR;
        }

        tcb = TCB_PTR(cap_thread_cap_get_capTCBPtr(tcbCap));
        return decodeCNodeSaveCaller(destSlot, tcb);
    }

    if (invLabel == CNodeRecycle) {
        if (!hasRecycleRights(destSlot->cap)) {
            userError("CNode Recycle: Target cap invalid.");
            current_syscall_error.type = seL4_IllegalOperation;
            return EXCEPTION_SYSCALL_ERROR;
        }
        setThreadState(ksCurThread, ThreadState_Restart);
        return invokeCNodeRecycle(destSlot);
    }

    if (invLabel == CNodeRotate) {
        word_t pivotNewData, pivotIndex, pivotDepth;
        word_t srcNewData, srcIndex, srcDepth;
        cte_t *pivotSlot, *srcSlot;
        cap_t pivotRoot, srcRoot, newSrcCap, newPivotCap;

        if (length < 8 || excaps.excaprefs[0] == NULL
                || excaps.excaprefs[1] == NULL) {
            current_syscall_error.type = seL4_TruncatedMessage;
            return EXCEPTION_SYSCALL_ERROR;
        }
        pivotNewData = getSyscallArg(2, buffer);
        pivotIndex   = getSyscallArg(3, buffer);
        pivotDepth   = getSyscallArg(4, buffer);
        srcNewData   = getSyscallArg(5, buffer);
        srcIndex     = getSyscallArg(6, buffer);
        srcDepth     = getSyscallArg(7, buffer);

        pivotRoot = excaps.excaprefs[0]->cap;
        srcRoot   = excaps.excaprefs[1]->cap;

        lu_ret = lookupSourceSlot(srcRoot, srcIndex, srcDepth);
        if (lu_ret.status != EXCEPTION_NONE) {
            return lu_ret.status;
        }
        srcSlot = lu_ret.slot;

        lu_ret = lookupPivotSlot(pivotRoot, pivotIndex, pivotDepth);
        if (lu_ret.status != EXCEPTION_NONE) {
            return lu_ret.status;
        }
        pivotSlot = lu_ret.slot;

        if (pivotSlot == srcSlot || pivotSlot == destSlot) {
            userError("CNode Rotate: Pivot slot the same as source or dest slot.");
            current_syscall_error.type = seL4_IllegalOperation;
            return EXCEPTION_SYSCALL_ERROR;
        }

        if (srcSlot != destSlot) {
            status = ensureEmptySlot(destSlot);
            if (status != EXCEPTION_NONE) {
                return status;
            }
        }

        if (cap_get_capType(srcSlot->cap) == cap_null_cap) {
            current_syscall_error.type = seL4_FailedLookup;
            current_syscall_error.failedLookupWasSource = 1;
            current_lookup_fault = lookup_fault_missing_capability_new(srcDepth);
            return EXCEPTION_SYSCALL_ERROR;
        }

        if (cap_get_capType(pivotSlot->cap) == cap_null_cap) {
            current_syscall_error.type = seL4_FailedLookup;
            current_syscall_error.failedLookupWasSource = 0;
            current_lookup_fault = lookup_fault_missing_capability_new(pivotDepth);
            return EXCEPTION_SYSCALL_ERROR;
        }

        newSrcCap = updateCapData(true, srcNewData, srcSlot->cap);
        newPivotCap = updateCapData(true, pivotNewData, pivotSlot->cap);

        if (cap_get_capType(newSrcCap) == cap_null_cap) {
            userError("CNode Rotate: Source cap invalid.");
            current_syscall_error.type = seL4_IllegalOperation;
            return EXCEPTION_SYSCALL_ERROR;
        }

        if (cap_get_capType(newPivotCap) == cap_null_cap) {
            userError("CNode Rotate: Pivot cap invalid.");
            current_syscall_error.type = seL4_IllegalOperation;
            return EXCEPTION_SYSCALL_ERROR;
        }

        setThreadState(ksCurThread, ThreadState_Restart);
        return invokeCNodeRotate(newSrcCap, newPivotCap,
                                 srcSlot, pivotSlot, destSlot);
    }

    return EXCEPTION_NONE;
}

exception_t
invokeCNodeRevoke(cte_t *destSlot)
{
    return cteRevoke(destSlot);
}

exception_t
invokeCNodeDelete(cte_t *destSlot)
{
    return cteDelete(destSlot, true);
}

exception_t
invokeCNodeRecycle(cte_t *destSlot)
{
    return cteRecycle(destSlot);
}

exception_t
invokeCNodeInsert(cap_t cap, cte_t *srcSlot, cte_t *destSlot)
{
    cteInsert(cap, srcSlot, destSlot);

    return EXCEPTION_NONE;
}

exception_t
invokeCNodeMove(cap_t cap, cte_t *srcSlot, cte_t *destSlot)
{
    cteMove(cap, srcSlot, destSlot);

    return EXCEPTION_NONE;
}

exception_t
invokeCNodeRotate(cap_t cap1, cap_t cap2, cte_t *slot1,
                  cte_t *slot2, cte_t *slot3)
{
    if (slot1 == slot3) {
        cteSwap(cap1, slot1, cap2, slot2);
    } else {
        cteMove(cap2, slot2, slot3);
        cteMove(cap1, slot1, slot2);
    }

    return EXCEPTION_NONE;
}

exception_t
decodeCNodeSaveCaller(cte_t *destSlot, tcb_t *target)
{
    exception_t status;

    status = ensureEmptySlot(destSlot);
    if (status != EXCEPTION_NONE) {
        userError("CNode SaveCaller: Destination slot not empty.");
        return status;
    }

    setThreadState(ksCurThread, ThreadState_Restart);
    return invokeCNodeSaveCaller(destSlot, target);
}

exception_t
invokeCNodeSaveCaller(cte_t *destSlot, tcb_t *target)
{
    cap_t cap;
    cte_t *srcSlot;

    srcSlot = TCB_PTR_CTE_PTR(target, tcbCaller);
    cap = srcSlot->cap;

    switch (cap_get_capType(cap)) {
    case cap_null_cap:
        userError("CNode SaveCaller: Reply cap not present.");
        break;

    case cap_reply_cap:
        if (!cap_reply_cap_get_capReplyMaster(cap)) {
            cteMove(cap, srcSlot, destSlot);
        }
        break;

    default:
        fail("caller capability must be null or reply");
        break;
    }

    return EXCEPTION_NONE;
}

/*
 * If creating a child UntypedCap, don't allow new objects to be created in the
 * parent.
 */
static void
setUntypedCapAsFull(cap_t srcCap, cap_t newCap, cte_t *srcSlot)
{
    if ((cap_get_capType(srcCap) == cap_untyped_cap)
            && (cap_get_capType(newCap) == cap_untyped_cap)) {
        if ((cap_untyped_cap_get_capPtr(srcCap)
                == cap_untyped_cap_get_capPtr(newCap))
                && (cap_untyped_cap_get_capBlockSize(newCap)
                    == cap_untyped_cap_get_capBlockSize(srcCap))) {
            cap_untyped_cap_ptr_set_capFreeIndex(&(srcSlot->cap),
                                                 MAX_FREE_INDEX(cap_untyped_cap_get_capBlockSize(srcCap)));
        }
    }
}

void
cteInsert(cap_t newCap, cte_t *srcSlot, cte_t *destSlot)
{
    mdb_node_t srcMDB, newMDB;
    cap_t srcCap;
    bool_t newCapIsRevocable;

    srcMDB = srcSlot->cteMDBNode;
    srcCap = srcSlot->cap;

    switch (cap_get_capType(newCap)) {
    case cap_endpoint_cap:
        newCapIsRevocable = (cap_endpoint_cap_get_capEPBadge(newCap) !=
                             cap_endpoint_cap_get_capEPBadge(srcCap));
        break;

    case cap_notification_cap:
        newCapIsRevocable =
            (cap_notification_cap_get_capNtfnBadge(newCap) !=
             cap_notification_cap_get_capNtfnBadge(srcCap));
        break;

    case cap_irq_handler_cap:
        newCapIsRevocable = (cap_get_capType(srcCap) ==
                             cap_irq_control_cap);
        break;

    case cap_untyped_cap:
        newCapIsRevocable = true;
        break;

    default:
        newCapIsRevocable = false;
        break;
    }

    newMDB = mdb_node_set_mdbPrev(srcMDB, CTE_REF(srcSlot));
    newMDB = mdb_node_set_mdbRevocable(newMDB, newCapIsRevocable);
    newMDB = mdb_node_set_mdbFirstBadged(newMDB, newCapIsRevocable);

    /* Haskell error: "cteInsert to non-empty destination" */
    assert(cap_get_capType(destSlot->cap) == cap_null_cap);
    /* Haskell error: "cteInsert: mdb entry must be empty" */
    assert((cte_t*)mdb_node_get_mdbNext(destSlot->cteMDBNode) == NULL &&
           (cte_t*)mdb_node_get_mdbPrev(destSlot->cteMDBNode) == NULL);

    /* Prevent parent untyped cap from being used again if creating a child
     * untyped from it. */
    setUntypedCapAsFull(srcCap, newCap, srcSlot);

    destSlot->cap = newCap;
    destSlot->cteMDBNode = newMDB;
    mdb_node_ptr_set_mdbNext(&srcSlot->cteMDBNode, CTE_REF(destSlot));
    if (mdb_node_get_mdbNext(newMDB)) {
        mdb_node_ptr_set_mdbPrev(
            &CTE_PTR(mdb_node_get_mdbNext(newMDB))->cteMDBNode,
            CTE_REF(destSlot));
    }
}

void
cteMove(cap_t newCap, cte_t *srcSlot, cte_t *destSlot)
{
    mdb_node_t mdb;
    word_t prev_ptr, next_ptr;

    /* Haskell error: "cteMove to non-empty destination" */
    assert(cap_get_capType(destSlot->cap) == cap_null_cap);
    /* Haskell error: "cteMove: mdb entry must be empty" */
    assert((cte_t*)mdb_node_get_mdbNext(destSlot->cteMDBNode) == NULL &&
           (cte_t*)mdb_node_get_mdbPrev(destSlot->cteMDBNode) == NULL);

    mdb = srcSlot->cteMDBNode;
    destSlot->cap = newCap;
    srcSlot->cap = cap_null_cap_new();
    destSlot->cteMDBNode = mdb;
    srcSlot->cteMDBNode = nullMDBNode;

    prev_ptr = mdb_node_get_mdbPrev(mdb);
    if (prev_ptr)
        mdb_node_ptr_set_mdbNext(
            &CTE_PTR(prev_ptr)->cteMDBNode,
            CTE_REF(destSlot));

    next_ptr = mdb_node_get_mdbNext(mdb);
    if (next_ptr)
        mdb_node_ptr_set_mdbPrev(
            &CTE_PTR(next_ptr)->cteMDBNode,
            CTE_REF(destSlot));
}

void
capSwapForDelete(cte_t *slot1, cte_t *slot2)
{
    cap_t cap1, cap2;

    if (slot1 == slot2) {
        return;
    }

    cap1 = slot1->cap;
    cap2 = slot2->cap;

    cteSwap(cap1, slot1, cap2, slot2);
}

void
cteSwap(cap_t cap1, cte_t *slot1, cap_t cap2, cte_t *slot2)
{
    mdb_node_t mdb1, mdb2;
    word_t next_ptr, prev_ptr;

    slot1->cap = cap2;
    slot2->cap = cap1;

    mdb1 = slot1->cteMDBNode;

    prev_ptr = mdb_node_get_mdbPrev(mdb1);
    if (prev_ptr)
        mdb_node_ptr_set_mdbNext(
            &CTE_PTR(prev_ptr)->cteMDBNode,
            CTE_REF(slot2));

    next_ptr = mdb_node_get_mdbNext(mdb1);
    if (next_ptr)
        mdb_node_ptr_set_mdbPrev(
            &CTE_PTR(next_ptr)->cteMDBNode,
            CTE_REF(slot2));

    mdb2 = slot2->cteMDBNode;
    slot1->cteMDBNode = mdb2;
    slot2->cteMDBNode = mdb1;

    prev_ptr = mdb_node_get_mdbPrev(mdb2);
    if (prev_ptr)
        mdb_node_ptr_set_mdbNext(
            &CTE_PTR(prev_ptr)->cteMDBNode,
            CTE_REF(slot1));

    next_ptr = mdb_node_get_mdbNext(mdb2);
    if (next_ptr)
        mdb_node_ptr_set_mdbPrev(
            &CTE_PTR(next_ptr)->cteMDBNode,
            CTE_REF(slot1));
}

exception_t
cteRevoke(cte_t *slot)
{
    cte_t *nextPtr;
    exception_t status;

    /* there is no need to check for a NullCap as NullCaps are
       always accompanied by null mdb pointers */
    for (nextPtr = CTE_PTR(mdb_node_get_mdbNext(slot->cteMDBNode));
            nextPtr && isMDBParentOf(slot, nextPtr);
            nextPtr = CTE_PTR(mdb_node_get_mdbNext(slot->cteMDBNode))) {
        status = cteDelete(nextPtr, true);
        if (status != EXCEPTION_NONE) {
            return status;
        }

        status = preemptionPoint();
        if (status != EXCEPTION_NONE) {
            return status;
        }
    }

    return EXCEPTION_NONE;
}

exception_t
cteDelete(cte_t *slot, bool_t exposed)
{
    finaliseSlot_ret_t fs_ret;

    fs_ret = finaliseSlot(slot, exposed);
    if (fs_ret.status != EXCEPTION_NONE) {
        return fs_ret.status;
    }

    if (exposed || fs_ret.success) {
        emptySlot(slot, fs_ret.irq);
    }
    return EXCEPTION_NONE;
}

static void
emptySlot(cte_t *slot, irq_t irq)
{
    if (cap_get_capType(slot->cap) != cap_null_cap) {
        mdb_node_t mdbNode;
        cte_t *prev, *next;

        mdbNode = slot->cteMDBNode;
        prev = CTE_PTR(mdb_node_get_mdbPrev(mdbNode));
        next = CTE_PTR(mdb_node_get_mdbNext(mdbNode));

        if (prev) {
            mdb_node_ptr_set_mdbNext(&prev->cteMDBNode, CTE_REF(next));
        }
        if (next) {
            mdb_node_ptr_set_mdbPrev(&next->cteMDBNode, CTE_REF(prev));
        }
        if (next)
            mdb_node_ptr_set_mdbFirstBadged(&next->cteMDBNode,
                                            mdb_node_get_mdbFirstBadged(next->cteMDBNode) ||
                                            mdb_node_get_mdbFirstBadged(mdbNode));
        slot->cap = cap_null_cap_new();
        slot->cteMDBNode = nullMDBNode;

        if (irq != irqInvalid) {
            deletedIRQHandler(irq);
        }
    }
}

static inline bool_t CONST
capRemovable(cap_t cap, cte_t* slot)
{
    switch (cap_get_capType(cap)) {
    case cap_null_cap:
        return true;
    case cap_zombie_cap: {
        word_t n = cap_zombie_cap_get_capZombieNumber(cap);
        cte_t* z_slot = (cte_t*)cap_zombie_cap_get_capZombiePtr(cap);
        return (n == 0 || (n == 1 && slot == z_slot));
    }
    default:
        fail("finaliseCap should only return Zombie or NullCap");
    }
}

static inline bool_t CONST
capCyclicZombie(cap_t cap, cte_t *slot)
{
    return cap_get_capType(cap) == cap_zombie_cap &&
           CTE_PTR(cap_zombie_cap_get_capZombiePtr(cap)) == slot;
}

static finaliseSlot_ret_t
finaliseSlot(cte_t *slot, bool_t immediate)
{
    bool_t final;
    finaliseCap_ret_t fc_ret;
    exception_t status;
    finaliseSlot_ret_t ret;

    while (cap_get_capType(slot->cap) != cap_null_cap) {
        final = isFinalCapability(slot);
        fc_ret = finaliseCap(slot->cap, final, false);

        if (capRemovable(fc_ret.remainder, slot)) {
            ret.status = EXCEPTION_NONE;
            ret.success = true;
            ret.irq = fc_ret.irq;
            return ret;
        }

        slot->cap = fc_ret.remainder;

        if (!immediate && capCyclicZombie(fc_ret.remainder, slot)) {
            ret.status = EXCEPTION_NONE;
            ret.success = false;
            ret.irq = fc_ret.irq;
            return ret;
        }

        status = reduceZombie(slot, immediate);
        if (status != EXCEPTION_NONE) {
            ret.status = status;
            ret.success = false;
            ret.irq = irqInvalid;
            return ret;
        }

        status = preemptionPoint();
        if (status != EXCEPTION_NONE) {
            ret.status = status;
            ret.success = false;
            ret.irq = irqInvalid;
            return ret;
        }
    }
    ret.status = EXCEPTION_NONE;
    ret.success = true;
    ret.irq = irqInvalid;
    return ret;
}

static exception_t
reduceZombie(cte_t* slot, bool_t immediate)
{
    cte_t* ptr;
    word_t n, type;
    exception_t status;

    assert(cap_get_capType(slot->cap) == cap_zombie_cap);
    ptr = (cte_t*)cap_zombie_cap_get_capZombiePtr(slot->cap);
    n = cap_zombie_cap_get_capZombieNumber(slot->cap);
    type = cap_zombie_cap_get_capZombieType(slot->cap);

    /* Haskell error: "reduceZombie: expected unremovable zombie" */
    assert(n > 0);

    if (immediate) {
        cte_t* endSlot = &ptr[n - 1];

        status = cteDelete(endSlot, false);
        if (status != EXCEPTION_NONE) {
            return status;
        }

        switch (cap_get_capType(slot->cap)) {
        case cap_null_cap:
            break;

        case cap_zombie_cap: {
            cte_t* ptr2 =
                (cte_t*)cap_zombie_cap_get_capZombiePtr(slot->cap);

            if (ptr == ptr2 &&
                    cap_zombie_cap_get_capZombieNumber(slot->cap) == n &&
                    cap_zombie_cap_get_capZombieType(slot->cap) == type) {
                assert(cap_get_capType(endSlot->cap) == cap_null_cap);
                slot->cap =
                    cap_zombie_cap_set_capZombieNumber(slot->cap, n - 1);
            } else {
                /* Haskell error:
                 * "Expected new Zombie to be self-referential."
                 */
                assert(ptr2 == slot && ptr != slot);
            }
            break;
        }

        default:
            fail("Expected recursion to result in Zombie.");
        }
    } else {
        /* Haskell error: "Cyclic zombie passed to unexposed reduceZombie" */
        assert(ptr != slot);

        if (cap_get_capType(ptr->cap) == cap_zombie_cap) {
            /* Haskell error: "Moving self-referential Zombie aside." */
            assert(ptr != CTE_PTR(cap_zombie_cap_get_capZombiePtr(ptr->cap)));
        }

        capSwapForDelete(ptr, slot);
    }
    return EXCEPTION_NONE;
}

void
cteDeleteOne(cte_t* slot)
{
    word_t cap_type = cap_get_capType(slot->cap);
    if (cap_type != cap_null_cap) {
        bool_t final;
        finaliseCap_ret_t fc_ret UNUSED;

        /** GHOSTUPD: "(gs_get_assn cteDeleteOne_'proc \<acute>ghost'state = (-1)
            \<or> gs_get_assn cteDeleteOne_'proc \<acute>ghost'state = \<acute>cap_type, id)" */

        final = isFinalCapability(slot);
        fc_ret = finaliseCap(slot->cap, final, true);
        /* Haskell error: "cteDeleteOne: cap should be removable" */
        assert(capRemovable(fc_ret.remainder, slot) &&
               fc_ret.irq == irqInvalid);
        emptySlot(slot, irqInvalid);
    }
}

exception_t
cteRecycle(cte_t* slot)
{
    exception_t status;
    finaliseSlot_ret_t fc_ret;

    status = cteRevoke(slot);
    if (status != EXCEPTION_NONE) {
        return status;
    }

    fc_ret = finaliseSlot(slot, true);
    if (fc_ret.status != EXCEPTION_NONE) {
        return fc_ret.status;
    }

    if (cap_get_capType(slot->cap) != cap_null_cap) {
        cap_t new_cap;
        bool_t is_final;

        is_final = isFinalCapability(slot);
        new_cap = recycleCap(is_final, slot->cap);
        slot->cap = new_cap;
    }

    return EXCEPTION_NONE;
}

void
insertNewCap(cte_t *parent, cte_t *slot, cap_t cap)
{
    cte_t *next;

    next = CTE_PTR(mdb_node_get_mdbNext(parent->cteMDBNode));
    slot->cap = cap;
    slot->cteMDBNode = mdb_node_new(CTE_REF(next), true, true, CTE_REF(parent));
    if (next) {
        mdb_node_ptr_set_mdbPrev(&next->cteMDBNode, CTE_REF(slot));
    }
    mdb_node_ptr_set_mdbNext(&parent->cteMDBNode, CTE_REF(slot));
}

void
setupReplyMaster(tcb_t *thread)
{
    cte_t *slot;

    slot = TCB_PTR_CTE_PTR(thread, tcbReply);
    if (cap_get_capType(slot->cap) == cap_null_cap) {
        /* Haskell asserts that no reply caps exist for this thread here. This
         * cannot be translated. */
        slot->cap = cap_reply_cap_new(true, TCB_REF(thread), 0);
        slot->cteMDBNode = nullMDBNode;
        mdb_node_ptr_set_mdbRevocable(&slot->cteMDBNode, true);
        mdb_node_ptr_set_mdbFirstBadged(&slot->cteMDBNode, true);
    }
}

bool_t PURE
isMDBParentOf(cte_t *cte_a, cte_t *cte_b)
{
    if (!mdb_node_get_mdbRevocable(cte_a->cteMDBNode)) {
        return false;
    }
    if (!sameRegionAs(cte_a->cap, cte_b->cap)) {
        return false;
    }
    switch (cap_get_capType(cte_a->cap)) {
    case cap_endpoint_cap: {
        word_t badge;

        badge = cap_endpoint_cap_get_capEPBadge(cte_a->cap);
        if (badge == 0) {
            return true;
        }
        return (badge == cap_endpoint_cap_get_capEPBadge(cte_b->cap)) &&
               !mdb_node_get_mdbFirstBadged(cte_b->cteMDBNode);
        break;
    }

    case cap_notification_cap: {
        word_t badge;

        badge = cap_notification_cap_get_capNtfnBadge(cte_a->cap);
        if (badge == 0) {
            return true;
        }
        return
            (badge == cap_notification_cap_get_capNtfnBadge(cte_b->cap)) &&
            !mdb_node_get_mdbFirstBadged(cte_b->cteMDBNode);
        break;
    }

    default:
        return true;
        break;
    }
}

exception_t
ensureNoChildren(cte_t *slot)
{
    if (mdb_node_get_mdbNext(slot->cteMDBNode) != 0) {
        cte_t *next;

        next = CTE_PTR(mdb_node_get_mdbNext(slot->cteMDBNode));
        if (isMDBParentOf(slot, next)) {
            current_syscall_error.type = seL4_RevokeFirst;
            return EXCEPTION_SYSCALL_ERROR;
        }
    }

    return EXCEPTION_NONE;
}

exception_t
ensureEmptySlot(cte_t *slot)
{
    if (cap_get_capType(slot->cap) != cap_null_cap) {
        current_syscall_error.type = seL4_DeleteFirst;
        return EXCEPTION_SYSCALL_ERROR;
    }

    return EXCEPTION_NONE;
}

bool_t PURE
isFinalCapability(cte_t *cte)
{
    mdb_node_t mdb;
    bool_t prevIsSameObject;

    mdb = cte->cteMDBNode;

    if (mdb_node_get_mdbPrev(mdb) == 0) {
        prevIsSameObject = false;
    } else {
        cte_t *prev;

        prev = CTE_PTR(mdb_node_get_mdbPrev(mdb));
        prevIsSameObject = sameObjectAs(prev->cap, cte->cap);
    }

    if (prevIsSameObject) {
        return false;
    } else {
        if (mdb_node_get_mdbNext(mdb) == 0) {
            return true;
        } else {
            cte_t *next;

            next = CTE_PTR(mdb_node_get_mdbNext(mdb));
            return !sameObjectAs(cte->cap, next->cap);
        }
    }
}

bool_t PURE
slotCapLongRunningDelete(cte_t *slot)
{
    if (cap_get_capType(slot->cap) == cap_null_cap) {
        return false;
    } else if (! isFinalCapability(slot)) {
        return false;
    }
    switch (cap_get_capType(slot->cap)) {
    case cap_thread_cap:
    case cap_zombie_cap:
    case cap_cnode_cap:
        return true;
    default:
        return false;
    }
}

/* This implementation is specialised to the (current) limit
 * of one cap receive slot. */
cte_t *
getReceiveSlots(tcb_t *thread, word_t *buffer)
{
    cap_transfer_t ct;
    cptr_t cptr;
    lookupCap_ret_t luc_ret;
    lookupSlot_ret_t lus_ret;
    cte_t *slot;
    cap_t cnode;

    if (!buffer) {
        return NULL;
    }

    ct = loadCapTransfer(buffer);
    cptr = ct.ctReceiveRoot;

    luc_ret = lookupCap(thread, cptr);
    if (luc_ret.status != EXCEPTION_NONE) {
        return NULL;
    }
    cnode = luc_ret.cap;

    lus_ret = lookupTargetSlot(cnode, ct.ctReceiveIndex, ct.ctReceiveDepth);
    if (lus_ret.status != EXCEPTION_NONE) {
        return NULL;
    }
    slot = lus_ret.slot;

    if (cap_get_capType(slot->cap) != cap_null_cap) {
        return NULL;
    }

    return slot;
}

cap_transfer_t PURE
loadCapTransfer(word_t *buffer)
{
    const int offset = seL4_MsgMaxLength + seL4_MsgMaxExtraCaps + 2;
    return capTransferFromWords(buffer + offset);
}<|MERGE_RESOLUTION|>--- conflicted
+++ resolved
@@ -49,11 +49,7 @@
     /* Haskell error: "decodeCNodeInvocation: invalid cap" */
     assert(cap_get_capType(cap) == cap_cnode_cap);
 
-<<<<<<< HEAD
-    if (label < CNodeRevoke || label > CNodeSaveTCBCaller) {
-=======
-    if (invLabel < CNodeRevoke || invLabel > CNodeSaveCaller) {
->>>>>>> 2dd7b04c
+    if (invLabel < CNodeRevoke || invLabel > CNodeSaveTCBCaller) {
         userError("CNodeCap: Illegal Operation attempted.");
         current_syscall_error.type = seL4_IllegalOperation;
         return EXCEPTION_SYSCALL_ERROR;
@@ -205,29 +201,21 @@
         return invokeCNodeDelete(destSlot);
     }
 
-<<<<<<< HEAD
-    if (label == CNodeSaveCaller) {
+    if (invLabel == CNodeSaveCaller) {
         return decodeCNodeSaveCaller(destSlot, ksCurThread);
     }
 
-    if (label == CNodeSaveTCBCaller) {
+    if (invLabel == CNodeSaveTCBCaller) {
         tcb_t *tcb;
         cap_t tcbCap;
 
-        if (extraCaps.excaprefs[0] == NULL) {
+        if (excaps.excaprefs[0] == NULL) {
             userError("CNode SaveTCBCaller: Trucated message.");
             current_syscall_error.type = seL4_TruncatedMessage;
             return EXCEPTION_SYSCALL_ERROR;
-=======
-    if (invLabel == CNodeSaveCaller) {
-        status = ensureEmptySlot(destSlot);
-        if (status != EXCEPTION_NONE) {
-            userError("CNode SaveCaller: Destination slot not empty.");
-            return status;
->>>>>>> 2dd7b04c
-        }
-
-        tcbCap = extraCaps.excaprefs[0]->cap;
+        }
+
+        tcbCap = excaps.excaprefs[0]->cap;
         if (cap_get_capType(tcbCap) != cap_thread_cap) {
             userError("CNode_SaveTCBCaller: target cap is not a thread cap.");
             current_syscall_error.type = seL4_InvalidArgument;
