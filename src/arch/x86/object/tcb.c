/*
 * Copyright 2014, General Dynamics C4 Systems
 *
 * This software may be distributed and modified according to the terms of
 * the GNU General Public License version 2. Note that NO WARRANTY is provided.
 * See "LICENSE_GPLv2.txt" for details.
 *
 * @TAG(GD_GPL)
 */

#include <types.h>
#include <api/failures.h>
#include <machine/registerset.h>
#include <object/structures.h>
#include <arch/machine.h>
<<<<<<< HEAD
#include <arch/object/tcb.h>

/* NOTE: offset is either 1 or 3 */
static inline unsigned int
setMRs_lookup_failure(tcb_t *receiver, word_t* receiveIPCBuffer, lookup_fault_t luf, unsigned int offset)
{
    word_t lufType = lookup_fault_get_lufType(luf);

    assert(n_msgRegisters == 2);

    if (offset < n_msgRegisters) {
        setRegister(receiver, msgRegisters[offset], lufType + 1);
    }

    if (!receiveIPCBuffer) {
        return n_msgRegisters;
    }

    if (offset >= n_msgRegisters) {
        receiveIPCBuffer[offset + 1] = lufType + 1;
    }

    switch (lufType) {
    case lookup_fault_invalid_root:
        return offset + 1;

    case lookup_fault_missing_capability:
        receiveIPCBuffer[offset + 2] =
            lookup_fault_missing_capability_get_bitsLeft(luf);
        return offset + 2;

    case lookup_fault_depth_mismatch:
        receiveIPCBuffer[offset + 2] =
            lookup_fault_depth_mismatch_get_bitsLeft(luf);
        receiveIPCBuffer[offset + 3] =
            lookup_fault_depth_mismatch_get_bitsFound(luf);
        return offset + 3;

    case lookup_fault_guard_mismatch:
        receiveIPCBuffer[offset + 2] =
            lookup_fault_guard_mismatch_get_bitsLeft(luf);
        receiveIPCBuffer[offset + 3] =
            lookup_fault_guard_mismatch_get_guardFound(luf);
        receiveIPCBuffer[offset + 4] =
            lookup_fault_guard_mismatch_get_bitsFound(luf);
        return offset + 4;
    default:
        fail("Invalid lookup failure");
    }
}

word_t setMRs_fault(tcb_t *sender, tcb_t* receiver, word_t *receiveIPCBuffer)
{
    assert(n_msgRegisters == 2);

    switch (fault_get_faultType(sender->tcbFault)) {
    case fault_cap_fault:
        setRegister(receiver, msgRegisters[0], getRestartPC(sender));
        setRegister(receiver, msgRegisters[1],
                    fault_cap_fault_get_address(sender->tcbFault));
        if (!receiveIPCBuffer) {
            return n_msgRegisters;
        }
        receiveIPCBuffer[2 + 1] =
            fault_cap_fault_get_inReceivePhase(sender->tcbFault);
        return setMRs_lookup_failure(receiver, receiveIPCBuffer, sender->tcbLookupFailure, 3);

    case fault_vm_fault:
        setRegister(receiver, msgRegisters[0], getRestartPC(sender));
        setRegister(receiver, msgRegisters[1],
                    fault_vm_fault_get_address(sender->tcbFault));
        if (!receiveIPCBuffer) {
            return n_msgRegisters;
        }
        receiveIPCBuffer[2 + 1] =
            fault_vm_fault_get_instructionFault(sender->tcbFault);
        receiveIPCBuffer[3 + 1] = fault_vm_fault_get_FSR(sender->tcbFault);
        return 4;

    case fault_unknown_syscall: {
        word_t i;

        for (i = 0; i < n_msgRegisters; i++) {
            setRegister(receiver, msgRegisters[i],
                        getRegister(sender, syscallMessage[i]));
        }
        if (receiveIPCBuffer) {
            for (; i < n_syscallMessage; i++) {
                receiveIPCBuffer[i + 1] =
                    getRegister(sender, syscallMessage[i]);
            }

            receiveIPCBuffer[i + 1] =
                fault_unknown_syscall_get_syscallNumber(sender->tcbFault);
            return n_syscallMessage + 1;
        } else {
            return n_msgRegisters;
        }
    }

    case fault_user_exception: {
        word_t i;

        for (i = 0; i < n_msgRegisters; i++) {
            setRegister(receiver, msgRegisters[i],
                        getRegister(sender, exceptionMessage[i]));
        }
        if (receiveIPCBuffer) {
            for (; i < n_exceptionMessage; i++) {
                receiveIPCBuffer[i + 1] =
                    getRegister(sender, exceptionMessage[i]);
            }
            receiveIPCBuffer[n_exceptionMessage + 1] =
                fault_user_exception_get_number(sender->tcbFault);
            receiveIPCBuffer[n_exceptionMessage + 2] =
                fault_user_exception_get_code(sender->tcbFault);
            return n_exceptionMessage + 2;
        } else {
            return n_msgRegisters;
        }
    }

    case fault_temporal:
        setRegister(receiver, msgRegisters[0], fault_temporal_get_data(sender->tcbFault));
        return 1u;

    default:
        fail("Invalid fault");
    }
}

word_t setMRs_syscall_error(tcb_t *thread, word_t *receiveIPCBuffer)
{
    assert(n_msgRegisters >= 2);

    switch (current_syscall_error.type) {
    case seL4_InvalidArgument:
        setRegister(thread, msgRegisters[0],
                    current_syscall_error.invalidArgumentNumber);
        return 1;

    case seL4_InvalidCapability:
        setRegister(thread, msgRegisters[0],
                    current_syscall_error.invalidCapNumber);
        return 1;

    case seL4_IllegalOperation:
        return 0;

    case seL4_RangeError:
        setRegister(thread, msgRegisters[0],
                    current_syscall_error.rangeErrorMin);
        setRegister(thread, msgRegisters[1],
                    current_syscall_error.rangeErrorMax);
        return 2;

    case seL4_AlignmentError:
        return 0;

    case seL4_FailedLookup:
        setRegister(thread, msgRegisters[0],
                    current_syscall_error.failedLookupWasSource ? 1 : 0);
        return setMRs_lookup_failure(thread, receiveIPCBuffer,
                                     current_lookup_fault, 1);

    case seL4_TruncatedMessage:
    case seL4_DeleteFirst:
    case seL4_RevokeFirst:
        return 0;
    case seL4_NotEnoughMemory:
        setRegister(thread, msgRegisters[0],
                    current_syscall_error.memoryLeft);
        return 0;
    default:
        fail("Invalid syscall error");
    }
}
=======
>>>>>>> 5dfbfcbf

word_t CONST Arch_decodeTransfer(word_t flags)
{
    return 0;
}

exception_t CONST Arch_performTransfer(word_t arch, tcb_t *tcb_src, tcb_t *tcb_dest)
{
    return EXCEPTION_NONE;
}<|MERGE_RESOLUTION|>--- conflicted
+++ resolved
@@ -13,186 +13,6 @@
 #include <machine/registerset.h>
 #include <object/structures.h>
 #include <arch/machine.h>
-<<<<<<< HEAD
-#include <arch/object/tcb.h>
-
-/* NOTE: offset is either 1 or 3 */
-static inline unsigned int
-setMRs_lookup_failure(tcb_t *receiver, word_t* receiveIPCBuffer, lookup_fault_t luf, unsigned int offset)
-{
-    word_t lufType = lookup_fault_get_lufType(luf);
-
-    assert(n_msgRegisters == 2);
-
-    if (offset < n_msgRegisters) {
-        setRegister(receiver, msgRegisters[offset], lufType + 1);
-    }
-
-    if (!receiveIPCBuffer) {
-        return n_msgRegisters;
-    }
-
-    if (offset >= n_msgRegisters) {
-        receiveIPCBuffer[offset + 1] = lufType + 1;
-    }
-
-    switch (lufType) {
-    case lookup_fault_invalid_root:
-        return offset + 1;
-
-    case lookup_fault_missing_capability:
-        receiveIPCBuffer[offset + 2] =
-            lookup_fault_missing_capability_get_bitsLeft(luf);
-        return offset + 2;
-
-    case lookup_fault_depth_mismatch:
-        receiveIPCBuffer[offset + 2] =
-            lookup_fault_depth_mismatch_get_bitsLeft(luf);
-        receiveIPCBuffer[offset + 3] =
-            lookup_fault_depth_mismatch_get_bitsFound(luf);
-        return offset + 3;
-
-    case lookup_fault_guard_mismatch:
-        receiveIPCBuffer[offset + 2] =
-            lookup_fault_guard_mismatch_get_bitsLeft(luf);
-        receiveIPCBuffer[offset + 3] =
-            lookup_fault_guard_mismatch_get_guardFound(luf);
-        receiveIPCBuffer[offset + 4] =
-            lookup_fault_guard_mismatch_get_bitsFound(luf);
-        return offset + 4;
-    default:
-        fail("Invalid lookup failure");
-    }
-}
-
-word_t setMRs_fault(tcb_t *sender, tcb_t* receiver, word_t *receiveIPCBuffer)
-{
-    assert(n_msgRegisters == 2);
-
-    switch (fault_get_faultType(sender->tcbFault)) {
-    case fault_cap_fault:
-        setRegister(receiver, msgRegisters[0], getRestartPC(sender));
-        setRegister(receiver, msgRegisters[1],
-                    fault_cap_fault_get_address(sender->tcbFault));
-        if (!receiveIPCBuffer) {
-            return n_msgRegisters;
-        }
-        receiveIPCBuffer[2 + 1] =
-            fault_cap_fault_get_inReceivePhase(sender->tcbFault);
-        return setMRs_lookup_failure(receiver, receiveIPCBuffer, sender->tcbLookupFailure, 3);
-
-    case fault_vm_fault:
-        setRegister(receiver, msgRegisters[0], getRestartPC(sender));
-        setRegister(receiver, msgRegisters[1],
-                    fault_vm_fault_get_address(sender->tcbFault));
-        if (!receiveIPCBuffer) {
-            return n_msgRegisters;
-        }
-        receiveIPCBuffer[2 + 1] =
-            fault_vm_fault_get_instructionFault(sender->tcbFault);
-        receiveIPCBuffer[3 + 1] = fault_vm_fault_get_FSR(sender->tcbFault);
-        return 4;
-
-    case fault_unknown_syscall: {
-        word_t i;
-
-        for (i = 0; i < n_msgRegisters; i++) {
-            setRegister(receiver, msgRegisters[i],
-                        getRegister(sender, syscallMessage[i]));
-        }
-        if (receiveIPCBuffer) {
-            for (; i < n_syscallMessage; i++) {
-                receiveIPCBuffer[i + 1] =
-                    getRegister(sender, syscallMessage[i]);
-            }
-
-            receiveIPCBuffer[i + 1] =
-                fault_unknown_syscall_get_syscallNumber(sender->tcbFault);
-            return n_syscallMessage + 1;
-        } else {
-            return n_msgRegisters;
-        }
-    }
-
-    case fault_user_exception: {
-        word_t i;
-
-        for (i = 0; i < n_msgRegisters; i++) {
-            setRegister(receiver, msgRegisters[i],
-                        getRegister(sender, exceptionMessage[i]));
-        }
-        if (receiveIPCBuffer) {
-            for (; i < n_exceptionMessage; i++) {
-                receiveIPCBuffer[i + 1] =
-                    getRegister(sender, exceptionMessage[i]);
-            }
-            receiveIPCBuffer[n_exceptionMessage + 1] =
-                fault_user_exception_get_number(sender->tcbFault);
-            receiveIPCBuffer[n_exceptionMessage + 2] =
-                fault_user_exception_get_code(sender->tcbFault);
-            return n_exceptionMessage + 2;
-        } else {
-            return n_msgRegisters;
-        }
-    }
-
-    case fault_temporal:
-        setRegister(receiver, msgRegisters[0], fault_temporal_get_data(sender->tcbFault));
-        return 1u;
-
-    default:
-        fail("Invalid fault");
-    }
-}
-
-word_t setMRs_syscall_error(tcb_t *thread, word_t *receiveIPCBuffer)
-{
-    assert(n_msgRegisters >= 2);
-
-    switch (current_syscall_error.type) {
-    case seL4_InvalidArgument:
-        setRegister(thread, msgRegisters[0],
-                    current_syscall_error.invalidArgumentNumber);
-        return 1;
-
-    case seL4_InvalidCapability:
-        setRegister(thread, msgRegisters[0],
-                    current_syscall_error.invalidCapNumber);
-        return 1;
-
-    case seL4_IllegalOperation:
-        return 0;
-
-    case seL4_RangeError:
-        setRegister(thread, msgRegisters[0],
-                    current_syscall_error.rangeErrorMin);
-        setRegister(thread, msgRegisters[1],
-                    current_syscall_error.rangeErrorMax);
-        return 2;
-
-    case seL4_AlignmentError:
-        return 0;
-
-    case seL4_FailedLookup:
-        setRegister(thread, msgRegisters[0],
-                    current_syscall_error.failedLookupWasSource ? 1 : 0);
-        return setMRs_lookup_failure(thread, receiveIPCBuffer,
-                                     current_lookup_fault, 1);
-
-    case seL4_TruncatedMessage:
-    case seL4_DeleteFirst:
-    case seL4_RevokeFirst:
-        return 0;
-    case seL4_NotEnoughMemory:
-        setRegister(thread, msgRegisters[0],
-                    current_syscall_error.memoryLeft);
-        return 0;
-    default:
-        fail("Invalid syscall error");
-    }
-}
-=======
->>>>>>> 5dfbfcbf
 
 word_t CONST Arch_decodeTransfer(word_t flags)
 {
