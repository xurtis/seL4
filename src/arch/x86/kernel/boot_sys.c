/*
 * Copyright 2014, General Dynamics C4 Systems
 *
 * This software may be distributed and modified according to the terms of
 * the GNU General Public License version 2. Note that NO WARRANTY is provided.
 * See "LICENSE_GPLv2.txt" for details.
 *
 * @TAG(GD_GPL)
 */

#include <config.h>
#include <util.h>
#include <machine/io.h>
#include <arch/machine.h>
#include <arch/kernel/apic.h>
#include <arch/kernel/cmdline.h>
#include <arch/kernel/boot.h>
#include <arch/kernel/boot_sys.h>
#include <arch/kernel/smp_sys.h>
#include <arch/kernel/vspace.h>
#include <arch/kernel/elf.h>
#include <arch/kernel/lock.h>
#include <arch/linker.h>
#include <plat/machine/acpi.h>
#include <plat/machine/devices.h>
#include <plat/machine/pic.h>
#include <plat/machine/ioapic.h>

/* addresses defined in linker script */
/* need a fake array to get the pointer from the linker script */

/* start/end of CPU boot code */
extern char boot_cpu_start[1];
extern char boot_cpu_end[1];

/* start/end of boot stack */
extern char boot_stack_bottom[1];
extern char boot_stack_top[1];

/* locations in kernel image */
extern char ki_boot_end[1];
extern char ki_end[1];

#ifdef CONFIG_PRINTING
/* kernel entry point */
extern char _start[1];
#endif

/* constants */

#define HIGHMEM_PADDR 0x100000

/* type definitions (directly corresponding to abstract specification) */

typedef struct boot_state {
    p_region_t   avail_p_reg; /* region of available physical memory on platform */
    p_region_t   ki_p_reg;    /* region where the kernel image is in */
    ui_info_t    ui_info;     /* info about userland images */
<<<<<<< HEAD
    dev_p_regs_t dev_p_regs;  /* device memory regions */
    uint32_t     tsc_mhz;     /* frequency of the tsc */
=======
>>>>>>> e63be664
    uint32_t     num_ioapic;  /* number of IOAPICs detected */
    paddr_t      ioapic_paddr[CONFIG_MAX_NUM_IOAPIC];
    uint32_t     num_drhu; /* number of IOMMUs */
    paddr_t      drhu_list[MAX_NUM_DRHU]; /* list of physical addresses of the IOMMUs */
    acpi_rmrr_list_t rmrr_list;
    uint32_t     num_cpus;    /* number of detected cpus */
    cpu_id_t     cpus[CONFIG_MAX_NUM_NODES];
    mem_p_regs_t mem_p_regs;  /* physical memory regions */
} boot_state_t;

BOOT_DATA
boot_state_t boot_state;

#if !(CONFIG_MAX_NUM_NODES > 1)
/* This is the stack used in uniprocessor mode. There are a lot of assumptions
 * on this being page aligned and precisely 4K in size. DO NOT MODIFY */
ALIGN(BIT(PAGE_BITS)) VISIBLE
char kernel_stack_alloc[4096];
#endif

/* global variables (not covered by abstract specification) */

BOOT_DATA
cmdline_opt_t cmdline_opt;

#ifdef CONFIG_PRINTING

/* Determine whether we are in bootstrapping phase or runtime phase.
 * Is currently only needed to determine console port in debug mode.
 */
bool_t
in_boot_phase()
{
    paddr_t esp = pptr_to_paddr(get_current_esp());

    return (esp <= BOOT_NODE_PADDR ||
            (esp <= (paddr_t)boot_stack_top && esp > (paddr_t)boot_stack_bottom));
}

#endif

/* check the module occupies in a contiguous physical memory region */
BOOT_CODE static bool_t
module_paddr_region_valid(paddr_t pa_start, paddr_t pa_end)
{
    int i = 0;
    for (i = 0; i < boot_state.mem_p_regs.count; i++) {
        paddr_t start = boot_state.mem_p_regs.list[i].start;
        paddr_t end = boot_state.mem_p_regs.list[i].end;
        if (pa_start >= start && pa_end < end) {
            return true;
        }
    }
    return false;
}

/* functions not modeled in abstract specification */

BOOT_CODE static paddr_t
load_boot_module(multiboot_module_t* boot_module, paddr_t load_paddr)
{
    Elf32_Header_t* elf_file = (Elf32_Header_t*)(word_t)boot_module->start;
    v_region_t v_reg;

    if (!elf32_checkFile(elf_file)) {
        printf("Boot module does not contain a valid ELF32 image\n");
        return 0;
    }

    v_reg = elf32_getMemoryBounds(elf_file);

    if (v_reg.end == 0) {
        printf("ELF32 image in boot module does not contain any segments\n");
        return 0;
    }
    v_reg.end = ROUND_UP(v_reg.end, PAGE_BITS);

    printf("size=0x%lx v_entry=%p v_start=%p v_end=%p ",
           v_reg.end - v_reg.start,
           (void*)elf_file->e_entry,
           (void*)v_reg.start,
           (void*)v_reg.end
          );

    if (!IS_ALIGNED(v_reg.start, PAGE_BITS)) {
        printf("Userland image virtual start address must be 4KB-aligned\n");
        return 0;
    }
    if (v_reg.end + 2 * BIT(PAGE_BITS) > PPTR_USER_TOP) {
        /* for IPC buffer frame and bootinfo frame, need 2*4K of additional userland virtual memory */
        printf("Userland image virtual end address too high\n");
        return 0;
    }
    if ((elf_file->e_entry < v_reg.start) || (elf_file->e_entry >= v_reg.end)) {
        printf("Userland image entry point does not lie within userland image\n");
        return 0;
    }

    /* fill ui_info struct */
    boot_state.ui_info.pv_offset = load_paddr - v_reg.start;
    boot_state.ui_info.p_reg.start = load_paddr;
    load_paddr += v_reg.end - v_reg.start;
    boot_state.ui_info.p_reg.end = load_paddr;
    boot_state.ui_info.v_entry = elf_file->e_entry;

    printf("p_start=0x%lx p_end=0x%lx\n",
           boot_state.ui_info.p_reg.start,
           boot_state.ui_info.p_reg.end
          );

    if (!module_paddr_region_valid(
                boot_state.ui_info.p_reg.start,
                boot_state.ui_info.p_reg.end)) {
        printf("End of loaded userland image lies outside of usable physical memory\n");
        return 0;
    }

    /* initialise all initial userland memory and load potentially sparse ELF image */
    memzero(
        (void*)boot_state.ui_info.p_reg.start,
        boot_state.ui_info.p_reg.end - boot_state.ui_info.p_reg.start
    );
    elf32_load(elf_file, boot_state.ui_info.pv_offset);

    return load_paddr;
}

static BOOT_CODE bool_t
try_boot_sys_node(cpu_id_t cpu_id)
{
    p_region_t boot_mem_reuse_p_reg;

    if (!map_kernel_window(
                boot_state.num_ioapic,
                boot_state.ioapic_paddr,
                boot_state.num_drhu,
                boot_state.drhu_list
            )) {
        return false;
    }
    setCurrentVSpaceRoot(kpptr_to_paddr(X86_GLOBAL_VSPACE_ROOT), 0);
    /* Sync up the compilers view of the world here to force the PD to actually
     * be set *right now* instead of delayed */
    asm volatile("" ::: "memory");

    /* reuse boot code/data memory */
    boot_mem_reuse_p_reg.start = PADDR_LOAD;
    boot_mem_reuse_p_reg.end = (paddr_t)ki_boot_end - KERNEL_BASE_OFFSET;

    /* initialise the CPU */
    if (!init_cpu(config_set(CONFIG_IRQ_IOAPIC) ? 1 : 0)) {
        return false;
    }

    /* initialise NDKS and kernel heap */
    if (!init_sys_state(
                cpu_id,
                boot_state.mem_p_regs,
                boot_state.ui_info,
                boot_mem_reuse_p_reg,
                /* parameters below not modeled in abstract specification */
                boot_state.num_drhu,
                boot_state.drhu_list,
                &boot_state.rmrr_list
            )) {
        return false;
    }

    return true;
}

static BOOT_CODE bool_t
add_mem_p_regs(p_region_t reg)
{
    if (reg.end > PADDR_TOP) {
        reg.end = PADDR_TOP;
    }
    if (reg.start > PADDR_TOP) {
        reg.start = PADDR_TOP;
    }
    if (reg.start == reg.end) {
        /* Return true here as it's not an error for there to exist memory outside the kernel window,
         * we're just going to ignore it and leave it to be given out as device memory */
        return true;
    }
    if (boot_state.mem_p_regs.count == MAX_NUM_FREEMEM_REG) {
        printf("Dropping memory region 0x%lx-0x%lx, try increasing MAX_NUM_FREEMEM_REG\n", reg.start, reg.end);
        return false;
    }
    printf("Adding physical memory region 0x%lx-0x%lx\n", reg.start, reg.end);
    boot_state.mem_p_regs.list[boot_state.mem_p_regs.count] = reg;
    boot_state.mem_p_regs.count++;
    return add_allocated_p_region(reg);
}

/*
 * the code relies that the GRUB provides correct information
 * about the actual physical memory regions.
 */
static BOOT_CODE bool_t
parse_mem_map(uint32_t mmap_length, uint32_t mmap_addr)
{
    multiboot_mmap_t *mmap = (multiboot_mmap_t *)((word_t)mmap_addr);
    printf("Parsing GRUB physical memory map\n");

    while ((word_t)mmap < (word_t)(mmap_addr + mmap_length)) {
        uint64_t mem_start = mmap->base_addr;
        uint64_t mem_length = mmap->length;
        uint32_t type = mmap->type;
        if (mem_start != (uint64_t)(word_t)mem_start) {
            printf("\tPhysical memory region not addressable\n");
        } else {
            printf("\tPhysical Memory Region from %lx size %lx type %d\n", (long)mem_start, (long)mem_length, type);
            if (type == MULTIBOOT_MMAP_USEABLE_TYPE && mem_start >= HIGHMEM_PADDR) {
                if (!add_mem_p_regs((p_region_t) {
                mem_start, mem_start + mem_length
            })) {
                    return false;
                }
            }
        }
        mmap++;
    }
    return true;
}

static BOOT_CODE bool_t
try_boot_sys(
    unsigned long multiboot_magic,
    multiboot_info_t* mbi
)
{
    /* ==== following code corresponds to the "select" in abstract specification ==== */

    acpi_rsdt_t* acpi_rsdt; /* physical address of ACPI root */
    paddr_t mods_end_paddr; /* physical address where boot modules end */
    paddr_t load_paddr;
    word_t i;
    p_region_t ui_p_regs;
    multiboot_module_t *modules = (multiboot_module_t*)(word_t)mbi->mod_list;

    if (multiboot_magic != MULTIBOOT_MAGIC) {
        printf("Boot loader not multiboot compliant\n");
        return false;
    }
    cmdline_parse((const char *)(word_t)mbi->cmdline, &cmdline_opt);

    if ((mbi->flags & MULTIBOOT_INFO_MEM_FLAG) == 0) {
        printf("Boot loader did not provide information about physical memory size\n");
        return false;
    }

#if CONFIG_MAX_NUM_NODES > 1
    /* copy boot code for APs to lower memory to run in real mode */
    if (!copy_boot_code_aps(mbi->mem_lower)) {
        return false;
    }
#endif

    /* initialize the memory. We track two kinds of memory regions. Physical memory
     * that we will use for the kernel, and physical memory regions that we must
     * not give to the user. Memory regions that must not be given to the user
     * include all the physical memory in the kernel window, but also includes any
     * important or kernel devices. */
    boot_state.mem_p_regs.count = 0;
    init_allocated_p_regions();
    if (mbi->flags & MULTIBOOT_INFO_MMAP_FLAG) {
        if (!parse_mem_map(mbi->mmap_length, mbi->mmap_addr)) {
            return false;
        }
    } else {
        /* calculate memory the old way */
        p_region_t avail;
        avail.start = HIGHMEM_PADDR;
        avail.end = ROUND_DOWN(avail.start + (mbi->mem_upper << 10), PAGE_BITS);
        if (!add_mem_p_regs(avail)) {
            return false;
        }
    }

    boot_state.ki_p_reg.start = PADDR_LOAD;
    boot_state.ki_p_reg.end = kpptr_to_paddr(ki_end);

    printf("Kernel loaded to: start=0x%lx end=0x%lx size=0x%lx entry=0x%lx\n",
           boot_state.ki_p_reg.start,
           boot_state.ki_p_reg.end,
           boot_state.ki_p_reg.end - boot_state.ki_p_reg.start,
           (paddr_t)_start
          );

    /* remapping legacy IRQs to their correct vectors */
    pic_remap_irqs(IRQ_INT_OFFSET);
    if (config_set(CONFIG_IRQ_IOAPIC)) {
        /* Disable the PIC so that it does not generate any interrupts. We need to
         * do this *before* we initialize the apic */
        pic_disable();
    }

    /* get ACPI root table */
    acpi_rsdt = acpi_init();
    if (!acpi_rsdt) {
        return false;
    }

    if (!config_set(CONFIG_IOMMU) || cmdline_opt.disable_iommu) {
        boot_state.num_drhu = 0;
    } else {
        /* query available IOMMUs from ACPI */
        acpi_dmar_scan(
            acpi_rsdt,
            boot_state.drhu_list,
            &boot_state.num_drhu,
            MAX_NUM_DRHU,
            &boot_state.rmrr_list
        );
    }

    /* query available CPUs from ACPI */
    boot_state.num_cpus = acpi_madt_scan(acpi_rsdt, boot_state.cpus, &boot_state.num_ioapic, boot_state.ioapic_paddr);
    if (boot_state.num_cpus == 0) {
        printf("No CPUs detected\n");
        return false;
    }

    if (config_set(CONFIG_IRQ_IOAPIC)) {
        if (boot_state.num_ioapic == 0) {
            printf("No IOAPICs detected\n");
            return false;
        }
    } else {
        if (boot_state.num_ioapic > 0) {
            printf("Detected %d IOAPICs, but configured to use PIC instead\n", boot_state.num_ioapic);
        }
    }

    if (!(mbi->flags & MULTIBOOT_INFO_MODS_FLAG)) {
        printf("Boot loader did not provide information about boot modules\n");
        return false;
    }

    printf("Detected %d boot module(s):\n", mbi->mod_count);

    if (mbi->mod_count < 1) {
        printf("Expect at least one boot module (containing a userland image)\n");
        return false;
    }

    mods_end_paddr = 0;

    for (i = 0; i < mbi->mod_count; i++) {
        printf(
            "  module #%ld: start=0x%x end=0x%x size=0x%x name='%s'\n",
            i,
            modules[i].start,
            modules[i].end,
            modules[i].end - modules[i].start,
            (char *) (long)modules[i].name
        );
        if ((int32_t)(modules[i].end - modules[i].start) <= 0) {
            printf("Invalid boot module size! Possible cause: boot module file not found by QEMU\n");
            return false;
        }
        if (mods_end_paddr < modules[i].end) {
            mods_end_paddr = modules[i].end;
        }
    }
    mods_end_paddr = ROUND_UP(mods_end_paddr, PAGE_BITS);
    assert(mods_end_paddr > boot_state.ki_p_reg.end);

    printf("ELF-loading userland images from boot modules:\n");
    load_paddr = mods_end_paddr;

    load_paddr = load_boot_module(modules, load_paddr);
    if (!load_paddr) {
        return false;
    }

    /* calculate final location of userland images */
    ui_p_regs.start = boot_state.ki_p_reg.end;
    ui_p_regs.end = ui_p_regs.start + load_paddr - mods_end_paddr;

    printf(
        "Moving loaded userland images to final location: from=0x%lx to=0x%lx size=0x%lx\n",
        mods_end_paddr,
        ui_p_regs.start,
        ui_p_regs.end - ui_p_regs.start
    );
    memcpy((void*)ui_p_regs.start, (void*)mods_end_paddr, ui_p_regs.end - ui_p_regs.start);

    /* adjust p_reg and pv_offset to final load address */
    boot_state.ui_info.p_reg.start -= mods_end_paddr - ui_p_regs.start;
    boot_state.ui_info.p_reg.end   -= mods_end_paddr - ui_p_regs.start;
    boot_state.ui_info.pv_offset   -= mods_end_paddr - ui_p_regs.start;

    /* ==== following code corresponds to abstract specification after "select" ==== */

    if (!platAddDevices()) {
        return false;
    }

    printf("Starting node #0 with APIC ID %lu\n", boot_state.cpus[0]);
    if (!try_boot_sys_node(boot_state.cpus[0])) {
        return false;
    }

    if (config_set(CONFIG_IRQ_IOAPIC)) {
        ioapic_init(1, boot_state.cpus, boot_state.num_ioapic);
    }

    /* initialize BKL before booting up APs */
    SMP_COND_STATEMENT(clh_lock_init());
    SMP_COND_STATEMENT(start_boot_aps());

    /* grab BKL before leaving the kernel */
    NODE_LOCK;

    ksNumCPUs = boot_state.num_cpus;
    printf("Booting all finished, dropped to user space\n");

    return true;
}

BOOT_CODE VISIBLE void
boot_sys(
    unsigned long multiboot_magic,
    multiboot_info_t* mbi)
{
    bool_t result;
    result = try_boot_sys(multiboot_magic, mbi);

    if (!result) {
        fail("boot_sys failed for some reason :(\n");
    }

    schedule();
    activateThread();

    c_exit_hook();
}
<|MERGE_RESOLUTION|>--- conflicted
+++ resolved
@@ -56,11 +56,7 @@
     p_region_t   avail_p_reg; /* region of available physical memory on platform */
     p_region_t   ki_p_reg;    /* region where the kernel image is in */
     ui_info_t    ui_info;     /* info about userland images */
-<<<<<<< HEAD
-    dev_p_regs_t dev_p_regs;  /* device memory regions */
     uint32_t     tsc_mhz;     /* frequency of the tsc */
-=======
->>>>>>> e63be664
     uint32_t     num_ioapic;  /* number of IOAPICs detected */
     paddr_t      ioapic_paddr[CONFIG_MAX_NUM_IOAPIC];
     uint32_t     num_drhu; /* number of IOMMUs */
