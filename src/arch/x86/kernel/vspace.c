--- conflicted
+++ resolved
@@ -1111,10 +1111,6 @@
 
 static void flushTable(void *vspace, uint32_t pdIndex, pte_t *pt)
 {
-<<<<<<< HEAD
-=======
-    word_t i;
->>>>>>> 9d7f917d
     cap_t        threadRoot;
 
     /* check if page table belongs to current address space */
@@ -1611,7 +1607,7 @@
 exception_t
 decodeIA32MMUInvocation(
     word_t label,
-    unsigned int length,
+    word_t length,
     cptr_t cptr,
     cte_t* cte,
     cap_t cap,
@@ -2028,12 +2024,7 @@
 exception_t
 decodeIA32EPTPageTableInvocation(
     word_t label,
-<<<<<<< HEAD
     unsigned int length,
-=======
-    word_t length,
-    cptr_t cptr,
->>>>>>> 9d7f917d
     cte_t* cte,
     cap_t cap,
     extra_caps_t extraCaps,
@@ -2170,16 +2161,7 @@
     frameSize = cap_frame_cap_get_capFSize(cap);
     pdpt = (ept_pdpte_t*)(cap_ept_page_directory_pointer_table_cap_get_capPDPTBasePtr(pdptCap));
 
-<<<<<<< HEAD
     paddr = pptr_to_paddr((void*)cap_frame_cap_get_capFBasePtr(cap));
-=======
-    case cap_asid_pool_cap: {
-        cap_t        vspaceCap;
-        cte_t*       vspaceCapSlot;
-        asid_pool_t* pool;
-        word_t i;
-        asid_t       asid;
->>>>>>> 9d7f917d
 
     switch (frameSize) {
         /* PTE mappings */
