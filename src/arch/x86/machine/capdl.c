/*
 * Copyright 2014, General Dynamics C4 Systems
 *
 * This software may be distributed and modified according to the terms of
 * the GNU General Public License version 2. Note that NO WARRANTY is provided.
 * See "LICENSE_GPLv2.txt" for details.
 *
 * @TAG(GD_GPL)
 */

#include <config.h>

#ifdef DEBUG

#include <object/structures.h>
#include <object/tcb.h>
#include <model/statedata.h>
#include <machine/capdl.h>
#include <arch/machine/capdl.h>
#include <plat/machine/debug_helpers.h>
#include <machine.h>

#define ARCH 0xe1

#define PD_READ_SIZE         BIT(PD_BITS)
#define PT_READ_SIZE         BIT(PT_BITS)
#define IO_PT_READ_SIZE      BIT(VTD_PT_BITS)

static int getDecodedChar(unsigned char *result)
{
    unsigned char c;
    c = getDebugChar();
    if (c == START) {
        return 1;
    }
    if (c == ESCAPE) {
        c = getDebugChar();
        if (c == START) {
            return 1;
        }
        switch (c) {
        case ESCAPE_ESCAPE:
            *result = ESCAPE;
            break;
        case START_ESCAPE:
            *result = START;
            break;
        case END_ESCAPE:
            *result = END;
            break;
        default:
            if (c >= 20 && c < 40) {
                *result = c - 20;
            }
        }
        return 0;
    } else {
        *result = c;
        return 0;
    }
}

static void putEncodedChar(unsigned char c)
{
    switch (c) {
    case ESCAPE:
        putDebugChar(ESCAPE);
        putDebugChar(ESCAPE_ESCAPE);
        break;
    case START:
        putDebugChar(ESCAPE);
        putDebugChar(START_ESCAPE);
        break;
    case END:
        putDebugChar(ESCAPE);
        putDebugChar(END_ESCAPE);
        break;
    default:
        if (c < 20) {
            putDebugChar(ESCAPE);
            putDebugChar(c + 20);
        } else {
            putDebugChar(c);
        }
    }
}

static int getArg(unsigned long *res)
{
    unsigned long i;
    unsigned char byte;
    *res = 0;
    for (i = 0; i < sizeof(unsigned long); i++) {
        if (getDecodedChar(&byte)) {
            return 1;
        }
        (*res) = ((*res) << 8) | byte;
    }
    return 0;
}

static void sendWord(unsigned long word)
{
    unsigned long i;
    for (i = 0; i < sizeof(unsigned long); i++) {
        putEncodedChar( (word >> (i * 8)) & 0xff);
    }
}

static void sendPD(unsigned long address)
{
    unsigned long i;
    unsigned int exists;
    pde_t *start = (pde_t *)address;
    for (i = 0; i < PD_READ_SIZE; i++) {
        pde_t pde = start[i];
        exists = 1;
        if (pde_get_page_size(pde) == pde_pde_small && (pde_pde_small_get_pt_base_address(pde) == 0 ||
                                                        !pde_pde_small_get_present(pde) || !pde_pde_small_get_super_user(pde))) {
            exists = 0;
        } else if (pde_get_page_size(pde) == pde_pde_large && (pde_pde_large_get_page_base_address(pde) == 0 ||
                                                               !pde_pde_large_get_present(pde) || !pde_pde_large_get_super_user(pde))) {
            exists = 0;
        }
        if (exists != 0 && i < PPTR_BASE >> pageBitsForSize(IA32_LargePage)) {
            sendWord(i);
            sendWord(pde.words[0]);
        }
    }
}

static void sendPT(unsigned long address)
{
    unsigned long i;
    pte_t *start = (pte_t *)address;
    for (i = 0; i < PT_READ_SIZE; i++) {
        pte_t pte = start[i];
        if (pte_get_page_base_address(pte) != 0 && pte_get_present(pte) && pte_get_super_user(pte)) {
            sendWord(i);
            sendWord(pte.words[0]);
        }
    }
}

<<<<<<< HEAD
#ifdef CONFIG_IOMMU
=======
static void sendASIDPool(unsigned long address)
{
    unsigned long i;
    pde_t **start = (pde_t **)address;
    for (i = 0; i < ASID_POOL_READ_SIZE; i++) {
        pde_t *pde = start[i];
        if (pde != 0) {
            sendWord(i);
            sendWord((unsigned long)pde);
        }
    }
}
>>>>>>> 8609b3e0

static void sendIOPT(unsigned long address, unsigned int level)
{
    unsigned long i;
    vtd_pte_t *start = (vtd_pte_t *)address;
    for (i = 0; i < IO_PT_READ_SIZE; i++) {
        vtd_pte_t vtd_pte = start[i];
        if (vtd_pte_get_addr(vtd_pte) != 0) {
            sendWord(i);
            sendWord(vtd_pte.words[0]);
            sendWord(vtd_pte.words[1]);
            if (level == ia32KSnumIOPTLevels) {
                sendWord(1);
            } else {
                sendWord(0);
            }
        }
    }
}

static void sendIOSpace(uint32_t pci_request_id)
{
    uint32_t   vtd_root_index;
    uint32_t   vtd_context_index;
    vtd_rte_t* vtd_root_slot;
    vtd_cte_t* vtd_context;
    vtd_cte_t* vtd_context_slot;

    vtd_root_index = vtd_get_root_index(pci_request_id);
    vtd_root_slot = ia32KSvtdRootTable + vtd_root_index;

    vtd_context = (vtd_cte_t*)paddr_to_pptr(vtd_rte_ptr_get_ctp(vtd_root_slot));
    vtd_context_index = vtd_get_context_index(pci_request_id);
    vtd_context_slot = &vtd_context[vtd_context_index];

    if (vtd_cte_ptr_get_present(vtd_context_slot)) {
        sendWord(vtd_cte_ptr_get_asr(vtd_context_slot));
    } else {
        sendWord(0);
    }
}

static void sendRunqueues(void)
{
    word_t i;
    sendWord((unsigned long)ksCurThread);
    for (i = 0; i < NUM_READY_QUEUES; i++) {
        tcb_t *current = ksReadyQueues[i].head;
        if (current != 0) {
            while (current != ksReadyQueues[i].end) {
                sendWord((unsigned long)current);
                current = current -> tcbSchedNext;
            }
            sendWord((unsigned long)current);
        }
    }
}

static void sendEPQueue(unsigned long epptr)
{
    tcb_t *current = (tcb_t *)endpoint_ptr_get_epQueue_head((endpoint_t *)epptr);
    tcb_t *tail = (tcb_t *)endpoint_ptr_get_epQueue_tail((endpoint_t *)epptr);
    if (current == 0) {
        return;
    }
    while (current != tail) {
        sendWord((unsigned long)current);
        current = current->tcbEPNext;
    }
    sendWord((unsigned long)current);
}

static void sendCNode(unsigned long address, unsigned int sizebits)
{
    unsigned long i;
    cte_t *start = (cte_t *)address;
    for (i = 0; i < (1 << sizebits); i++) {
        cap_t cap = start[i].cap;
        if (cap_get_capType(cap) != cap_null_cap) {
            sendWord(i);
            sendWord(cap.words[0]);
            sendWord(cap.words[1]);
        }
    }
}

static void sendIRQNode(void)
{
    sendCNode((unsigned long)intStateIRQNode, 8);
}

static void sendVersion(void)
{
    sendWord(ARCH);
    sendWord(CAPDL_VERSION);
}

void capDL(void)
{
    int result;
    int done = 0;
    while (done == 0) {
        unsigned char c;
        do {
            c = getDebugChar();
        } while (c != START);
        do {
            result = getDecodedChar(&c);
            if (result) {
                continue;
            }
            switch (c) {
            case PD_COMMAND: {
                /*pgdir */
                unsigned long arg;
                result = getArg(&arg);
                if (result) {
                    continue;
                }
                sendPD(arg);
                putDebugChar(END);
            }
            break;
            case PT_COMMAND: {
                /*pg table */
                unsigned long arg;
                result = getArg(&arg);
                if (result) {
                    continue;
                }
                sendPT(arg);
                putDebugChar(END);
            }
            break;
<<<<<<< HEAD
#ifdef CONFIG_IOMMU
=======
            case ASID_POOL_COMMAND: {
                /*asid pool */
                unsigned long arg;
                result = getArg(&arg);
                if (result) {
                    continue;
                }
                sendASIDPool(arg);
                putDebugChar(END);
            }
            break;
>>>>>>> 8609b3e0
            case IO_PT_COMMAND: {
                /*io pt table */
                unsigned long address, level;
                result = getArg(&address);
                if (result) {
                    continue;
                }
                result = getArg(&level);
                if (result) {
                    continue;
                }
                sendIOPT(address, level);
                putDebugChar(END);
            }
            break;
            case IO_SPACE_COMMAND: {
                /*io space */
                unsigned long arg;
                result = getArg(&arg);
                if (result) {
                    continue;
                }
                sendIOSpace(arg);
                putDebugChar(END);
            }
            break;
            case RQ_COMMAND: {
                /*runqueues */
                sendRunqueues();
                putDebugChar(END);
                result = 0;
            }
            break;
            case EP_COMMAND: {
                /*endpoint waiters */
                unsigned long arg;
                result = getArg(&arg);
                if (result) {
                    continue;
                }
                sendEPQueue(arg);
                putDebugChar(END);
            }
            break;
            case CN_COMMAND: {
                /*cnode */
                unsigned long address, sizebits;
                result = getArg(&address);
                if (result) {
                    continue;
                }
                result = getArg(&sizebits);
                if (result) {
                    continue;
                }

                sendCNode(address, sizebits);
                putDebugChar(END);
            }
            break;
            case IRQ_COMMAND: {
                sendIRQNode();
                putDebugChar(END);
                result = 0;
            }
            break;
            case VERSION_COMMAND: {
                sendVersion();
                putDebugChar(END);
            }
            break;
            case DONE: {
                done = 1;
                putDebugChar(END);
            }
            default:
                result = 0;
                break;
            }
        } while (result);
    }
}

#endif<|MERGE_RESOLUTION|>--- conflicted
+++ resolved
@@ -142,23 +142,6 @@
     }
 }
 
-<<<<<<< HEAD
-#ifdef CONFIG_IOMMU
-=======
-static void sendASIDPool(unsigned long address)
-{
-    unsigned long i;
-    pde_t **start = (pde_t **)address;
-    for (i = 0; i < ASID_POOL_READ_SIZE; i++) {
-        pde_t *pde = start[i];
-        if (pde != 0) {
-            sendWord(i);
-            sendWord((unsigned long)pde);
-        }
-    }
-}
->>>>>>> 8609b3e0
-
 static void sendIOPT(unsigned long address, unsigned int level)
 {
     unsigned long i;
@@ -292,21 +275,6 @@
                 putDebugChar(END);
             }
             break;
-<<<<<<< HEAD
-#ifdef CONFIG_IOMMU
-=======
-            case ASID_POOL_COMMAND: {
-                /*asid pool */
-                unsigned long arg;
-                result = getArg(&arg);
-                if (result) {
-                    continue;
-                }
-                sendASIDPool(arg);
-                putDebugChar(END);
-            }
-            break;
->>>>>>> 8609b3e0
             case IO_PT_COMMAND: {
                 /*io pt table */
                 unsigned long address, level;
