/*
 * Copyright 2014, General Dynamics C4 Systems
 *
 * This software may be distributed and modified according to the terms of
 * the GNU General Public License version 2. Note that NO WARRANTY is provided.
 * See "LICENSE_GPLv2.txt" for details.
 *
 * @TAG(GD_GPL)
 */

#include <util.h>
#include <api/syscall.h>
#include <kernel/thread.h>
#include <machine/io.h>
#include <machine/profiler.h>
#include <machine/registerset.h>
#include <model/statedata.h>
#include <object/cnode.h>
#include <object/structures.h>
#include <config.h>
#include <assert.h>
#include <arch/fastpath/fastpath.h>
#include <arch/kernel/thread.h>
#include <arch/machine/fpu.h>

/* Fastpath cap lookup.  Returns a null_cap on failure. */
static inline cap_t
lookup_fp(cap_t cap, cptr_t cptr)
{
    word_t cptr2;
    cte_t *slot;
    word_t radixBits, bits;
    word_t radix;

    if (unlikely(!cap_capType_equals(cap, cap_cnode_cap))) {
        return cap_null_cap_new();
    }

    bits = cap_cnode_cap_get_capCNodeGuardSize(cap);

    do {
        radixBits = cap_cnode_cap_get_capCNodeRadix(cap);
        cptr2 = cptr << bits;

        radix = cptr2  >> (wordBits - radixBits);
        slot = CTE_PTR(cap_cnode_cap_get_capCNodePtr(cap)) + radix;

        cap = slot->cap;
        bits += radixBits;

    } while (unlikely(bits < wordBits && cap_capType_equals(cap, cap_cnode_cap)));

    if (unlikely(bits > wordBits)) {
        /* Depth mismatch. We've overshot 32 bits. The lookup we've done is
           safe, but wouldn't be allowed by the slowpath. */
        return cap_null_cap_new();
    }

    return cap;
}

static inline void FASTCALL
switchToThread_fp(tcb_t *thread, pde_t *pd)
{
    word_t base;
    uint32_t new_pd = pptr_to_paddr(pd);

    if (likely(getCurrentPD() != new_pd)) {
        setCurrentPD(new_pd);
    }

    /* Code equivalent to in Arch_switchToThread, see arch/object/structures.bf
     * for layout of gdt_data */
    /* update the GDT_TLS entry with the thread's TLS_BASE address */
    base = getRegister(thread, TLS_BASE);
    gdt_entry_gdt_data_ptr_set_base_low(ia32KSgdt + GDT_TLS, base);
    gdt_entry_gdt_data_ptr_set_base_mid(ia32KSgdt + GDT_TLS,  (base >> 16) & 0xFF);
    gdt_entry_gdt_data_ptr_set_base_high(ia32KSgdt + GDT_TLS, (base >> 24) & 0xFF);

    /* update the GDT_IPCBUF entry with the thread's IPC buffer address */
    base = thread->tcbIPCBuffer;
    gdt_entry_gdt_data_ptr_set_base_low(ia32KSgdt + GDT_IPCBUF, base);
    gdt_entry_gdt_data_ptr_set_base_mid(ia32KSgdt + GDT_IPCBUF,  (base >> 16) & 0xFF);
    gdt_entry_gdt_data_ptr_set_base_high(ia32KSgdt + GDT_IPCBUF, (base >> 24) & 0xFF);

    ksCurThread = thread;
}

/* Custom implementation of functions for manipulating some data structures generated
   from arch/object/structures.bf */

static inline void
thread_state_ptr_set_tsType_np(thread_state_t *ts_ptr, word_t tsType)
{
    ts_ptr->words[0] = tsType;
}

static inline void
thread_state_ptr_mset_blockingIPCEndpoint_tsType(thread_state_t *ts_ptr,
                                                 word_t ep_ref,
                                                 word_t tsType)
{
    ts_ptr->words[0] = ep_ref | tsType;
}

static inline void
thread_state_ptr_set_blockingIPCDiminish_np(thread_state_t *ts_ptr, word_t dim)
{
    ts_ptr->words[2] &= BIT(0);
    ts_ptr->words[1] = dim;
}

static inline void
cap_reply_cap_ptr_new_np(cap_t *cap_ptr, word_t capTCBPtr)
{
    cap_ptr->words[0] = TCB_REF(capTCBPtr) | cap_reply_cap;
}

static inline void
cap_reply_cap_ptr_new_np2(cap_t *cap_ptr, word_t inCDT, word_t isMaster, word_t capTCBPtr)
{
    cap_ptr->words[0] = TCB_REF(capTCBPtr) | cap_reply_cap;
    cap_ptr->words[1] = isMaster | (inCDT << 1);
}

static inline void
endpoint_ptr_mset_epQueue_tail_state(endpoint_t *ep_ptr, word_t epQueue_tail,
                                     word_t state)
{
    ep_ptr->words[0] = epQueue_tail | state;
}

static inline void
endpoint_ptr_set_epQueue_head_np(endpoint_t *ep_ptr, word_t epQueue_head)
{
    ep_ptr->words[1] = epQueue_head;
}


static inline bool_t
isValidVTableRoot_fp(cap_t pd_cap)
{
<<<<<<< HEAD
    return cap_capType_equals(pd_cap, cap_page_directory_cap);
=======
#ifdef CONFIG_PAE_PAGING
    return cap_capType_equals(pd_cap, cap_pdpt_cap) && cap_pdpt_cap_get_capPDPTIsMapped(pd_cap);
#else
    return cap_capType_equals(pd_cap, cap_page_directory_cap) && cap_page_directory_cap_get_capPDIsMapped(pd_cap);
#endif
>>>>>>> af0f3b36
}

static inline void
fastpath_copy_mrs(unsigned int length, tcb_t *src, tcb_t *dest)
{
    if (length == 2) {
        setRegister(dest, EBP, getRegister(src, EBP));
    }
    if (length == 2 || length == 1) {
        setRegister(dest, EDI, getRegister(src, EDI));
    }
}

/* This is an accelerated check that msgLength, which appears
   in the bottom of the msgInfo word, is <= 2 and that msgExtraCaps
   which appears above it is zero. We are assuming that n_msgRegisters == 2
   for this check to be useful.*/
compile_assert (n_msgRegisters_eq_2, n_msgRegisters == 2)
static inline int
fastpath_mi_check(word_t msgInfo)
{
    return (msgInfo & MASK(seL4_MsgLengthBits + seL4_MsgExtraCapBits)) > 2;
}

static inline bool_t hasDefaultSelectors(tcb_t *thread)
{
    return thread->tcbArch.tcbContext.registers[DS] == SEL_DS_3   &&
           thread->tcbArch.tcbContext.registers[ES] == SEL_DS_3;
}

static inline void FASTCALL NORETURN
fastpath_restore(word_t badge, word_t msgInfo)
{
    if (unlikely(ksCurThread == ia32KSfpuOwner)) {
        /* We are using the FPU, make sure it is enabled */
        enableFpu();
    } else if (unlikely(ia32KSfpuOwner)) {
        /* Someone is using the FPU and it might be enabled */
        disableFpu();
    } else {
        /* No-one (including us) is using the FPU, so we assume it
         * is currently disabled */
    }
    tss_ptr_set_esp0(&ia32KStss, ((uint32_t)ksCurThread) + 0x4c);
    ksCurThread->tcbArch.tcbContext.registers[EFLAGS] &= ~0x200;
    if (likely(hasDefaultSelectors(ksCurThread))) {
        asm volatile("\
                movl %%ecx, %%esp \n\
                popl %%edi \n\
                popl %%ebp \n\
                addl $8, %%esp \n\
                popl %%fs \n\
                popl %%gs \n\
                addl $20, %%esp \n\
                popfl \n\
                orl $0x200, 44(%%ecx) \n\
                movl 36(%%ecx), %%edx \n\
                pop %%ecx \n\
                sti \n\
                sysexit \n\
            "
                     :
                     : "c"(&ksCurThread->tcbArch.tcbContext.registers[EDI]),
                     "a" (ksCurThread->tcbArch.tcbContext.registers[EAX]),
                     "b" (badge),
                     "S" (msgInfo)
                     : "memory"
                    );
    } else {
        asm volatile("\
                movl %%ecx, %%esp \n\
                popl %%edi \n\
                popl %%ebp \n\
                popl %%ds \n\
                popl %%es \n\
                popl %%fs \n\
                popl %%gs \n\
                addl $20, %%esp \n\
                popfl \n\
                orl $0x200, 44(%%ecx) \n\
                movl 36(%%ecx), %%edx \n\
                pop %%ecx \n\
                sti \n\
                sysexit \n\
            "
                     :
                     : "c"(&ksCurThread->tcbArch.tcbContext.registers[EDI]),
                     "a" (ksCurThread->tcbArch.tcbContext.registers[EAX]),
                     "b" (badge),
                     "S" (msgInfo)
                     : "memory"
                    );
    }
    /* This function is marked NORETURN, but gcc is not aware that the previous assembly
       block will return to user level. This loop prevents gcc complaining, and also helps
       it optimize register usage in this function (since gcc knows it can clobber everything
       as it will not be returning or calling anything else */
    while (1);
}

void FASTCALL NORETURN
fastpath_call(word_t cptr, word_t msgInfo)
{
    message_info_t info;
    cap_t ep_cap;
    endpoint_t *ep_ptr;
    unsigned int length;
    tcb_t *dest;
    word_t badge;
    cte_t *replySlot, *callerSlot;
    cap_t newVTable;
    void *vspace;
    uint32_t fault_type;

    /* Get message info, length, and fault type. */
    info = messageInfoFromWord(msgInfo);
    length = message_info_get_msgLength(info);
    fault_type = fault_get_faultType(ksCurThread->tcbFault);

    /* Check there's no extra caps, the length is ok and there's no
     * saved fault. */
    if (unlikely(fastpath_mi_check(msgInfo) ||
                 fault_type != fault_null_fault)) {
        slowpath(SysCall);
    }

    /* Check there is nothing waiting on the async endpoint */
    if (ksCurThread->boundAsyncEndpoint &&
            async_endpoint_ptr_get_state(ksCurThread->boundAsyncEndpoint) == AEPState_Active) {
        slowpath(SysCall);
    }

    /* Lookup the cap */
    ep_cap = lookup_fp(TCB_PTR_CTE_PTR(ksCurThread, tcbCTable)->cap, cptr);

    /* Check it's an endpoint */
    if (unlikely(!cap_capType_equals(ep_cap, cap_endpoint_cap) ||
                 !cap_endpoint_cap_get_capCanSend(ep_cap))) {
        slowpath(SysCall);
    }

    /* Get the endpoint address */
    ep_ptr = EP_PTR(cap_endpoint_cap_get_capEPPtr(ep_cap));

    /* Get the destination thread, which is only going to be valid
     * if the endpoint is valid. */
    dest = TCB_PTR(endpoint_ptr_get_epQueue_head(ep_ptr));

    /* Check that there's a thread waiting to receive */
    if (unlikely(endpoint_ptr_get_state(ep_ptr) != EPState_Recv)) {
        slowpath(SysCall);
    }

    /* Get destination thread.*/
    newVTable = TCB_PTR_CTE_PTR(dest, tcbVTable)->cap;

    /* Get vspace root. */
#ifdef CONFIG_PAE_PAGING
    vspace = PDE_PTR(cap_pdpt_cap_get_capPDPTBasePtr(newVTable));
#else
    vspace = PDE_PTR(cap_page_directory_cap_get_capPDBasePtr(newVTable));
#endif

    /* Ensure that the destination has a valid VTable. */
    if (unlikely(! isValidVTableRoot_fp(newVTable))) {
        slowpath(SysCall);
    }

    /* Ensure the destination has a higher/equal priority to us. */
    if (unlikely(dest->tcbPriority < ksCurThread->tcbPriority)) {
        slowpath(SysCall);
    }

    /* Ensure that the endpoint has standard non-diminishing rights. */
    if (unlikely(!cap_endpoint_cap_get_capCanGrant(ep_cap) ||
                 thread_state_ptr_get_blockingIPCDiminishCaps(&dest->tcbState))) {
        slowpath(SysCall);
    }

    /* Ensure the original caller is in the current domain and can be scheduled directly. */
    if (CONFIG_NUM_DOMAINS > 1 && unlikely(dest->tcbDomain != ksCurDomain)) {
        slowpath(SysCall);
    }

    /*
     * --- POINT OF NO RETURN ---
     *
     * At this stage, we have committed to performing the IPC.
     */

    /* Need to update NextEIP in the calling thread */
    setRegister(ksCurThread, NextEIP, getRegister(ksCurThread, NextEIP) + 2);

    /* Dequeue the destination. */
    endpoint_ptr_set_epQueue_head_np(ep_ptr, TCB_REF(dest->tcbEPNext));
    if (unlikely(dest->tcbEPNext)) {
        dest->tcbEPNext->tcbEPPrev = NULL;
    } else {
        endpoint_ptr_mset_epQueue_tail_state(ep_ptr, 0, EPState_Idle);
    }

    badge = cap_endpoint_cap_get_capEPBadge(ep_cap);

    /* Block sender */
    thread_state_ptr_set_tsType_np(&ksCurThread->tcbState,
                                   ThreadState_BlockedOnReply);

    /* Get sender reply slot */
    replySlot = TCB_PTR_CTE_PTR(ksCurThread, tcbReply);

    /* Get dest caller slot */
    callerSlot = TCB_PTR_CTE_PTR(dest, tcbCaller);

    /* Insert reply cap */
    cap_reply_cap_ptr_new_np2(&callerSlot->cap, 0, 0, TCB_REF(ksCurThread));
    cap_reply_cap_ptr_new_np(&replySlot->cap, TCB_REF(dest));

    fastpath_copy_mrs (length, ksCurThread, dest);

    /* Dest thread is set Running, but not queued. */
    thread_state_ptr_set_tsType_np(&dest->tcbState,
                                   ThreadState_Running);
    switchToThread_fp(dest, vspace);

    msgInfo = wordFromMessageInfo(message_info_set_msgCapsUnwrapped(info, 0));
    fastpath_restore(badge, msgInfo);
}

void FASTCALL
fastpath_reply_wait(word_t cptr, word_t msgInfo)
{
    message_info_t info;
    cap_t ep_cap;
    endpoint_t *ep_ptr;
    unsigned int length;
    cte_t *callerSlot;
    cte_t *replySlot;
    cap_t callerCap;
    tcb_t *caller;
    word_t badge;
    tcb_t *endpointTail;
    uint32_t fault_type;

    cap_t newVTable;
    void *vspace;

    /* Get message info and length */
    info = messageInfoFromWord(msgInfo);
    length = message_info_get_msgLength(info);
    fault_type = fault_get_faultType(ksCurThread->tcbFault);

    /* Check there's no extra caps, the length is ok and there's no
     * saved fault. */
    if (unlikely(fastpath_mi_check(msgInfo) ||
                 fault_type != fault_null_fault)) {
        slowpath(SysReplyWait);
    }

    /* Lookup the cap */
    ep_cap = lookup_fp(TCB_PTR_CTE_PTR(ksCurThread, tcbCTable)->cap,
                       cptr);

    /* Check it's an endpoint */
    if (unlikely(!cap_capType_equals(ep_cap, cap_endpoint_cap) ||
                 !cap_endpoint_cap_get_capCanReceive(ep_cap))) {
        slowpath(SysReplyWait);
    }

    /* Check there is nothing waiting on the async endpoint */
    if (ksCurThread->boundAsyncEndpoint &&
            async_endpoint_ptr_get_state(ksCurThread->boundAsyncEndpoint) == AEPState_Active) {
        slowpath(SysReplyWait);
    }

    /* Get the endpoint address */
    ep_ptr = EP_PTR(cap_endpoint_cap_get_capEPPtr(ep_cap));

    /* Check that there's not a thread waiting to send */
    if (unlikely(endpoint_ptr_get_state(ep_ptr) == EPState_Send)) {
        slowpath(SysReplyWait);
    }

    /* Only reply if the reply cap is valid. */
    callerSlot = TCB_PTR_CTE_PTR(ksCurThread, tcbCaller);
    callerCap = callerSlot->cap;
    if (unlikely(!cap_capType_equals(callerCap, cap_reply_cap))) {
        slowpath(SysReplyWait);
    }

    /* Determine who the caller is. */
    caller = TCB_PTR(cap_reply_cap_get_capTCBPtr(callerCap));

    /* Get reply slot from the caller */
    replySlot = TCB_PTR_CTE_PTR(caller, tcbReply);

    /* Check that the caller has not faulted, in which case a fault
       reply is generated instead. */
    fault_type = fault_get_faultType(caller->tcbFault);
    if (unlikely(fault_type != fault_null_fault)) {
        slowpath(SysReplyWait);
    }

    /* Get destination thread.*/
    newVTable = TCB_PTR_CTE_PTR(caller, tcbVTable)->cap;

    /* Get vspace root. */
#ifdef CONFIG_PAE_PAGING
    vspace = PDE_PTR(cap_pdpt_cap_get_capPDPTBasePtr(newVTable));
#else
    vspace = PDE_PTR(cap_page_directory_cap_get_capPDBasePtr(newVTable));
#endif

    /* Ensure that the destination has a valid MMU. */
    if (unlikely(! isValidVTableRoot_fp (newVTable))) {
        slowpath(SysReplyWait);
    }

    /* Ensure the original caller can be scheduled directly. */
    if (unlikely(caller->tcbPriority < ksCurThread->tcbPriority)) {
        slowpath(SysReplyWait);
    }

    /* Ensure the original caller is in the current domain and can be scheduled directly. */
    if (CONFIG_NUM_DOMAINS > 1 && unlikely(caller->tcbDomain != ksCurDomain)) {
        slowpath(SysReplyWait);
    }

    /*
     * --- POINT OF NO RETURN ---
     *
     * At this stage, we have committed to performing the IPC.
     */

    /* Need to update NextEIP in the calling thread */
    setRegister(ksCurThread, NextEIP, getRegister(ksCurThread, NextEIP) + 2);

    /* Set thread state to BlockedOnReceive */
    thread_state_ptr_mset_blockingIPCEndpoint_tsType(
        &ksCurThread->tcbState, (word_t)ep_ptr, ThreadState_BlockedOnReceive);
    thread_state_ptr_set_blockingIPCDiminish_np(
        &ksCurThread->tcbState, ! cap_endpoint_cap_get_capCanSend(ep_cap));

    /* Place the thread in the endpoint queue */
    endpointTail = TCB_PTR(endpoint_ptr_get_epQueue_tail(ep_ptr));
    if (likely(!endpointTail)) {
        ksCurThread->tcbEPPrev = NULL;
        ksCurThread->tcbEPNext = NULL;

        /* Set head/tail of queue and endpoint state. */
        endpoint_ptr_set_epQueue_head_np(ep_ptr, TCB_REF(ksCurThread));
        endpoint_ptr_mset_epQueue_tail_state(ep_ptr, TCB_REF(ksCurThread),
                                             EPState_Recv);
    } else {
        /* Append current thread onto the queue. */
        endpointTail->tcbEPNext = ksCurThread;
        ksCurThread->tcbEPPrev = endpointTail;
        ksCurThread->tcbEPNext = NULL;

        /* Update tail of queue. */
        endpoint_ptr_mset_epQueue_tail_state(ep_ptr, TCB_REF(ksCurThread),
                                             EPState_Recv);
    }

    /* Delete the reply cap. */
    cap_reply_cap_ptr_new_np(&replySlot->cap, TCB_REF(NULL));
    callerSlot->cap = cap_null_cap_new();

    /* I know there's no fault, so straight to the transfer. */

    /* Replies don't have a badge. */
    badge = 0;

    fastpath_copy_mrs (length, ksCurThread, caller);

    /* Dest thread is set Running, but not queued. */
    thread_state_ptr_set_tsType_np(&caller->tcbState,
                                   ThreadState_Running);
    switchToThread_fp(caller, vspace);

    msgInfo = wordFromMessageInfo(message_info_set_msgCapsUnwrapped(info, 0));
    fastpath_restore(badge, msgInfo);
}<|MERGE_RESOLUTION|>--- conflicted
+++ resolved
@@ -140,15 +140,11 @@
 static inline bool_t
 isValidVTableRoot_fp(cap_t pd_cap)
 {
-<<<<<<< HEAD
-    return cap_capType_equals(pd_cap, cap_page_directory_cap);
-=======
 #ifdef CONFIG_PAE_PAGING
     return cap_capType_equals(pd_cap, cap_pdpt_cap) && cap_pdpt_cap_get_capPDPTIsMapped(pd_cap);
 #else
     return cap_capType_equals(pd_cap, cap_page_directory_cap) && cap_page_directory_cap_get_capPDIsMapped(pd_cap);
 #endif
->>>>>>> af0f3b36
 }
 
 static inline void
