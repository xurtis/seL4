/*
 * Copyright 2014, General Dynamics C4 Systems
 *
 * This software may be distributed and modified according to the terms of
 * the GNU General Public License version 2. Note that NO WARRANTY is provided.
 * See "LICENSE_GPLv2.txt" for details.
 *
 * @TAG(GD_GPL)
 */

#include <config.h>
#include <kernel/boot.h>
#include <machine.h>
#include <machine/io.h>
#include <model/statedata.h>
#include <object/interrupt.h>
#include <arch/machine.h>
#include <arch/kernel/apic.h>
#include <arch/kernel/boot.h>
#include <arch/kernel/bootinfo.h>
#include <arch/kernel/boot_sys.h>
#include <arch/kernel/vspace.h>
#include <arch/machine/fpu.h>
#include <arch/object/ioport.h>
#include <arch/linker.h>

#ifdef CONFIG_IOMMU
#include <plat/machine/intel-vtd.h>
#endif

<<<<<<< HEAD
#ifdef CONFIG_VTX
#include <arch/object/vtx.h>
#endif

#ifdef CONFIG_BENCHMARK
/* defined in boot_sys.c */
extern uint32_t kernel_pd_list[CONFIG_MAX_NUM_NODES][BIT(PD_BITS)];
#endif /* CONFIG_BENCHMARK */

=======
>>>>>>> af0f3b36
/* functions exactly corresponding to abstract specification */

BOOT_CODE static void
init_irqs(cap_t root_cnode_cap, bool_t mask_irqs)
{
    irq_t i;

    for (i = 0; i <= maxIRQ; i++) {
        if (i == irq_timer) {
            setIRQState(IRQTimer, i);
        } else if (i == irq_iommu) {
            setIRQState(IRQReserved, i);
#ifdef CONFIG_IRQ_PIC
        } else if (i == 2) {
            /* cascaded legacy PIC */
            setIRQState(IRQReserved, i);
#endif
        } else if (i >= irq_controller_min && i <= irq_controller_max)
            if (mask_irqs)
                /* Don't use setIRQState() here because it implicitly also enables */
                /* the IRQ on the interrupt controller which only node 0 is allowed to do. */
            {
                intStateIRQTable[i] = IRQReserved;
            } else {
                setIRQState(IRQInactive, i);
            }
        else if (i >= irq_msi_min && i <= irq_msi_max) {
            setIRQState(IRQInactive, i);
        } else if (i >= irq_ipi_min && i <= irq_ipi_max) {
            setIRQState(IRQInactive, i);
        }
    }

    /* provide the IRQ control cap */
    write_slot(SLOT_PTR(pptr_of_cap(root_cnode_cap), BI_CAP_IRQ_CTRL), cap_irq_control_cap_new());
}

/* Create a frame cap for the initial thread. */

BOOT_CODE cap_t
create_unmapped_it_frame_cap(pptr_t pptr, bool_t use_large)
{
    vm_page_size_t frame_size;

    if (use_large) {
        frame_size = IA32_LargePage;
    } else {
        frame_size = IA32_SmallPage;
    }
    return
        cap_frame_cap_new(
            frame_size,                    /* capFSize           */
            0,                             /* capFMappedObject   */
            0,                             /* capFMappedIndex    */
            IA32_MAPPING_PD,               /* capFMappedType     */
            wordFromVMRights(VMReadWrite), /* capFVMRights       */
            pptr                           /* capFBasePtr        */
        );
}

BOOT_CODE cap_t
create_mapped_it_frame_cap(cap_t pd_cap, pptr_t pptr, vptr_t vptr, bool_t use_large)
{
    pde_t *pd = PD_PTR(cap_page_directory_cap_get_capPDBasePtr(pd_cap));
    uint32_t pd_index = vptr >> (PT_BITS + PAGE_BITS);
    cap_t cap;

<<<<<<< HEAD
    if (use_large) {
        cap = cap_frame_cap_new(
                  IA32_4M,                       /* capFSize           */
                  PD_REF(pd),                    /* capFMappedObject   */
                  pd_index,                      /* capFMappedIndex    */
                  IA32_MAPPING_PD,               /* capFMappedType     */
                  wordFromVMRights(VMReadWrite), /* capFVMRights       */
                  pptr                           /* capFBasePtr        */
              );
    } else {
        uint32_t pt_index = (vptr >> PAGE_BITS) & MASK(PT_BITS);
        pte_t *pt = paddr_to_pptr(pde_pde_4k_get_pt_base_address(pd[pd_index]));
        cap = cap_frame_cap_new(
                  IA32_4K,                       /* capFSize           */
                  PT_REF(pt),                    /* capFMappedObject   */
                  pt_index,                      /* capFMappedIndex    */
                  IA32_MAPPING_PD,               /* capFMappedType     */
                  wordFromVMRights(VMReadWrite), /* capFVMRights       */
                  pptr                           /* capFBasePtr        */
              );
    }
    map_it_frame_cap(cap);
=======
BOOT_CODE cap_t
create_mapped_it_frame_cap(cap_t vspace_cap, pptr_t pptr, vptr_t vptr, asid_t asid, bool_t use_large)
{
    cap_t cap = create_it_frame_cap(pptr, vptr, asid, use_large);
    map_it_frame_cap(vspace_cap, cap);
>>>>>>> af0f3b36
    return cap;
}

/* Create a page table for the initial thread */

static BOOT_CODE cap_t
<<<<<<< HEAD
create_it_page_table_cap(cap_t pd, pptr_t pptr, vptr_t vptr)
=======
create_it_page_table_cap(cap_t vspace_cap, pptr_t pptr, vptr_t vptr, asid_t asid)
>>>>>>> af0f3b36
{
    cap_t cap;
    uint32_t pd_index = vptr >> (PT_BITS + PAGE_BITS);
    cap = cap_page_table_cap_new(
              cap_page_directory_cap_get_capPDBasePtr(pd), /* capPTMappedObject */
              pd_index,                                    /* capPTMappedIndex  */
              pptr                                         /* capPTBasePtr      */
          );
<<<<<<< HEAD
    map_it_pt_cap(cap);
=======
    if (asid != asidInvalid) {
        map_it_pt_cap(vspace_cap, cap);
    }
    return cap;
}

static BOOT_CODE cap_t
create_it_page_directory_cap(cap_t vspace_cap, pptr_t pptr, vptr_t vptr, asid_t asid)
{
    cap_t cap;
    cap = cap_page_directory_cap_new(
              true,    /* capPDIsMapped   */
              IT_ASID, /* capPDMappedASID */
              vptr,    /* capPDMappedAddress */
              pptr  /* capPDBasePtr    */
          );
    if (asid != asidInvalid && cap_get_capType(vspace_cap) != cap_null_cap) {
        map_it_pd_cap(vspace_cap, cap);
    }
>>>>>>> af0f3b36
    return cap;
}

/* Create an address space for the initial thread.
 * This includes page directory and page tables */
BOOT_CODE static cap_t
create_it_address_space(cap_t root_cnode_cap, v_region_t it_v_reg)
{
    cap_t      vspace_cap;
    vptr_t     vptr;
    pptr_t     pptr;
    slot_pos_t slot_pos_before;
    slot_pos_t slot_pos_after;

    slot_pos_before = ndks_boot.slot_pos_cur;
    if (PDPT_BITS == 0) {
        cap_t pd_cap;
        pptr_t pd_pptr;
        /* just create single PD obj and cap */
        pd_pptr = alloc_region(PD_SIZE_BITS);
        if (!pd_pptr) {
            return cap_null_cap_new();
        }
        memzero(PDE_PTR(pd_pptr), 1 << PD_SIZE_BITS);
        copyGlobalMappings(PDE_PTR(pd_pptr));
        pd_cap = create_it_page_directory_cap(cap_null_cap_new(), pd_pptr, 0, IT_ASID);
        if (!provide_cap(root_cnode_cap, pd_cap)) {
            return cap_null_cap_new();
        }
        write_slot(SLOT_PTR(pptr_of_cap(root_cnode_cap), BI_CAP_IT_VSPACE), pd_cap);
        vspace_cap = pd_cap;
    } else {
        cap_t pdpt_cap;
        pptr_t pdpt_pptr;
        unsigned int i;
        /* create a PDPT obj and cap */
        pdpt_pptr = alloc_region(PDPT_SIZE_BITS);
        if (!pdpt_pptr) {
            return cap_null_cap_new();
        }
        memzero(PDPTE_PTR(pdpt_pptr), 1 << PDPT_SIZE_BITS);
        pdpt_cap = cap_pdpt_cap_new(
                       true,       /* capPDPTISMapped */
                       IT_ASID,    /* capPDPTMappedASID */
                       pdpt_pptr        /* capPDPTBasePtr */
                   );
        /* create all PD objs and caps necessary to cover userland image. For simplicity
         * to ensure we also cover the kernel window we create all PDs */
        for (i = 0; i < BIT(PDPT_BITS); i++) {
            /* The compiler is under the mistaken belief here that this shift could be
             * undefined. However, in the case that it would be undefined this code path
             * is not reachable because PDPT_BITS == 0 (see if statement at the top of
             * this function), so to work around it we must both put in a redundant
             * if statement AND place the shift in a variable. While the variable
             * will get compiled away it prevents the compiler from evaluating
             * the 1 << 32 as a constant when it shouldn't
             * tl;dr gcc evaluates constants even if code is unreachable */
            int shift = (PD_BITS + PT_BITS + PAGE_BITS);
            if (shift != 32) {
                vptr = i << shift;
            } else {
                return cap_null_cap_new();
            }

            pptr = alloc_region(PD_SIZE_BITS);
            if (!pptr) {
                return cap_null_cap_new();
            }
            memzero(PDE_PTR(pptr), 1 << PD_SIZE_BITS);
            if (!provide_cap(root_cnode_cap,
                             create_it_page_directory_cap(pdpt_cap, pptr, vptr, IT_ASID))
               ) {
                return cap_null_cap_new();
            }
        }
        /* now that PDs exist we can copy the global mappings */
        copyGlobalMappings(PDPTE_PTR(pdpt_pptr));
        write_slot(SLOT_PTR(pptr_of_cap(root_cnode_cap), BI_CAP_IT_VSPACE), pdpt_cap);
        vspace_cap = pdpt_cap;
    }
<<<<<<< HEAD
    memzero(PDE_PTR(pd_pptr), 1 << PD_SIZE_BITS);
    copyGlobalMappings(PDE_PTR(pd_pptr));
    pd_cap =
        cap_page_directory_cap_new(
            pd_pptr  /* capPDBasePtr    */
        );
    write_slot(SLOT_PTR(pptr_of_cap(root_cnode_cap), BI_CAP_IT_PD), pd_cap);
=======
>>>>>>> af0f3b36

    slot_pos_after = ndks_boot.slot_pos_cur;
    ndks_boot.bi_frame->ui_pd_caps = (slot_region_t) {
        slot_pos_before, slot_pos_after
    };
    /* create all PT objs and caps necessary to cover userland image */
    slot_pos_before = ndks_boot.slot_pos_cur;

    for (vptr = ROUND_DOWN(it_v_reg.start, PT_BITS + PAGE_BITS);
            vptr < it_v_reg.end;
            vptr += BIT(PT_BITS + PAGE_BITS)) {
        pptr = alloc_region(PT_SIZE_BITS);
        if (!pptr) {
            return cap_null_cap_new();
        }
        memzero(PTE_PTR(pptr), 1 << PT_SIZE_BITS);
        if (!provide_cap(root_cnode_cap,
<<<<<<< HEAD
                         create_it_page_table_cap(pd_cap, pt_pptr, pt_vptr))
=======
                         create_it_page_table_cap(vspace_cap, pptr, vptr, IT_ASID))
>>>>>>> af0f3b36
           ) {
            return cap_null_cap_new();
        }
    }

    slot_pos_after = ndks_boot.slot_pos_cur;
    ndks_boot.bi_frame->ui_pt_caps = (slot_region_t) {
        slot_pos_before, slot_pos_after
    };

    return vspace_cap;
}

BOOT_CODE static bool_t
create_device_untypeds(
    cap_t root_cnode_cap,
    dev_p_regs_t *dev_p_regs)
{
    slot_pos_t     slot_pos_before;
    slot_pos_t     slot_pos_after;
    uint32_t       i;

    slot_pos_before = ndks_boot.slot_pos_cur;
    for (i = 0; i < dev_p_regs->count; i++) {
<<<<<<< HEAD
        if (!create_untypeds_for_region(root_cnode_cap, true, paddr_to_pptr_reg(dev_p_regs->list[i]), ndks_boot.bi_frame->ut_obj_caps.start)) {
            return false;
=======
        /* write the frame caps of this device region into the root CNode and update the bootinfo */
        dev_reg = paddr_to_pptr_reg(dev_p_regs->list[i]);
        /* use large frames if possible, otherwise use 4K frames */
        if (IS_ALIGNED(dev_reg.start, LARGE_PAGE_BITS) &&
                IS_ALIGNED(dev_reg.end,   LARGE_PAGE_BITS)) {
            frame_size = IA32_LargePage;
        } else {
            frame_size = IA32_SmallPage;
>>>>>>> af0f3b36
        }
    }
    slot_pos_after = ndks_boot.slot_pos_cur;
    ndks_boot.bi_frame->ut_device_obj_caps = (slot_region_t) {
        slot_pos_before, slot_pos_after
    };
    return true;
}

<<<<<<< HEAD
BOOT_CODE static void
create_ia32_bootinfo(ia32_bootinfo_frame_t *bootinfo, vesa_info_t *vesa_info, ia32_mem_region_t* mem_regions)
{
    int i;
    bootinfo->vbe_control_info = vesa_info->vbe_control_info;
    bootinfo->vbe_mode_info = vesa_info->vbe_mode_info;
    bootinfo->vbe_mode = vesa_info->vbe_mode;
    bootinfo->vbe_interface_seg = vesa_info->vbe_interface_seg;
    bootinfo->vbe_interface_off = vesa_info->vbe_interface_off;
    bootinfo->vbe_interface_len = vesa_info->vbe_interface_len;
    for (i = 0; i < CONFIG_MAX_MEM_REGIONS; i++) {
        bootinfo->mem_regions[i] = mem_regions[i];
    }
}
=======
        slot_pos_before = ndks_boot.slot_pos_cur;

        /* create/provide frame caps covering the region */
        for (f = dev_reg.start; f < dev_reg.end; f += BIT(pageBitsForSize(frame_size))) {
            frame_cap = create_it_frame_cap(f, 0, asidInvalid, frame_size == IA32_LargePage);
            if (!provide_cap(root_cnode_cap, frame_cap)) {
                return false;
            }
        }
>>>>>>> af0f3b36

BOOT_CODE static pptr_t
create_arch_bi_frame_cap(
    cap_t root_cnode_cap,
    cap_t pd_cap,
    vptr_t vptr
)
{
    pptr_t pptr;
    cap_t cap;

    pptr = alloc_region(PAGE_BITS);
    if (!pptr) {
        printf("Kernel init failed: could not allocate arch bootinfo frame\n");
        return 0;
    }
    clearMemory((void*)pptr, PAGE_BITS);

    /* create a cap and write it into the root cnode */
    cap = create_mapped_it_frame_cap(pd_cap, pptr, vptr, false);
    write_slot(SLOT_PTR(pptr_of_cap(root_cnode_cap), BI_CAP_BI_ARCH_FRAME), cap);

    return pptr;
}

/* This function initialises a node's kernel state. It does NOT initialise the CPU. */

BOOT_CODE bool_t
init_node_state(
    p_region_t    avail_p_reg,
    p_region_t    sh_p_reg,
    dev_p_regs_t* dev_p_regs,
    ui_info_t     ui_info,
    p_region_t    boot_mem_reuse_p_reg,
    node_id_t     node_id,
    uint32_t      num_nodes,
    cpu_id_t*     cpu_list,
    /* parameters below not modeled in abstract specification */
    pdpte_t*      kernel_pdpt,
    pde_t*        kernel_pd,
    pte_t*        kernel_pt,
    vesa_info_t*  vesa_info,
    ia32_mem_region_t* mem_regions
#ifdef CONFIG_IOMMU
    , cpu_id_t      cpu_id,
    uint32_t      num_drhu,
    paddr_t*      drhu_list,
    acpi_rmrr_list_t *rmrr_list
#endif
)
{
    cap_t         root_cnode_cap;
    vptr_t        arch_bi_frame_vptr;
    vptr_t        bi_frame_vptr;
    vptr_t        ipcbuf_vptr;
<<<<<<< HEAD
    cap_t         it_pd_cap;
=======
    cap_t         it_vspace_cap;
    cap_t         it_ap_cap;
>>>>>>> af0f3b36
    cap_t         ipcbuf_cap;
    pptr_t        bi_frame_pptr;
    pptr_t        arch_bi_frame_pptr;
    create_frames_of_region_ret_t create_frames_ret;
    int i;
#ifdef CONFIG_BENCHMARK
    vm_attributes_t buffer_attr = {{ 0 }};
    uint32_t paddr;
    pde_t pde;
#endif /* CONFIG_BENCHMARK */

    /* convert from physical addresses to kernel pptrs */
    region_t avail_reg          = paddr_to_pptr_reg(avail_p_reg);
    region_t ui_reg             = paddr_to_pptr_reg(ui_info.p_reg);
    region_t sh_reg             = paddr_to_pptr_reg(sh_p_reg);
    region_t boot_mem_reuse_reg = paddr_to_pptr_reg(boot_mem_reuse_p_reg);

    /* convert from physical addresses to userland vptrs */
    v_region_t ui_v_reg;
    v_region_t it_v_reg;
    ui_v_reg.start = ui_info.p_reg.start - ui_info.pv_offset;
    ui_v_reg.end   = ui_info.p_reg.end   - ui_info.pv_offset;

    ipcbuf_vptr = ui_v_reg.end;
    bi_frame_vptr = ipcbuf_vptr + BIT(PAGE_BITS);
    arch_bi_frame_vptr = bi_frame_vptr + BIT(PAGE_BITS);

    /* The region of the initial thread is the user image + ipcbuf + boot info and arch boot info */
    it_v_reg.start = ui_v_reg.start;
    it_v_reg.end = arch_bi_frame_vptr + BIT(PAGE_BITS);

    /* make the free memory available to alloc_region() */
    ndks_boot.freemem[0] = avail_reg;
    for (i = 1; i < MAX_NUM_FREEMEM_REG; i++) {
        ndks_boot.freemem[i] = REG_EMPTY;
    }

    /* initialise virtual-memory-related data structures (not in abstract spec) */
    if (!init_vm_state(kernel_pdpt, kernel_pd, kernel_pt)) {
        return false;
    }

#ifdef CONFIG_BENCHMARK
    /* allocate and create the log buffer */
    buffer_attr.words[0] = IA32_PAT_MT_WRITE_THROUGH;

    paddr = pptr_to_paddr((void *) alloc_region(pageBitsForSize(IA32_LargePage)));

    /* allocate a large frame for logging */
    pde = pde_pde_large_new(
              paddr,                                   /* page_base_address    */
              vm_attributes_get_ia32PATBit(buffer_attr),      /* pat                  */
              0,                                       /* avl_cte_depth        */
              1,                                       /* global               */
              0,                                       /* dirty                */
              0,                                       /* accessed             */
              vm_attributes_get_ia32PCDBit(buffer_attr),      /* cache_disabled       */
              vm_attributes_get_ia32PWTBit(buffer_attr),      /* write_through        */
              0,                                       /* super_user           */
              1,                                       /* read_write           */
              1                                        /* present              */
          );

    /* TODO this shouldn't be hardcoded */
    ia32KSkernelPD[IA32_KSLOG_IDX] = pde;


    /* flush the tlb */
    invalidatePageStructureCache();

    /* if we crash here, the log isn't working */
#ifdef CONFIG_DEBUG_BUILD
    printf("Testing log\n");
    ksLog[0] = 0xdeadbeef;
    printf("Wrote to ksLog %x\n", ksLog[0]);
    assert(ksLog[0] == 0xdeadbeef);
#endif /* CONFIG_DEBUG_BUILD */
#endif /* CONFIG_BENCHMARK */

    /* create the root cnode */
    root_cnode_cap = create_root_cnode();

    /* create the IO port cap */
    write_slot(
        SLOT_PTR(pptr_of_cap(root_cnode_cap), BI_CAP_IO_PORT),
        cap_io_port_cap_new(
            0,                /* first port */
            NUM_IO_PORTS - 1 /* last port  */
        )
    );

    /* create the cap for managing thread domains */
    create_domain_cap(root_cnode_cap);

    /* create the IRQ CNode */
    if (!create_irq_cnode()) {
        return false;
    }

    /* initialise the IRQ states and provide the IRQ control cap */
    init_irqs(root_cnode_cap, node_id != 0);

    /* create the bootinfo frame */
    bi_frame_pptr = allocate_bi_frame(node_id, num_nodes, ipcbuf_vptr);
    if (!bi_frame_pptr) {
        return false;
    }

    /* Construct an initial address space with enough virtual addresses
     * to cover the user image + ipc buffer and bootinfo frames */
    it_vspace_cap = create_it_address_space(root_cnode_cap, it_v_reg);
    if (cap_get_capType(it_vspace_cap) == cap_null_cap) {
        return false;
    }

    /* Create and map bootinfo frame cap */
    create_bi_frame_cap(
        root_cnode_cap,
        it_vspace_cap,
        bi_frame_pptr,
        bi_frame_vptr
    );

    /* Create and map arch bootinfo frame cap */
    arch_bi_frame_pptr = create_arch_bi_frame_cap(
                             root_cnode_cap,
                             it_pd_cap,
                             arch_bi_frame_vptr
                         );

    /* create the initial thread's IPC buffer */
    ipcbuf_cap = create_ipcbuf_frame(root_cnode_cap, it_vspace_cap, ipcbuf_vptr);
    if (cap_get_capType(ipcbuf_cap) == cap_null_cap) {
        return false;
    }

    /* create all userland image frames */
    create_frames_ret =
        create_frames_of_region(
            root_cnode_cap,
            it_vspace_cap,
            ui_reg,
            true,
            ui_info.pv_offset
        );
    if (!create_frames_ret.success) {
        return false;
    }
    ndks_boot.bi_frame->ui_frame_caps = create_frames_ret.region;

<<<<<<< HEAD
=======
    /* create the initial thread's ASID pool */
    it_ap_cap = create_it_asid_pool(root_cnode_cap);
    if (cap_get_capType(it_ap_cap) == cap_null_cap) {
        return false;
    }
    write_it_asid_pool(it_ap_cap, it_vspace_cap);

>>>>>>> af0f3b36
    /*
     * Initialise the NULL FPU state. This is different from merely zero'ing it
     * out (i.e., the NULL FPU state is non-zero), and must be performed before
     * the first thread is created.
     */
    resetFpu();
    saveFpuState(&ia32KSnullFpuState);
    ia32KSfpuOwner = NULL;

    /* create the idle thread */
    if (!create_idle_thread()) {
        return false;
    }

    /* create the initial thread */
    if (!create_initial_thread(
                root_cnode_cap,
                it_vspace_cap,
                ui_info.v_entry,
                bi_frame_vptr,
                ipcbuf_vptr,
                ipcbuf_cap
            )) {
        return false;
    }

#ifdef CONFIG_IOMMU
    /* initialise VTD-related data structures and the IOMMUs */
    if (!vtd_init(cpu_id, num_drhu, rmrr_list)) {
        return false;
    }

    /* write number of IOMMU PT levels into bootinfo */
    ndks_boot.bi_frame->num_iopt_levels = ia32KSnumIOPTLevels;

    /* write IOSpace master cap */
    if (ia32KSnumDrhu != 0) {
        write_slot(SLOT_PTR(pptr_of_cap(root_cnode_cap), BI_CAP_IO_SPACE), master_iospace_cap());
    }
#endif

#ifdef CONFIG_VTX
    /* allow vtx to allocate any memory it may need before we give
       the rest away */
    if (!vtx_allocate()) {
        return false;
    }
#endif

    /* convert the remaining free memory into UT objects and provide the caps */
    if (!create_untypeds(root_cnode_cap, boot_mem_reuse_reg)) {
        return false;
    }
    /* WARNING: alloc_region() must not be called anymore after here! */

    /* create device frames */
    if (!create_device_untypeds(root_cnode_cap, dev_p_regs)) {
        return false;
    }

    /* create all shared frames */
    create_frames_ret =
        create_frames_of_region(
            root_cnode_cap,
            it_vspace_cap,
            sh_reg,
            false,
            0
        );
    if (!create_frames_ret.success) {
        return false;
    }
    ndks_boot.bi_frame->sh_frame_caps = create_frames_ret.region;;

    /* create ia32 specific bootinfo frame */
    create_ia32_bootinfo( (ia32_bootinfo_frame_t*)arch_bi_frame_pptr, vesa_info, mem_regions);

    /* finalise the bootinfo frame */
    bi_finalise();

#ifdef DEBUG
    ia32KSconsolePort = console_port_of_node(node_id);
    ia32KSdebugPort = debug_port_of_node(node_id);
#endif

    ia32KSNodeID = node_id;
    ia32KSNumNodes = num_nodes;
    ia32KSCPUList = cpu_list;

    /* write IPI cap */
    write_slot(SLOT_PTR(pptr_of_cap(root_cnode_cap), BI_CAP_IPI), cap_ipi_cap_new());

    return true;
}

/* This function initialises the CPU. It does NOT initialise any kernel state. */

BOOT_CODE bool_t
init_node_cpu(
    uint32_t apic_khz,
    bool_t   mask_legacy_irqs
)
{
    /* initialise CPU's descriptor table registers (GDTR, IDTR, LDTR, TR) */
    init_dtrs();

    /* initialise MSRs (needs an initialised TSS) */
    init_sysenter_msrs();

    /* setup additional PAT MSR */
    if (!init_pat_msr()) {
        return false;
    }

    /* initialise floating-point unit */
    Arch_initFpu();

    /* initialise local APIC */
    if (!apic_init(apic_khz, mask_legacy_irqs)) {
        return false;
    }

#ifdef CONFIG_VTX
    /* initialise Intel VT-x extensions */
    vtx_enable();
#endif

    return true;
}<|MERGE_RESOLUTION|>--- conflicted
+++ resolved
@@ -28,18 +28,10 @@
 #include <plat/machine/intel-vtd.h>
 #endif
 
-<<<<<<< HEAD
 #ifdef CONFIG_VTX
 #include <arch/object/vtx.h>
 #endif
 
-#ifdef CONFIG_BENCHMARK
-/* defined in boot_sys.c */
-extern uint32_t kernel_pd_list[CONFIG_MAX_NUM_NODES][BIT(PD_BITS)];
-#endif /* CONFIG_BENCHMARK */
-
-=======
->>>>>>> af0f3b36
 /* functions exactly corresponding to abstract specification */
 
 BOOT_CODE static void
@@ -107,7 +99,6 @@
     uint32_t pd_index = vptr >> (PT_BITS + PAGE_BITS);
     cap_t cap;
 
-<<<<<<< HEAD
     if (use_large) {
         cap = cap_frame_cap_new(
                   IA32_4M,                       /* capFSize           */
@@ -130,24 +121,13 @@
               );
     }
     map_it_frame_cap(cap);
-=======
-BOOT_CODE cap_t
-create_mapped_it_frame_cap(cap_t vspace_cap, pptr_t pptr, vptr_t vptr, asid_t asid, bool_t use_large)
-{
-    cap_t cap = create_it_frame_cap(pptr, vptr, asid, use_large);
-    map_it_frame_cap(vspace_cap, cap);
->>>>>>> af0f3b36
     return cap;
 }
 
 /* Create a page table for the initial thread */
 
 static BOOT_CODE cap_t
-<<<<<<< HEAD
-create_it_page_table_cap(cap_t pd, pptr_t pptr, vptr_t vptr)
-=======
 create_it_page_table_cap(cap_t vspace_cap, pptr_t pptr, vptr_t vptr, asid_t asid)
->>>>>>> af0f3b36
 {
     cap_t cap;
     uint32_t pd_index = vptr >> (PT_BITS + PAGE_BITS);
@@ -156,10 +136,7 @@
               pd_index,                                    /* capPTMappedIndex  */
               pptr                                         /* capPTBasePtr      */
           );
-<<<<<<< HEAD
     map_it_pt_cap(cap);
-=======
-    if (asid != asidInvalid) {
         map_it_pt_cap(vspace_cap, cap);
     }
     return cap;
@@ -177,8 +154,6 @@
           );
     if (asid != asidInvalid && cap_get_capType(vspace_cap) != cap_null_cap) {
         map_it_pd_cap(vspace_cap, cap);
-    }
->>>>>>> af0f3b36
     return cap;
 }
 
@@ -259,16 +234,6 @@
         write_slot(SLOT_PTR(pptr_of_cap(root_cnode_cap), BI_CAP_IT_VSPACE), pdpt_cap);
         vspace_cap = pdpt_cap;
     }
-<<<<<<< HEAD
-    memzero(PDE_PTR(pd_pptr), 1 << PD_SIZE_BITS);
-    copyGlobalMappings(PDE_PTR(pd_pptr));
-    pd_cap =
-        cap_page_directory_cap_new(
-            pd_pptr  /* capPDBasePtr    */
-        );
-    write_slot(SLOT_PTR(pptr_of_cap(root_cnode_cap), BI_CAP_IT_PD), pd_cap);
-=======
->>>>>>> af0f3b36
 
     slot_pos_after = ndks_boot.slot_pos_cur;
     ndks_boot.bi_frame->ui_pd_caps = (slot_region_t) {
@@ -286,11 +251,7 @@
         }
         memzero(PTE_PTR(pptr), 1 << PT_SIZE_BITS);
         if (!provide_cap(root_cnode_cap,
-<<<<<<< HEAD
-                         create_it_page_table_cap(pd_cap, pt_pptr, pt_vptr))
-=======
                          create_it_page_table_cap(vspace_cap, pptr, vptr, IT_ASID))
->>>>>>> af0f3b36
            ) {
             return cap_null_cap_new();
         }
@@ -315,19 +276,8 @@
 
     slot_pos_before = ndks_boot.slot_pos_cur;
     for (i = 0; i < dev_p_regs->count; i++) {
-<<<<<<< HEAD
         if (!create_untypeds_for_region(root_cnode_cap, true, paddr_to_pptr_reg(dev_p_regs->list[i]), ndks_boot.bi_frame->ut_obj_caps.start)) {
             return false;
-=======
-        /* write the frame caps of this device region into the root CNode and update the bootinfo */
-        dev_reg = paddr_to_pptr_reg(dev_p_regs->list[i]);
-        /* use large frames if possible, otherwise use 4K frames */
-        if (IS_ALIGNED(dev_reg.start, LARGE_PAGE_BITS) &&
-                IS_ALIGNED(dev_reg.end,   LARGE_PAGE_BITS)) {
-            frame_size = IA32_LargePage;
-        } else {
-            frame_size = IA32_SmallPage;
->>>>>>> af0f3b36
         }
     }
     slot_pos_after = ndks_boot.slot_pos_cur;
@@ -337,7 +287,6 @@
     return true;
 }
 
-<<<<<<< HEAD
 BOOT_CODE static void
 create_ia32_bootinfo(ia32_bootinfo_frame_t *bootinfo, vesa_info_t *vesa_info, ia32_mem_region_t* mem_regions)
 {
@@ -352,17 +301,6 @@
         bootinfo->mem_regions[i] = mem_regions[i];
     }
 }
-=======
-        slot_pos_before = ndks_boot.slot_pos_cur;
-
-        /* create/provide frame caps covering the region */
-        for (f = dev_reg.start; f < dev_reg.end; f += BIT(pageBitsForSize(frame_size))) {
-            frame_cap = create_it_frame_cap(f, 0, asidInvalid, frame_size == IA32_LargePage);
-            if (!provide_cap(root_cnode_cap, frame_cap)) {
-                return false;
-            }
-        }
->>>>>>> af0f3b36
 
 BOOT_CODE static pptr_t
 create_arch_bi_frame_cap(
@@ -418,12 +356,7 @@
     vptr_t        arch_bi_frame_vptr;
     vptr_t        bi_frame_vptr;
     vptr_t        ipcbuf_vptr;
-<<<<<<< HEAD
-    cap_t         it_pd_cap;
-=======
     cap_t         it_vspace_cap;
-    cap_t         it_ap_cap;
->>>>>>> af0f3b36
     cap_t         ipcbuf_cap;
     pptr_t        bi_frame_pptr;
     pptr_t        arch_bi_frame_pptr;
@@ -574,16 +507,6 @@
     }
     ndks_boot.bi_frame->ui_frame_caps = create_frames_ret.region;
 
-<<<<<<< HEAD
-=======
-    /* create the initial thread's ASID pool */
-    it_ap_cap = create_it_asid_pool(root_cnode_cap);
-    if (cap_get_capType(it_ap_cap) == cap_null_cap) {
-        return false;
-    }
-    write_it_asid_pool(it_ap_cap, it_vspace_cap);
-
->>>>>>> af0f3b36
     /*
      * Initialise the NULL FPU state. This is different from merely zero'ing it
      * out (i.e., the NULL FPU state is non-zero), and must be performed before
