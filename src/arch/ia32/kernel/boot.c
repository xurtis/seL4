/*
 * Copyright 2014, General Dynamics C4 Systems
 *
 * This software may be distributed and modified according to the terms of
 * the GNU General Public License version 2. Note that NO WARRANTY is provided.
 * See "LICENSE_GPLv2.txt" for details.
 *
 * @TAG(GD_GPL)
 */

#include <config.h>
#include <kernel/boot.h>
#include <machine.h>
#include <machine/io.h>
#include <model/statedata.h>
#include <object/interrupt.h>
#include <arch/machine.h>
#include <arch/kernel/apic.h>
#include <arch/kernel/boot.h>
#include <arch/kernel/bootinfo.h>
#include <arch/kernel/boot_sys.h>
#include <arch/kernel/vspace.h>
#include <arch/machine/fpu.h>
#include <arch/object/ioport.h>
#include <arch/linker.h>
#include <util.h>

#ifdef CONFIG_IOMMU
#include <plat/machine/intel-vtd.h>
#endif

#ifdef CONFIG_VTX
#include <arch/object/vtx.h>
#endif

/* functions exactly corresponding to abstract specification */

BOOT_CODE static void
init_irqs(cap_t root_cnode_cap, bool_t mask_irqs)
{
    irq_t i;

    for (i = 0; i <= maxIRQ; i++) {
        if (i == irq_timer) {
            setIRQState(IRQTimer, i);
        } else if (i == irq_iommu) {
            setIRQState(IRQReserved, i);
#ifdef CONFIG_IRQ_PIC
        } else if (i == 2) {
            /* cascaded legacy PIC */
            setIRQState(IRQReserved, i);
#endif
        } else if (i >= irq_controller_min && i <= irq_controller_max)
            if (mask_irqs)
                /* Don't use setIRQState() here because it implicitly also enables */
                /* the IRQ on the interrupt controller which only node 0 is allowed to do. */
            {
                intStateIRQTable[i] = IRQReserved;
            } else {
                setIRQState(IRQInactive, i);
            }
        else if (i >= irq_msi_min && i <= irq_msi_max) {
            setIRQState(IRQInactive, i);
        } else if (i >= irq_ipi_min && i <= irq_ipi_max) {
            setIRQState(IRQInactive, i);
        }
    }

    /* provide the IRQ control cap */
    write_slot(SLOT_PTR(pptr_of_cap(root_cnode_cap), BI_CAP_IRQ_CTRL), cap_irq_control_cap_new());
}

/* Create a frame cap for the initial thread. */

BOOT_CODE cap_t
create_unmapped_it_frame_cap(pptr_t pptr, bool_t use_large)
{
    vm_page_size_t frame_size;

    if (use_large) {
        frame_size = IA32_LargePage;
    } else {
        frame_size = IA32_SmallPage;
    }
    return
        cap_frame_cap_new(
            frame_size,                    /* capFSize           */
            0,                             /* capFMappedObject   */
            0,                             /* capFMappedIndex    */
            IA32_MAPPING_PD,               /* capFMappedType     */
            wordFromVMRights(VMReadWrite), /* capFVMRights       */
            pptr                           /* capFBasePtr        */
        );
}

BOOT_CODE cap_t
create_mapped_it_frame_cap(cap_t vspace_cap, pptr_t pptr, vptr_t vptr, bool_t use_large, bool_t executable)
{
    cap_t cap;
    int shift = PT_BITS + PD_BITS + PAGE_BITS;
    pde_t *pd;
    uint32_t pd_index;
    if (shift == 32) {
        pd = PD_PTR(cap_page_directory_cap_get_capPDBasePtr(vspace_cap));
    } else {
        uint32_t pdpt_index = vptr >> shift;
        pdpte_t *pdpt = PDPT_PTR(cap_pdpt_cap_get_capPDPTBasePtr(vspace_cap));
        pd = paddr_to_pptr(pdpte_get_pd_base_address(pdpt[pdpt_index]));
    }
    pd_index = vptr >> (PT_BITS + PAGE_BITS);

    if (use_large) {
        cap = cap_frame_cap_new(
                  IA32_LargePage,                /* capFSize           */
                  PD_REF(pd),                    /* capFMappedObject   */
                  pd_index,                      /* capFMappedIndex    */
                  IA32_MAPPING_PD,               /* capFMappedType     */
                  wordFromVMRights(VMReadWrite), /* capFVMRights       */
                  pptr                           /* capFBasePtr        */
              );
    } else {
        uint32_t pt_index = (vptr >> PAGE_BITS) & MASK(PT_BITS);
        pte_t *pt = paddr_to_pptr(pde_pde_small_get_pt_base_address(pd[pd_index]));
        cap = cap_frame_cap_new(
                  IA32_SmallPage,                /* capFSize           */
                  PT_REF(pt),                    /* capFMappedObject   */
                  pt_index,                      /* capFMappedIndex    */
                  IA32_MAPPING_PD,               /* capFMappedType     */
                  wordFromVMRights(VMReadWrite), /* capFVMRights       */
                  pptr                           /* capFBasePtr        */
              );
    }
    map_it_frame_cap(cap);
    return cap;
}

/* Create a page table for the initial thread */

static BOOT_CODE cap_t
create_it_page_table_cap(cap_t vspace_cap, pptr_t pptr, vptr_t vptr)
{
    cap_t cap;
    int shift = PT_BITS + PD_BITS + PAGE_BITS;
    pde_t *pd;
    uint32_t pd_index;
    if (shift == 32) {
        pd = PD_PTR(cap_page_directory_cap_get_capPDBasePtr(vspace_cap));
    } else {
        uint32_t pdpt_index = vptr >> shift;
        pdpte_t *pdpt = PDPT_PTR(cap_pdpt_cap_get_capPDPTBasePtr(vspace_cap));
        pd = paddr_to_pptr(pdpte_get_pd_base_address(pdpt[pdpt_index]));
    }
    pd_index = vptr >> (PT_BITS + PAGE_BITS);
    cap = cap_page_table_cap_new(
              PD_REF(pd),   /* capPTMappedObject */
              pd_index,     /* capPTMappedIndex  */
              pptr          /* capPTBasePtr      */
          );
    map_it_pt_cap(cap);
    return cap;
}

static BOOT_CODE cap_t
create_it_page_directory_cap(cap_t vspace_cap, pptr_t pptr, vptr_t vptr)
{
    cap_t cap;
    int shift = PT_BITS + PD_BITS + PAGE_BITS;
    uint32_t pdpt_index;
    pdpte_t *pdpt;
    if (shift == 32) {
        pdpt = NULL;
        pdpt_index = 0;
    } else {
        pdpt = PDPT_PTR(cap_pdpt_cap_get_capPDPTBasePtr(vspace_cap));
        pdpt_index = vptr >> shift;
    }
    cap = cap_page_directory_cap_new(
              PDPT_REF(pdpt),   /* capPDMappedObject */
              pdpt_index,       /* capPDMappedIndex  */
              pptr              /* capPDBasePtr      */
          );
    if (cap_get_capType(vspace_cap) != cap_null_cap) {
        map_it_pd_cap(cap);
    }
    return cap;
}

/* Create an address space for the initial thread.
 * This includes page directory and page tables */
BOOT_CODE static cap_t
create_it_address_space(cap_t root_cnode_cap, v_region_t it_v_reg)
{
    cap_t      vspace_cap;
    vptr_t     vptr;
    pptr_t     pptr;
    slot_pos_t slot_pos_before;
    slot_pos_t slot_pos_after;

    slot_pos_before = ndks_boot.slot_pos_cur;
    if (PDPT_BITS == 0) {
        cap_t pd_cap;
        pptr_t pd_pptr;
        /* just create single PD obj and cap */
        pd_pptr = alloc_region(PD_SIZE_BITS);
        if (!pd_pptr) {
            return cap_null_cap_new();
        }
        memzero(PDE_PTR(pd_pptr), 1 << PD_SIZE_BITS);
        copyGlobalMappings(PDE_PTR(pd_pptr));
        pd_cap = create_it_page_directory_cap(cap_null_cap_new(), pd_pptr, 0);
        if (!provide_cap(root_cnode_cap, pd_cap)) {
            return cap_null_cap_new();
        }
        write_slot(SLOT_PTR(pptr_of_cap(root_cnode_cap), BI_CAP_IT_VSPACE), pd_cap);
        vspace_cap = pd_cap;
    } else {
        cap_t pdpt_cap;
        pptr_t pdpt_pptr;
        unsigned int i;
        /* create a PDPT obj and cap */
        pdpt_pptr = alloc_region(PDPT_SIZE_BITS);
        if (!pdpt_pptr) {
            return cap_null_cap_new();
        }
        memzero(PDPTE_PTR(pdpt_pptr), 1 << PDPT_SIZE_BITS);
        pdpt_cap = cap_pdpt_cap_new(
                       pdpt_pptr        /* capPDPTBasePtr */
                   );
        /* create all PD objs and caps necessary to cover userland image. For simplicity
         * to ensure we also cover the kernel window we create all PDs */
        for (i = 0; i < BIT(PDPT_BITS); i++) {
            /* The compiler is under the mistaken belief here that this shift could be
             * undefined. However, in the case that it would be undefined this code path
             * is not reachable because PDPT_BITS == 0 (see if statement at the top of
             * this function), so to work around it we must both put in a redundant
             * if statement AND place the shift in a variable. While the variable
             * will get compiled away it prevents the compiler from evaluating
             * the 1 << 32 as a constant when it shouldn't
             * tl;dr gcc evaluates constants even if code is unreachable */
            int shift = (PD_BITS + PT_BITS + PAGE_BITS);
            if (shift != 32) {
                vptr = i << shift;
            } else {
                return cap_null_cap_new();
            }

            pptr = alloc_region(PD_SIZE_BITS);
            if (!pptr) {
                return cap_null_cap_new();
            }
            memzero(PDE_PTR(pptr), 1 << PD_SIZE_BITS);
            if (!provide_cap(root_cnode_cap,
                             create_it_page_directory_cap(pdpt_cap, pptr, vptr))
               ) {
                return cap_null_cap_new();
            }
        }
        /* now that PDs exist we can copy the global mappings */
        copyGlobalMappings(PDPTE_PTR(pdpt_pptr));
        write_slot(SLOT_PTR(pptr_of_cap(root_cnode_cap), BI_CAP_IT_VSPACE), pdpt_cap);
        vspace_cap = pdpt_cap;
    }

    slot_pos_after = ndks_boot.slot_pos_cur;
    ndks_boot.bi_frame->ui_pd_caps = (slot_region_t) {
        slot_pos_before, slot_pos_after
    };
    /* create all PT objs and caps necessary to cover userland image */
    slot_pos_before = ndks_boot.slot_pos_cur;

    for (vptr = ROUND_DOWN(it_v_reg.start, PT_BITS + PAGE_BITS);
            vptr < it_v_reg.end;
            vptr += BIT(PT_BITS + PAGE_BITS)) {
        pptr = alloc_region(PT_SIZE_BITS);
        if (!pptr) {
            return cap_null_cap_new();
        }
        memzero(PTE_PTR(pptr), 1 << PT_SIZE_BITS);
        if (!provide_cap(root_cnode_cap,
                         create_it_page_table_cap(vspace_cap, pptr, vptr))
           ) {
            return cap_null_cap_new();
        }
    }

    slot_pos_after = ndks_boot.slot_pos_cur;
    ndks_boot.bi_frame->ui_pt_caps = (slot_region_t) {
        slot_pos_before, slot_pos_after
    };

    return vspace_cap;
}

BOOT_CODE static bool_t
create_device_untypeds(
    cap_t root_cnode_cap,
    dev_p_regs_t *dev_p_regs)
{
    slot_pos_t     slot_pos_before;
    slot_pos_t     slot_pos_after;
    uint32_t       i;

    slot_pos_before = ndks_boot.slot_pos_cur;
    for (i = 0; i < dev_p_regs->count; i++) {
        if (!create_untypeds_for_region(root_cnode_cap, true, paddr_to_pptr_reg(dev_p_regs->list[i]), ndks_boot.bi_frame->ut_obj_caps.start)) {
            return false;
        }
    }
    slot_pos_after = ndks_boot.slot_pos_cur;
    ndks_boot.bi_frame->ut_device_obj_caps = (slot_region_t) {
        slot_pos_before, slot_pos_after
    };
    return true;
}

BOOT_CODE static void
create_ia32_bootinfo(ia32_bootinfo_frame_t *bootinfo, vesa_info_t *vesa_info, ia32_mem_region_t* mem_regions)
{
    int i;
    bootinfo->vbe_control_info = vesa_info->vbe_control_info;
    bootinfo->vbe_mode_info = vesa_info->vbe_mode_info;
    bootinfo->vbe_mode = vesa_info->vbe_mode;
    bootinfo->vbe_interface_seg = vesa_info->vbe_interface_seg;
    bootinfo->vbe_interface_off = vesa_info->vbe_interface_off;
    bootinfo->vbe_interface_len = vesa_info->vbe_interface_len;
    for (i = 0; i < CONFIG_MAX_MEM_REGIONS; i++) {
        bootinfo->mem_regions[i] = mem_regions[i];
    }
}

BOOT_CODE static pptr_t
create_arch_bi_frame_cap(
    cap_t root_cnode_cap,
    cap_t pd_cap,
    vptr_t vptr
)
{
    pptr_t pptr;
    cap_t cap;

    pptr = alloc_region(PAGE_BITS);
    if (!pptr) {
        printf("Kernel init failed: could not allocate arch bootinfo frame\n");
        return 0;
    }
    clearMemory((void*)pptr, PAGE_BITS);

    /* create a cap and write it into the root cnode */
    cap = create_mapped_it_frame_cap(pd_cap, pptr, vptr, false, false);
    write_slot(SLOT_PTR(pptr_of_cap(root_cnode_cap), BI_CAP_BI_ARCH_FRAME), cap);

    return pptr;
}

/* This function initialises a node's kernel state. It does NOT initialise the CPU. */

BOOT_CODE bool_t
init_node_state(
    p_region_t    avail_p_reg,
    p_region_t    sh_p_reg,
    dev_p_regs_t* dev_p_regs,
    ui_info_t     ui_info,
    p_region_t    boot_mem_reuse_p_reg,
    node_id_t     node_id,
    uint32_t      num_nodes,
    cpu_id_t*     cpu_list,
    /* parameters below not modeled in abstract specification */
    pdpte_t*      kernel_pdpt,
    pde_t*        kernel_pd,
    pte_t*        kernel_pt,
    vesa_info_t*  vesa_info,
    ia32_mem_region_t* mem_regions
#ifdef CONFIG_IOMMU
    , cpu_id_t      cpu_id,
    uint32_t      num_drhu,
    paddr_t*      drhu_list,
    acpi_rmrr_list_t *rmrr_list
#endif
)
{
    cap_t         root_cnode_cap;
    vptr_t        arch_bi_frame_vptr;
    vptr_t        bi_frame_vptr;
    vptr_t        ipcbuf_vptr;
    cap_t         it_vspace_cap;
    cap_t         ipcbuf_cap;
    pptr_t        bi_frame_pptr;
    pptr_t        arch_bi_frame_pptr;
    create_frames_of_region_ret_t create_frames_ret;
    int i;
#ifdef CONFIG_BENCHMARK
    vm_attributes_t buffer_attr = {{ 0 }};
    uint32_t paddr;
    pde_t pde;
#endif /* CONFIG_BENCHMARK */

    /* convert from physical addresses to kernel pptrs */
    region_t avail_reg          = paddr_to_pptr_reg(avail_p_reg);
    region_t ui_reg             = paddr_to_pptr_reg(ui_info.p_reg);
    region_t sh_reg             = paddr_to_pptr_reg(sh_p_reg);
    region_t boot_mem_reuse_reg = paddr_to_pptr_reg(boot_mem_reuse_p_reg);

    /* convert from physical addresses to userland vptrs */
    v_region_t ui_v_reg;
    v_region_t it_v_reg;
    ui_v_reg.start = ui_info.p_reg.start - ui_info.pv_offset;
    ui_v_reg.end   = ui_info.p_reg.end   - ui_info.pv_offset;

    ipcbuf_vptr = ui_v_reg.end;
    bi_frame_vptr = ipcbuf_vptr + BIT(PAGE_BITS);
    arch_bi_frame_vptr = bi_frame_vptr + BIT(PAGE_BITS);

    /* The region of the initial thread is the user image + ipcbuf + boot info and arch boot info */
    it_v_reg.start = ui_v_reg.start;
    it_v_reg.end = arch_bi_frame_vptr + BIT(PAGE_BITS);

    /* make the free memory available to alloc_region() */
    ndks_boot.freemem[0] = avail_reg;
    for (i = 1; i < MAX_NUM_FREEMEM_REG; i++) {
        ndks_boot.freemem[i] = REG_EMPTY;
    }

    /* initialise virtual-memory-related data structures (not in abstract spec) */
    if (!init_vm_state(kernel_pdpt, kernel_pd, kernel_pt)) {
        return false;
    }

#ifdef CONFIG_BENCHMARK
    /* allocate and create the log buffer */
    buffer_attr.words[0] = IA32_PAT_MT_WRITE_THROUGH;

    paddr = pptr_to_paddr((void *) alloc_region(pageBitsForSize(IA32_LargePage)));

    /* allocate a large frame for logging */
    pde = pde_pde_large_new(
              paddr,                                   /* page_base_address    */
              vm_attributes_get_ia32PATBit(buffer_attr),      /* pat                  */
              0,                                       /* avl_cte_depth        */
              1,                                       /* global               */
              0,                                       /* dirty                */
              0,                                       /* accessed             */
              vm_attributes_get_ia32PCDBit(buffer_attr),      /* cache_disabled       */
              vm_attributes_get_ia32PWTBit(buffer_attr),      /* write_through        */
              0,                                       /* super_user           */
              1,                                       /* read_write           */
              1                                        /* present              */
          );

    /* TODO this shouldn't be hardcoded */
    ia32KSkernelPD[IA32_KSLOG_IDX] = pde;


    /* flush the tlb */
    invalidatePageStructureCache();

    /* if we crash here, the log isn't working */
#ifdef CONFIG_DEBUG_BUILD
    printf("Testing log\n");
    ksLog[0] = 0xdeadbeef;
    printf("Wrote to ksLog %x\n", ksLog[0]);
    assert(ksLog[0] == 0xdeadbeef);
#endif /* CONFIG_DEBUG_BUILD */
#endif /* CONFIG_BENCHMARK */

    /* create the root cnode */
    root_cnode_cap = create_root_cnode();

    /* create the IO port cap */
    write_slot(
        SLOT_PTR(pptr_of_cap(root_cnode_cap), BI_CAP_IO_PORT),
        cap_io_port_cap_new(
            0,                /* first port */
            NUM_IO_PORTS - 1 /* last port  */
        )
    );

    /* create the cap for managing thread domains */
    create_domain_cap(root_cnode_cap);

    /* create the IRQ CNode */
    if (!create_irq_cnode()) {
        return false;
    }

    /* initialise the IRQ states and provide the IRQ control cap */
    init_irqs(root_cnode_cap, node_id != 0);

    /* create the bootinfo frame */
    bi_frame_pptr = allocate_bi_frame(node_id, num_nodes, ipcbuf_vptr);
    if (!bi_frame_pptr) {
        return false;
    }

    /* Construct an initial address space with enough virtual addresses
     * to cover the user image + ipc buffer and bootinfo frames */
    it_vspace_cap = create_it_address_space(root_cnode_cap, it_v_reg);
    if (cap_get_capType(it_vspace_cap) == cap_null_cap) {
        return false;
    }

    /* Create and map bootinfo frame cap */
    create_bi_frame_cap(
        root_cnode_cap,
        it_vspace_cap,
        bi_frame_pptr,
        bi_frame_vptr
    );

    /* Create and map arch bootinfo frame cap */
    arch_bi_frame_pptr = create_arch_bi_frame_cap(
                             root_cnode_cap,
                             it_vspace_cap,
                             arch_bi_frame_vptr
                         );

    /* create the initial thread's IPC buffer */
    ipcbuf_cap = create_ipcbuf_frame(root_cnode_cap, it_vspace_cap, ipcbuf_vptr);
    if (cap_get_capType(ipcbuf_cap) == cap_null_cap) {
        return false;
    }

    /* create all userland image frames */
    create_frames_ret =
        create_frames_of_region(
            root_cnode_cap,
            it_vspace_cap,
            ui_reg,
            true,
            ui_info.pv_offset
        );
    if (!create_frames_ret.success) {
        return false;
    }
    ndks_boot.bi_frame->ui_frame_caps = create_frames_ret.region;

    /*
     * Initialise the NULL FPU state. This is different from merely zero'ing it
     * out (i.e., the NULL FPU state is non-zero), and must be performed before
     * the first thread is created.
     */
    resetFpu();
    saveFpuState(&ia32KSnullFpuState);
    ia32KSfpuOwner = NULL;

    /* create the idle thread */
    if (!create_idle_thread()) {
        return false;
    }

    /* create the initial thread */
    if (!create_initial_thread(
                root_cnode_cap,
                it_vspace_cap,
                ui_info.v_entry,
                bi_frame_vptr,
                ipcbuf_vptr,
                ipcbuf_cap
            )) {
        return false;
    }

#ifdef CONFIG_IOMMU
    /* initialise VTD-related data structures and the IOMMUs */
    if (!vtd_init(cpu_id, num_drhu, rmrr_list)) {
        return false;
    }

    /* write number of IOMMU PT levels into bootinfo */
    ndks_boot.bi_frame->num_iopt_levels = ia32KSnumIOPTLevels;

    /* write IOSpace master cap */
    if (ia32KSnumDrhu != 0) {
        write_slot(SLOT_PTR(pptr_of_cap(root_cnode_cap), BI_CAP_IO_SPACE), master_iospace_cap());
    }
#endif

#ifdef CONFIG_VTX
    /* allow vtx to allocate any memory it may need before we give
       the rest away */
    if (!vtx_allocate()) {
        return false;
    }
#endif

    /* convert the remaining free memory into UT objects and provide the caps */
    if (!create_untypeds(root_cnode_cap, boot_mem_reuse_reg)) {
        return false;
    }
    /* WARNING: alloc_region() must not be called anymore after here! */

    /* create device frames */
    if (!create_device_untypeds(root_cnode_cap, dev_p_regs)) {
        return false;
    }

    /* create all shared frames */
    create_frames_ret =
        create_frames_of_region(
            root_cnode_cap,
            it_vspace_cap,
            sh_reg,
            false,
            0
        );
    if (!create_frames_ret.success) {
        return false;
    }
    ndks_boot.bi_frame->sh_frame_caps = create_frames_ret.region;;

    /* create ia32 specific bootinfo frame */
    create_ia32_bootinfo( (ia32_bootinfo_frame_t*)arch_bi_frame_pptr, vesa_info, mem_regions);

    /* finalise the bootinfo frame */
    bi_finalise();

#ifdef DEBUG
    ia32KSconsolePort = console_port_of_node(node_id);
    ia32KSdebugPort = debug_port_of_node(node_id);
#endif

    ia32KSNodeID = node_id;
    ia32KSNumNodes = num_nodes;
    ia32KSCPUList = cpu_list;

    /* write IPI cap */
    write_slot(SLOT_PTR(pptr_of_cap(root_cnode_cap), BI_CAP_IPI), cap_ipi_cap_new());

    return true;
}

/* This function initialises the CPU. It does NOT initialise any kernel state. */

BOOT_CODE bool_t
init_node_cpu(
    uint32_t apic_khz,
    bool_t   mask_legacy_irqs
)
{
    /* initialise CPU's descriptor table registers (GDTR, IDTR, LDTR, TR) */
    init_dtrs();

    /* initialise MSRs (needs an initialised TSS) */
    init_sysenter_msrs();

    /* setup additional PAT MSR */
    if (!init_pat_msr()) {
        return false;
    }

    /* initialise floating-point unit */
    Arch_initFpu();

    /* initialise local APIC */
    if (!apic_init(apic_khz, mask_legacy_irqs)) {
        return false;
    }

<<<<<<< HEAD
#ifdef CONFIG_VTX
    /* initialise Intel VT-x extensions */
    vtx_enable();
=======
#ifdef CONFIG_DEBUG_DISABLE_PREFETCHERS
    if (!disablePrefetchers()) {
        return false;
    }
>>>>>>> e581882c
#endif

    return true;
}<|MERGE_RESOLUTION|>--- conflicted
+++ resolved
@@ -655,16 +655,15 @@
         return false;
     }
 
-<<<<<<< HEAD
 #ifdef CONFIG_VTX
     /* initialise Intel VT-x extensions */
     vtx_enable();
-=======
+#endif
+
 #ifdef CONFIG_DEBUG_DISABLE_PREFETCHERS
     if (!disablePrefetchers()) {
         return false;
     }
->>>>>>> e581882c
 #endif
 
     return true;
