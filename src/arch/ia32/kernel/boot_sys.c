/*
 * Copyright 2014, General Dynamics C4 Systems
 *
 * This software may be distributed and modified according to the terms of
 * the GNU General Public License version 2. Note that NO WARRANTY is provided.
 * See "LICENSE_GPLv2.txt" for details.
 *
 * @TAG(GD_GPL)
 */

#include <config.h>
#include <util.h>
#include <machine/io.h>
#include <arch/machine.h>
#include <arch/kernel/apic.h>
#include <arch/kernel/cmdline.h>
#include <arch/kernel/boot.h>
#include <arch/kernel/boot_sys.h>
#include <arch/kernel/vspace.h>
#include <arch/kernel/elf.h>
#include <arch/linker.h>
#include <plat/machine/acpi.h>
#include <plat/machine/devices.h>
#include <plat/machine/pic.h>
#include <plat/machine/ioapic.h>

/* addresses defined in linker script */
/* need a fake array to get the pointer from the linker script */

/* start/end of CPU boot code */
extern char _boot_cpu_start[1];
extern char _boot_cpu_end[1];

/* start/end of boot stack */
extern char _boot_stack_bottom[1];
extern char _boot_stack_top[1];

/* locations in kernel image */
extern char ki_boot_end[1];
extern char ki_end[1];

#ifdef DEBUG
/* start/end of .ndks section */
extern char _ndks_start[1];
extern char _ndks_end[1];

/* start/end of kernel stack */
extern char _kernel_stack_bottom[1];
extern char _kernel_stack_top[1];

/* kernel entry point */
extern char _start[1];
#endif

/* constants */

#define MULTIBOOT_HIGHMEM_START 0x100000
#define BOOT_NODE_PADDR 0x80000
#define NDKS_SIZE 0x3000
compile_assert(align_ndks_size, IS_ALIGNED(NDKS_SIZE, PAGE_BITS))
compile_assert(max_ndks_size, NDKS_SIZE <= PPTR_KDEV - PPTR_NDKS)

/* type definitions (directly corresponding to abstract specification) */

typedef struct glks {
    p_region_t   avail_p_reg; /* region of available physical memory on platform */
    p_region_t   ki_p_reg;    /* region where the kernel image is in */
    p_region_t   sh_p_reg;    /* region shared between nodes */
    uint32_t     num_nodes;   /* number of nodes */
    cpu_id_t     cpu_list       [CONFIG_MAX_NUM_NODES]; /* CPUs assigned to nodes */
    ui_info_t    ui_info_list   [CONFIG_MAX_NUM_NODES]; /* info about userland images */
    dev_p_regs_t dev_p_regs;  /* device memory regions */
    uint32_t     apic_khz;    /* frequency of APIC/bus */
<<<<<<< HEAD
    vesa_info_t  vesa_info;   /* vesa information given by multiboot */
    ia32_mem_region_t mem_regions[CONFIG_MAX_MEM_REGIONS]; /* memory regions as given by multiboot */
=======
    uint32_t     num_ioapic;  /* number of IOAPICs detected */
    paddr_t      ioapic_paddr[CONFIG_MAX_NUM_IOAPIC];
>>>>>>> ec02c27e
#ifdef CONFIG_IOMMU
    uint32_t     num_drhu; /* number of IOMMUs */
    paddr_t      drhu_list[MAX_NUM_DRHU]; /* list of physical addresses of the IOMMUs */
    acpi_rmrr_list_t rmrr_list;
#endif
} glks_t;

typedef char ndks_t[NDKS_SIZE];

/* global variables (called var_glks, var_ndks_list in abstract specification) */

BOOT_DATA_GLOB
glks_t glks;

DATA_GLOB ALIGN(BIT(PAGE_BITS))
ndks_t ndks_list[CONFIG_MAX_NUM_NODES];

/* The kernel stack is actually allocated per-node as part of ndks_list, above.
 * The following definition, in conjunction with the linker script, tells the
 * linker to reserve space in virtual memory at the start of the NDKS section.
 */
SECTION(".ndks.stack") ALIGN(BIT(PAGE_BITS))
char kernel_stack_alloc[4096];

/* global variables (not covered by abstract specification) */

BOOT_DATA_GLOB
cmdline_opt_t cmdline_opt;

/* the array type is uint32_t instead of pde_t due to a c-parser limitation */
DATA_GLOB ALIGN(BIT(PD_SIZE_BITS))
uint32_t kernel_pd_list[CONFIG_MAX_NUM_NODES][BIT(PD_BITS)];

/* the array type is uint32_t instead of pte_t due to a c-parser limitation */
DATA_GLOB ALIGN(BIT(PT_SIZE_BITS))
uint32_t kernel_pt_list[CONFIG_MAX_NUM_NODES][BIT(PT_BITS)];

#ifdef DEBUG

/* Determine whether we are in bootstrapping phase or runtime phase.
 * Is currently only needed to determine console port in debug mode.
 */
bool_t
in_boot_phase()
{
    paddr_t esp = pptr_to_paddr(get_current_esp());

    return (esp <= BOOT_NODE_PADDR ||
            (esp <= (paddr_t)_boot_stack_top && esp > (paddr_t)_boot_stack_bottom));
}

BOOT_CODE uint16_t
console_port_of_node(node_id_t node_id)
{
    return cmdline_opt.console_port[node_id];
}

BOOT_CODE uint16_t
debug_port_of_node(node_id_t node_id)
{
    return cmdline_opt.debug_port[node_id];
}
#endif

/* functions not modeled in abstract specification */

BOOT_CODE static paddr_t
load_boot_module(node_id_t node, multiboot_module_t* boot_module, paddr_t load_paddr)
{
    Elf32_Header_t* elf_file = (Elf32_Header_t*)boot_module->start;
    v_region_t v_reg;

    if (!elf32_checkFile(elf_file)) {
        printf("Boot module does not contain a valid ELF32 image\n");
        return 0;
    }

    v_reg = elf32_getMemoryBounds(elf_file);

    if (v_reg.end == 0) {
        printf("ELF32 image in boot module does not contain any segments\n");
        return 0;
    }
    v_reg.end = ROUND_UP(v_reg.end, PAGE_BITS);

    printf("size=0x%x v_entry=0x%x v_start=0x%x v_end=0x%x ",
           v_reg.end - v_reg.start,
           elf_file->e_entry,
           v_reg.start,
           v_reg.end
          );

    if (!IS_ALIGNED(v_reg.start, PAGE_BITS)) {
        printf("Userland image virtual start address must be 4KB-aligned\n");
        return 0;
    }
    if (v_reg.end + 2 * BIT(PAGE_BITS) > PPTR_BASE) {
        /* for IPC buffer frame and bootinfo frame, need 2*4K of additional userland virtual memory */
        printf("Userland image virtual end address too high\n");
        return 0;
    }
    if ((elf_file->e_entry < v_reg.start) || (elf_file->e_entry >= v_reg.end)) {
        printf("Userland image entry point does not lie within userland image\n");
        return 0;
    }

    /* fill ui_info struct */
    glks.ui_info_list[node].pv_offset = load_paddr - v_reg.start;
    glks.ui_info_list[node].p_reg.start = load_paddr;
    load_paddr += v_reg.end - v_reg.start;
    glks.ui_info_list[node].p_reg.end = load_paddr;
    glks.ui_info_list[node].v_entry = elf_file->e_entry;

    printf("p_start=0x%x p_end=0x%x\n",
           glks.ui_info_list[node].p_reg.start,
           glks.ui_info_list[node].p_reg.end
          );

    if (load_paddr > glks.avail_p_reg.end) {
        printf("End of loaded userland image lies outside of usable physical memory\n");
        return 0;
    }

    /* initialise all initial userland memory and load potentially sparse ELF image */
    memzero(
        (void*)glks.ui_info_list[node].p_reg.start,
        glks.ui_info_list[node].p_reg.end - glks.ui_info_list[node].p_reg.start
    );
    elf32_load(elf_file, glks.ui_info_list[node].pv_offset);

    return load_paddr;
}

BOOT_CODE void
insert_dev_p_reg(p_region_t reg)
{
    if (glks.dev_p_regs.count < sizeof(glks.dev_p_regs.list) / sizeof(glks.dev_p_regs.list[0])) {
        glks.dev_p_regs.list[glks.dev_p_regs.count] = reg;
        glks.dev_p_regs.count++;
        printf("\n");
    } else {
        printf(" -> IGNORED! (too many)\n");
    }
}

/* functions directly corresponding to abstract specification */

BOOT_CODE cpu_id_t
cur_cpu_id(void)
{
    cpu_id_t cpu_id;
    paddr_t  esp = pptr_to_paddr(get_current_esp());

    if (esp <= (paddr_t)_boot_stack_top && esp > (paddr_t)_boot_stack_bottom) {
        cpu_id = glks.cpu_list[0];
    } else {
        cpu_id = esp >> 11;
    }

    return cpu_id;
}

BOOT_CODE node_id_t
node_of_cpu(cpu_id_t cpu_id)
{
    node_id_t i;

    for (i = 0; i < glks.num_nodes;  i++) {
        if (glks.cpu_list[i] == cpu_id) {
            return i;
        }
    }
    /* Is it even possible for this to happen? */
    fail("Couldn't find node of CPU");
}

/* split a region of physical memory into n mutually disjoint pieces */

BOOT_CODE static p_region_t
split_region(unsigned int i, unsigned int n, p_region_t reg)
{
    uint32_t offset;
    uint32_t total_frames = (reg.end - reg.start) >> PAGE_BITS;
    uint32_t frames_div = total_frames / n;
    uint32_t frames_mod = total_frames % n;

    if (i < frames_mod) {
        offset = (i * (frames_div + 1)) << PAGE_BITS;
        return (p_region_t) {
            .start = reg.start + offset,
             .end   = reg.start + offset + ((frames_div + 1) << PAGE_BITS)
        };
    } else {
        offset = (frames_mod * (frames_div + 1) + (i - frames_mod) * frames_div) << PAGE_BITS;
        return (p_region_t) {
            .start = reg.start + offset,
             .end   = reg.start + offset + (frames_div << PAGE_BITS)
        };
    }
}

BOOT_CODE static bool_t
lift_ndks(node_id_t node_id)
{
    p_region_t ndks_p_reg;

    ndks_p_reg.start = pptr_to_paddr(ndks_list[node_id]);
    ndks_p_reg.end = ndks_p_reg.start + NDKS_SIZE;

    if (!map_kernel_window(
                (pde_t*)kernel_pd_list[node_id],
                (pte_t*)kernel_pt_list[node_id],
                ndks_p_reg
#ifdef CONFIG_IRQ_IOAPIC
                , glks.num_ioapic,
                glks.ioapic_paddr
#endif
#ifdef CONFIG_IOMMU
                , node_id == 0 ? glks.num_drhu : 0,
                glks.drhu_list
#endif
            )) {
        return false;
    }
    write_cr3(pptr_to_paddr(kernel_pd_list[node_id]));
    /* Sync up the compilers view of the world here to force the PD to actually
     * be set *right now* instead of delayed */
    asm volatile("" ::: "memory");
    return true;
}

static BOOT_CODE bool_t
try_boot_node(void)
{
    p_region_t boot_mem_reuse_p_reg;

    cpu_id_t   cpu_id  = cur_cpu_id();
    node_id_t  node_id = node_of_cpu(cpu_id);

    uint32_t      num_nodes  = glks.num_nodes;
    ui_info_t     ui_info    = glks.ui_info_list[node_id];
    dev_p_regs_t* dev_p_regs = &glks.dev_p_regs;

    /* calculate this node's available physical memory */
    p_region_t this_avail_p_reg = split_region(node_id, num_nodes, glks.avail_p_reg);

    /* if we only boot up one node, we can reuse boot code/data memory */
    if (num_nodes == 1) {
        boot_mem_reuse_p_reg.start = PADDR_LOAD;
        boot_mem_reuse_p_reg.end = (paddr_t)ki_boot_end - BASE_OFFSET;
    } else {
        boot_mem_reuse_p_reg = P_REG_EMPTY;
    }

    /* map NDKS (node kernel state) into PD/PT and activate PD */
    if (!lift_ndks(node_id)) {
        return false;
    }

    /* initialise NDKS and kernel heap */
    if (!init_node_state(
                this_avail_p_reg,
                glks.sh_p_reg,
                dev_p_regs,
                ui_info,
                boot_mem_reuse_p_reg,
                node_id,
                num_nodes,
                glks.cpu_list,
                /* parameters below not modeled in abstract specification */
                (pde_t*)kernel_pd_list[node_id],
                (pte_t*)kernel_pt_list[node_id],
                &glks.vesa_info,
                glks.mem_regions
#ifdef CONFIG_IOMMU
                , cpu_id,
                node_id == 0 ? glks.num_drhu : 0,
                glks.drhu_list,
                &glks.rmrr_list
#endif
            )) {
        return false;
    }

    /* initialise the CPU */
    if (!init_node_cpu(
                glks.apic_khz,
#ifdef CONFIG_IRQ_IOAPIC
                1
#else
                node_id != 0
#endif
            )) {
        return false;
    }
    return true;
}

/* This is the entry function for SMP nodes. Node 0 calls
 * try_boot_node directly */
BOOT_CODE VISIBLE void
boot_node(void)
{
    bool_t result;
    result = try_boot_node();
    if (!result) {
        fail("Failed to start node :(\n");
    }
}

BOOT_CODE static void
start_cpu(cpu_id_t cpu_id, paddr_t boot_fun_paddr)
{
    /* memory fence needed before starting the other CPU */
    ia32_mfence();

    /* starting the other CPU */
    apic_send_init_ipi(cpu_id);
    apic_send_startup_ipi(cpu_id, boot_fun_paddr);
}

static BOOT_CODE bool_t
try_boot_sys(
    unsigned long multiboot_magic,
    multiboot_info_t* mbi,
    uint32_t apic_khz
)
{
    /* ==== following code corresponds to the "select" in abstract specification ==== */

    acpi_rsdt_t* acpi_rsdt; /* physical address of ACPI root */
    paddr_t mods_end_paddr; /* physical address where boot modules end */
    paddr_t load_paddr;
    unsigned int i;
    p_region_t ui_p_regs;

    glks.num_nodes = 1; /* needed to enable console output */

    if (multiboot_magic != MULTIBOOT_MAGIC) {
        printf("Boot loader not multiboot compliant\n");
        return false;
    }
    cmdline_parse(mbi->cmdline, &cmdline_opt);

    /* assert correct NDKS location and size */
    assert((uint32_t)_ndks_start == PPTR_NDKS);
    assert(_ndks_end - _ndks_start <= NDKS_SIZE);

    if ((mbi->flags & MULTIBOOT_INFO_MEM_FLAG) == 0) {
        printf("Boot loader did not provide information about physical memory size\n");
        return false;
    }

    assert(_boot_cpu_end - _boot_cpu_start < 0x400);
    if ((mbi->mem_lower << 10) < BOOT_NODE_PADDR + 0x400) {
        printf("Need at least 513K of available lower physical memory\n");
        return false;
    }

    /* copy VESA information from multiboot header */
    if ((mbi->flags & MULTIBOOT_INFO_GRAPHICS_FLAG) == 0) {
        glks.vesa_info.vbe_mode = -1;
        printf("Multiboot gave us no video information :(\n");
    } else {
        glks.vesa_info.vbe_control_info = *mbi->vbe_control_info;
        glks.vesa_info.vbe_mode_info = *mbi->vbe_mode_info;
        glks.vesa_info.vbe_mode = mbi->vbe_mode;
        printf("Got VBE info in multiboot. Current video mode is %d\n", mbi->vbe_mode);
        glks.vesa_info.vbe_interface_seg = mbi->vbe_interface_seg;
        glks.vesa_info.vbe_interface_off = mbi->vbe_interface_off;
        glks.vesa_info.vbe_interface_len = mbi->vbe_interface_len;
    }
    /* copy memory map from multiboot header */
    if ((mbi->flags & MULTIBOOT_INFO_MEM_MAP) != 0) {
        multiboot_memory_map_t *map = (multiboot_memory_map_t*)((uint32_t)mbi->mmap_addr);
        multiboot_memory_map_t *map_end = (multiboot_memory_map_t*)((uint32_t)mbi->mmap_addr + mbi->mmap_length);
        i = 0;
        while (map < map_end && i < CONFIG_MAX_MEM_REGIONS) {
            if (map->type == MULTIBOOT_MEMORY_AVAILABLE) {
                /* We will freely describe memory in the kernel window and leave it up
                 * to userland to not use it. Also taunt the user with
                 * memory that is >4gb that they cannot yet use */
                glks.mem_regions[i].paddr = map->addr;
                glks.mem_regions[i].len = map->len;
                i++;
                printf("Found memory at 0x%x:0x%x - 0x%x:0x%x\n", (uint32_t)(map->addr >> 32), (uint32_t)map->addr, (uint32_t)( (map->addr + map->len) >> 32), (uint32_t)(map->addr + map->len));
            }
            /* The 'size' element in the multiboot struct is technically at offset -4 in the struct
             * so we need to add 4 here for everything to work. Please don't think on this too hard */
            map = (multiboot_memory_map_t*)((uint32_t)map + map->size + 4);
        }
        if (map < map_end) {
            printf("Found > %d memory regions. Consider increasing CONFIG_MAX_MEM_REGIONS\n", CONFIG_MAX_MEM_REGIONS);
        }
    } else {
        printf("Multiboot gave us no memory map :(\n");
        i = 0;
    }
    while (i < CONFIG_MAX_MEM_REGIONS) {
        glks.mem_regions[i].paddr = 0;
        glks.mem_regions[i].len = 0;
        i++;
    }

    /* copy CPU bootup code to lower memory */
    memcpy((void*)BOOT_NODE_PADDR, _boot_cpu_start, _boot_cpu_end - _boot_cpu_start);

    printf("Physical high memory given to seL4: start=0x%x end=0x%x size=0x%x\n",
           MULTIBOOT_HIGHMEM_START,
           mbi->mem_upper << 10,
           (mbi->mem_upper << 10) - MULTIBOOT_HIGHMEM_START);
    /* calculate available physical memory (above 1M) */
    glks.avail_p_reg.start = MULTIBOOT_HIGHMEM_START;
    glks.avail_p_reg.end = ROUND_DOWN(glks.avail_p_reg.start + (mbi->mem_upper << 10), PAGE_BITS);
    if (glks.avail_p_reg.end > PADDR_TOP) {
        glks.avail_p_reg.end = PADDR_TOP;
    }

    printf("Physical memory usable by seL4 (kernel): start=0x%x end=0x%x size=0x%x\n",
           glks.avail_p_reg.start,
           glks.avail_p_reg.end,
           glks.avail_p_reg.end - glks.avail_p_reg.start
          );

    glks.ki_p_reg.start = PADDR_LOAD;
    glks.ki_p_reg.end = pptr_to_paddr(ki_end);

    printf("Kernel loaded to: start=0x%x end=0x%x size=0x%x entry=0x%x\n",
           glks.ki_p_reg.start,
           glks.ki_p_reg.end,
           glks.ki_p_reg.end - glks.ki_p_reg.start,
           (paddr_t)_start
          );
    printf("Kernel stack size: 0x%x\n", _kernel_stack_top - _kernel_stack_bottom);

    glks.apic_khz = apic_khz;
    printf("APIC: Bus frequency is %d MHz\n", glks.apic_khz / 1000);

    /* remapping legacy IRQs to their correct vectors */
    pic_remap_irqs(IRQ_INT_OFFSET);
#ifdef CONFIG_IRQ_IOAPIC
    /* Disable the PIC so that it does not generate any interrupts. We need to
     * do this *before* we initialize the apic */
    pic_disable();
#endif

    /* Prepare for accepting device regions from here on */
    glks.dev_p_regs.count = 0;

    /* get ACPI root table */
    acpi_rsdt = acpi_init();
    if (!acpi_rsdt) {
        return false;
    }

#ifdef CONFIG_IOMMU
    if (cmdline_opt.disable_iommu) {
        glks.num_drhu = 0;
    } else {
        /* query available IOMMUs from ACPI */
        acpi_dmar_scan(
            acpi_rsdt,
            glks.drhu_list,
            &glks.num_drhu,
            MAX_NUM_DRHU,
            &glks.rmrr_list
        );
    }
#endif

    /* query available CPUs from ACPI */
    glks.num_nodes = acpi_madt_scan(acpi_rsdt, glks.cpu_list, CONFIG_MAX_NUM_NODES, &glks.num_ioapic, glks.ioapic_paddr);
    if (glks.num_nodes == 0) {
        printf("No CPUs detected\n");
        return false;
    }
#ifdef CONFIG_IRQ_IOAPIC
    if (glks.num_ioapic == 0) {
        printf("No IOAPICs detected\n");
        return false;
    }
#else
    if (glks.num_ioapic > 0) {
        printf("Detected %d IOAPICs, but configured to use PIC instead\n", glks.num_ioapic);
    }
#endif

    if (glks.num_nodes > cmdline_opt.max_num_nodes) {
        glks.num_nodes = cmdline_opt.max_num_nodes;
    }
    printf("Will boot up %d seL4 node(s)\n", glks.num_nodes);

    if (!(mbi->flags & MULTIBOOT_INFO_MODS_FLAG)) {
        printf("Boot loader did not provide information about boot modules\n");
        return false;
    }

    printf("Detected %d boot module(s):\n", mbi->mod_count);
    mods_end_paddr = 0;

    for (i = 0; i < mbi->mod_count; i++) {
        printf(
            "  module #%d: start=0x%x end=0x%x size=0x%x name='%s'\n",
            i,
            mbi->mod_list[i].start,
            mbi->mod_list[i].end,
            mbi->mod_list[i].end - mbi->mod_list[i].start,
            mbi->mod_list[i].name
        );
        if ((int32_t)(mbi->mod_list[i].end - mbi->mod_list[i].start) <= 0) {
            printf("Invalid boot module size! Possible cause: boot module file not found by QEMU\n");
            return false;
        }
        if (mods_end_paddr < mbi->mod_list[i].end) {
            mods_end_paddr = mbi->mod_list[i].end;
        }
    }
    mods_end_paddr = ROUND_UP(mods_end_paddr, PAGE_BITS);
    assert(mods_end_paddr > glks.ki_p_reg.end);

    if (mbi->mod_count < 1) {
        printf("Expect at least one boot module (containing a userland image)\n");
        return false;
    }

    printf("ELF-loading userland images from boot modules:\n");
    load_paddr = mods_end_paddr;

    for (i = 0; i < mbi->mod_count && i < glks.num_nodes; i++) {
        printf("  module #%d for node #%d: ", i, i);
        load_paddr = load_boot_module(i, mbi->mod_list + i, load_paddr);
        if (!load_paddr) {
            return false;
        }
    }

    for (i = mbi->mod_count; i < glks.num_nodes; i++) {
        printf("  module #%d for node #%d: ", mbi->mod_count - 1, i);
        load_paddr = load_boot_module(i, mbi->mod_list + mbi->mod_count - 1, load_paddr);
        if (!load_paddr) {
            return false;
        }
    }

    /* calculate final location of userland images */
    ui_p_regs.start = glks.ki_p_reg.end;
    ui_p_regs.end = ui_p_regs.start + load_paddr - mods_end_paddr;

    printf(
        "Moving loaded userland images to final location: from=0x%x to=0x%x size=0x%x\n",
        mods_end_paddr,
        ui_p_regs.start,
        ui_p_regs.end - ui_p_regs.start
    );
    memcpy((void*)ui_p_regs.start, (void*)mods_end_paddr, ui_p_regs.end - ui_p_regs.start);

    for (i = 0; i < glks.num_nodes; i++) {
        /* adjust p_reg and pv_offset to final load address */
        glks.ui_info_list[i].p_reg.start -= mods_end_paddr - ui_p_regs.start;
        glks.ui_info_list[i].p_reg.end   -= mods_end_paddr - ui_p_regs.start;
        glks.ui_info_list[i].pv_offset   -= mods_end_paddr - ui_p_regs.start;
    }

    /* ==== following code corresponds to abstract specification after "select" ==== */

    /* exclude kernel image from available memory */
    assert(glks.avail_p_reg.start == glks.ki_p_reg.start);
    glks.avail_p_reg.start = glks.ki_p_reg.end;

    /* exclude userland images from available memory */
    assert(glks.avail_p_reg.start == ui_p_regs.start);
    glks.avail_p_reg.start = ui_p_regs.end;

    /* choose shared memory */
    glks.sh_p_reg.start = glks.avail_p_reg.start;
    glks.sh_p_reg.end = glks.sh_p_reg.start + (cmdline_opt.num_sh_frames << PAGE_BITS);
    if (glks.sh_p_reg.end > glks.avail_p_reg.end || glks.sh_p_reg.end < glks.sh_p_reg.start) {
        printf("Not enough usable physical memory to allocate shared region\n");
        return false;
    }

    /* exclude shared region from available memory */
    assert(glks.avail_p_reg.start == glks.sh_p_reg.start);
    glks.avail_p_reg.start = glks.sh_p_reg.end;

    /* Add in all the memory except for the kernel window as device memory.
     * This is UNSAFE as we are giving user level access to regions of memory,
     * such as the APIC, that it realy should not be able to use. This needs to
     * be fixed by blacklisting regions.
     * We also need to make sure we do not use the address that will get translated
     * to the NULL pptr, or that will be considered a NULL physical address */
    insert_dev_p_reg( (p_region_t) {
        .start = 0x1000, .end = 0x100000
    } );
    insert_dev_p_reg( (p_region_t) {
        .start = glks.avail_p_reg.end, .end = pptr_to_paddr(0)
    });
    /* Specifying zero here for the .end really is correct */
    insert_dev_p_reg( (p_region_t) {
        .start = pptr_to_paddr(0) + 0x1000, .end = 0
    });

    printf("Starting node #0\n");
    if (!try_boot_node()) {
        return false;
    }

#ifdef CONFIG_IRQ_IOAPIC
    /* Now that NDKS have been lifted we can access the IOAPIC and program it */
    ioapic_init(glks.num_nodes, glks.cpu_list, glks.num_ioapic);
#endif

    /* start up other CPUs and initialise their nodes */
    for (i = 1; i < glks.num_nodes; i++) {
        printf("Starting node #%d\n", i);
        start_cpu(glks.cpu_list[i], BOOT_NODE_PADDR);
    }
    return true;
}

BOOT_CODE VISIBLE void
boot_sys(
    unsigned long multiboot_magic,
    multiboot_info_t* mbi,
    uint32_t apic_khz)
{
    bool_t result;
    result = try_boot_sys(multiboot_magic, mbi, apic_khz);

    if (!result) {
        fail("boot_sys failed for some reason :(\n");
    }
}
<|MERGE_RESOLUTION|>--- conflicted
+++ resolved
@@ -71,13 +71,10 @@
     ui_info_t    ui_info_list   [CONFIG_MAX_NUM_NODES]; /* info about userland images */
     dev_p_regs_t dev_p_regs;  /* device memory regions */
     uint32_t     apic_khz;    /* frequency of APIC/bus */
-<<<<<<< HEAD
+    uint32_t     num_ioapic;  /* number of IOAPICs detected */
+    paddr_t      ioapic_paddr[CONFIG_MAX_NUM_IOAPIC];
     vesa_info_t  vesa_info;   /* vesa information given by multiboot */
     ia32_mem_region_t mem_regions[CONFIG_MAX_MEM_REGIONS]; /* memory regions as given by multiboot */
-=======
-    uint32_t     num_ioapic;  /* number of IOAPICs detected */
-    paddr_t      ioapic_paddr[CONFIG_MAX_NUM_IOAPIC];
->>>>>>> ec02c27e
 #ifdef CONFIG_IOMMU
     uint32_t     num_drhu; /* number of IOMMUs */
     paddr_t      drhu_list[MAX_NUM_DRHU]; /* list of physical addresses of the IOMMUs */
