--- conflicted
+++ resolved
@@ -1115,44 +1115,9 @@
 
     /* check if page table belongs to current address space */
     threadRoot = TCB_PTR_CTE_PTR(ksCurThread, tcbVTable)->cap;
-<<<<<<< HEAD
-    if (isValidVTableRoot(threadRoot) && (void*)pptr_of_cap(threadRoot) == vspace) {
+    if (isValidNativeRoot(threadRoot) && (void*)pptr_of_cap(threadRoot) == vspace) {
         invalidateTLB();
         invalidatePageStructureCache();
-=======
-    if (isValidNativeRoot(threadRoot) && (void*)pptr_of_cap(threadRoot) == vspace) {
-        /* find valid mappings */
-        for (i = 0; i < BIT(PT_BITS); i++) {
-            if (pte_get_present(pt[i])) {
-                invalidateTLBentry(vptr + (i << PAGE_BITS));
-            }
-        }
-    }
-}
-
-static findVSpaceForASID_ret_t findVSpaceForASID(asid_t asid)
-{
-    findVSpaceForASID_ret_t ret;
-    asid_pool_t*        poolPtr;
-    void*               vspace_root;
-
-    poolPtr = ia32KSASIDTable[asid >> asidLowBits];
-    if (!poolPtr) {
-        current_lookup_fault = lookup_fault_invalid_root_new();
-
-        ret.vspace_root = NULL;
-        ret.status = EXCEPTION_LOOKUP_FAULT;
-        return ret;
-    }
-
-    vspace_root = poolPtr->array[asid & MASK(asidLowBits)];
-    if (!vspace_root) {
-        current_lookup_fault = lookup_fault_invalid_root_new();
-
-        ret.vspace_root = NULL;
-        ret.status = EXCEPTION_LOOKUP_FAULT;
-        return ret;
->>>>>>> e7c9885f
     }
 }
 
@@ -1240,7 +1205,6 @@
 
 void unmapPageSmall(pte_t *pt, uint32_t ptIndex)
 {
-<<<<<<< HEAD
     pt[ptIndex] = pte_new(
                       0,      /* page_base_address    */
                       0,      /* avl_cte_depth        */
@@ -1254,82 +1218,6 @@
                       0,      /* read_write           */
                       0       /* present              */
                   );
-=======
-    findVSpaceForASID_ret_t find_ret;
-    lookupPTSlot_ret_t  lu_ret;
-    cap_t               threadRoot;
-    lookupPDSlot_ret_t  pd_ret;
-    pde_t               *pde;
-
-    find_ret = findVSpaceForASID(asid);
-    if (find_ret.status != EXCEPTION_NONE) {
-        return;
-    }
-
-    /* check if page belongs to current address space */
-    threadRoot = TCB_PTR_CTE_PTR(ksCurThread, tcbVTable)->cap;
-    if (isValidNativeRoot(threadRoot) && (void*)pptr_of_cap(threadRoot) == find_ret.vspace_root) {
-        invalidateTLBentry(vptr);
-    }
-
-    switch (page_size) {
-    case IA32_SmallPage:
-        lu_ret = lookupPTSlot(find_ret.vspace_root, vptr);
-        if (lu_ret.status != EXCEPTION_NONE) {
-            return;
-        }
-        if (! (pte_ptr_get_present(lu_ret.ptSlot)
-                && (pte_ptr_get_page_base_address(lu_ret.ptSlot)
-                    == pptr_to_paddr(pptr)))) {
-            return;
-        }
-        *lu_ret.ptSlot = pte_new(
-                             0,      /* page_base_address    */
-                             0,      /* avl                  */
-                             0,      /* global               */
-                             0,      /* pat                  */
-                             0,      /* dirty                */
-                             0,      /* accessed             */
-                             0,      /* cache_disabled       */
-                             0,      /* write_through        */
-                             0,      /* super_user           */
-                             0,      /* read_write           */
-                             0       /* present              */
-                         );
-        break;
-
-    case IA32_LargePage:
-        pd_ret = lookupPDSlot(find_ret.vspace_root, vptr);
-        if (pd_ret.status != EXCEPTION_NONE) {
-            return;
-        }
-        pde = pd_ret.pdSlot;
-        if (! (pde_ptr_get_page_size(pde) == pde_pde_large
-                && pde_pde_large_ptr_get_present(pde)
-                && (pde_pde_large_ptr_get_page_base_address(pde)
-                    == pptr_to_paddr(pptr)))) {
-            return;
-        }
-        *pde = pde_pde_large_new(
-                   0,      /* page_base_address    */
-                   0,      /* pat                  */
-                   0,      /* avl                  */
-                   0,      /* global               */
-                   0,      /* dirty                */
-                   0,      /* accessed             */
-                   0,      /* cache_disabled       */
-                   0,      /* write_through        */
-                   0,      /* super_user           */
-                   0,      /* read_write           */
-                   0       /* present              */
-               );
-        break;
-
-    default:
-        fail("Invalid page type");
-    }
-    invalidatePageStructureCache();
->>>>>>> e7c9885f
 }
 
 void unmapPageLarge(pde_t *pd, uint32_t pdIndex)
@@ -1641,48 +1529,6 @@
             return EXCEPTION_SYSCALL_ERROR;
         }
 
-<<<<<<< HEAD
-=======
-        if (!isValidNativeRoot(vspaceCap)) {
-            userError("IA32Frame: Attempting to map frame into invalid page directory cap.");
-            current_syscall_error.type = seL4_InvalidCapability;
-            current_syscall_error.invalidCapNumber = 1;
-
-            return EXCEPTION_SYSCALL_ERROR;
-        }
-        vspace = (void*)pptr_of_cap(vspaceCap);
-        asid = cap_get_capMappedASID(vspaceCap);
-
-        {
-            findVSpaceForASID_ret_t find_ret;
-
-            find_ret = findVSpaceForASID(asid);
-            if (find_ret.status != EXCEPTION_NONE) {
-                current_syscall_error.type = seL4_FailedLookup;
-                current_syscall_error.failedLookupWasSource = false;
-
-                return EXCEPTION_SYSCALL_ERROR;
-            }
-
-            if (find_ret.vspace_root != vspace) {
-                current_syscall_error.type = seL4_InvalidCapability;
-                current_syscall_error.invalidCapNumber = 1;
-
-                return EXCEPTION_SYSCALL_ERROR;
-            }
-        }
-
-        vtop = vaddr + BIT(pageBitsForSize(frameSize));
-
-        if (vtop > PPTR_USER_TOP) {
-            userError("IA32Frame: Mapping address too high.");
-            current_syscall_error.type = seL4_InvalidArgument;
-            current_syscall_error.invalidArgumentNumber = 0;
-
-            return EXCEPTION_SYSCALL_ERROR;
-        }
-
->>>>>>> e7c9885f
         vmRights = maskVMRights(capVMRights, rightsFromWord(w_rightsMask));
 
         if (!checkVPAlignment(frameSize, vaddr)) {
@@ -1751,15 +1597,8 @@
         return performPageGetAddress((void*)cap_frame_cap_get_capFBasePtr(cap));
     }
 
-<<<<<<< HEAD
     default:
         current_syscall_error.type = seL4_IllegalOperation;
-=======
-        if (!isValidNativeRoot(vspaceCap)) {
-            userError("IA32FrameRemap: Attempting to map frame into invalid page directory.");
-            current_syscall_error.type = seL4_InvalidCapability;
-            current_syscall_error.invalidCapNumber = 1;
->>>>>>> e7c9885f
 
         return EXCEPTION_SYSCALL_ERROR;
     }
