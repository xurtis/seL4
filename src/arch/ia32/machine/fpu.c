/*
 * Copyright 2014, General Dynamics C4 Systems
 *
 * This software may be distributed and modified according to the terms of
 * the GNU General Public License version 2. Note that NO WARRANTY is provided.
 * See "LICENSE_GPLv2.txt" for details.
 *
 * @TAG(GD_GPL)
 */

#include <api/failures.h>
#include <api/syscall.h>
#include <model/statedata.h>
#include <arch/machine/fpu.h>
#include <arch/machine/cpu_registers.h>
#include <arch/object/structures.h>
#include <arch/linker.h>

/*
 * Setup the FPU register state for a new thread.
 */
void
Arch_initFpuContext(user_context_t *context)
{
    context->fpuState = ia32KSnullFpuState;
}

/*
 * Switch the owner of the FPU to the given thread.
 */
static void
switchFpuOwner(tcb_t *new_owner)
{
    enableFpu();
    if (ia32KSfpuOwner) {
        saveFpuState(&ia32KSfpuOwner->tcbArch.tcbContext.fpuState);
    }
    if (new_owner) {
        loadFpuState(&new_owner->tcbArch.tcbContext.fpuState);
    } else {
        disableFpu();
    }
    ia32KSfpuOwner = new_owner;
}

/*
 * Handle a FPU fault.
 *
 * This CPU exception is thrown when userspace attempts to use the FPU while
 * it is disabled. We need to save the current state of the FPU, and hand
 * it over.
 */
VISIBLE exception_t
handleUnimplementedDevice(void)
{
    /*
     * If we have already given the FPU to the user, we should not reach here.
     *
     * This should only be able to occur on CPUs without an FPU at all, which
     * we presumably are happy to assume will not be running seL4.
     */
    assert(ksCurThread != ia32KSfpuOwner);

    /* Otherwise, lazily switch over the FPU. */
    switchFpuOwner(ksCurThread);

    return EXCEPTION_NONE;
}

/*
 * Prepare for the deletion of the given thread.
 */
void
Arch_fpuThreadDelete(tcb_t *thread)
{
    /*
     * If the thread being deleted currently owns the FPU, switch away from it
     * so that 'ia32KSfpuOwner' doesn't point to invalid memory.
     */
    if (ia32KSfpuOwner == thread) {
        switchFpuOwner(NULL);
    }
}

/*
 * Initialise the FPU for this machine.
 */
BOOT_CODE void
Arch_initFpu(void)
{
    /* Enable FPU / SSE / SSE2 / SSE3 / SSSE3 / SSE4 Extensions. */
    write_cr4_boot(read_cr4_boot() | CR4_OSFXSR);

<<<<<<< HEAD
    /* Enable the FPU in general. */
    write_cr0_boot((read_cr0_boot() & ~CR0_EMULATION) | CR0_MONITOR_COPROC | CR0_NUMERIC_ERROR);
=======
    /* Enable the FPU in general. Although leave it in a state where it will
     * generate a fault if someone tries to use it as we implement lazy
     * switching */
    write_cr0((read_cr0() & ~CR0_EMULATION) | CR0_MONITOR_COPROC | CR0_NUMERIC_ERROR | CR0_TASK_SWITCH);
>>>>>>> 7d877465
}<|MERGE_RESOLUTION|>--- conflicted
+++ resolved
@@ -91,13 +91,8 @@
     /* Enable FPU / SSE / SSE2 / SSE3 / SSSE3 / SSE4 Extensions. */
     write_cr4_boot(read_cr4_boot() | CR4_OSFXSR);
 
-<<<<<<< HEAD
-    /* Enable the FPU in general. */
-    write_cr0_boot((read_cr0_boot() & ~CR0_EMULATION) | CR0_MONITOR_COPROC | CR0_NUMERIC_ERROR);
-=======
     /* Enable the FPU in general. Although leave it in a state where it will
      * generate a fault if someone tries to use it as we implement lazy
      * switching */
-    write_cr0((read_cr0() & ~CR0_EMULATION) | CR0_MONITOR_COPROC | CR0_NUMERIC_ERROR | CR0_TASK_SWITCH);
->>>>>>> 7d877465
+    write_cr0_boot((read_cr0_boot() & ~CR0_EMULATION) | CR0_MONITOR_COPROC | CR0_NUMERIC_ERROR | CR0_TASK_SWITCH);
 }