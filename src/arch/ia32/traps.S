--- conflicted
+++ resolved
@@ -389,7 +389,6 @@
     jmp     halt
 END_FUNC(kernel_exception)
 
-<<<<<<< HEAD
 # Handle vmexit
 # Assume that esp points to the first thing in user_context_t that isn't saved
 # in the VMCS. We need to save general purpose registers here.
@@ -416,29 +415,6 @@
     jmp     restore_user_context
 #endif
 
-#ifdef FASTPATH
-
-# Calls the slowpath from the fastpath
-# Defined with fastcall calling convention
-BEGIN_FUNC(slowpath)
-    # indicate int_invalid as the interrupt currently being served
-    movl    $-1, ia32KScurInterrupt
-
-    # syscall is in ECX
-    pushl %ecx
-
-    # Update NextEIP
-    movl    ksCurThread, %ecx
-    addl    $2, 56(%ecx)
-
-    call handleSyscall
-    jmp restore_user_context
-END_FUNC(slowpath)
-
-#endif
-
-=======
->>>>>>> 7d877465
 #define SET_SEL(sel, offset, val) \
     cmpl $val, (offset)(%esp); \
     je 1f; \
@@ -492,138 +468,4 @@
     # gtfo to C land, we will not return
     call    c_handle_syscall
 
-<<<<<<< HEAD
-    # we have a seL4 syscall
-    pushl   %eax
-    call    handleSyscall
-    jmp     restore_user_context
-
-undefined_syscall:
-    pushl   %eax
-    call    handleUnknownSyscall
-    # fall through to restore_user_context
-END_FUNC(handle_syscall)
-
-#define POP_SEL(sel, val) \
-    cmpl    $val, (%esp); \
-    je 1f; \
-    popl    %sel; \
-    jmp 2f; \
-1: \
-    addl    $4, %esp; \
-2:
-
-BEGIN_FUNC(restore_user_context)
-    # save kernel ESP to TSS for next kernel entry
-    movl    ksCurThread, %esp # point ESP to current user_context_t
-    addl    $0x4c, %esp       # size of registers array (0x4c bytes)
-    leal    ia32KStss, %ecx
-    movl    %esp, 4(%ecx)     # tss.esp0 = pointer to end of thread's registers array
-    subl    $0x4c, %esp       # restore ESP to point to current TCB
-
-#ifdef CONFIG_VTX
-    # determine whether we are using vmx.
-    # it handles FPU ownership itself.
-    cmpl    $0, 0x250(%esp)   # if (ksCurThread->vcpu != NULL)
-    jne     restore_vmx
-#endif
-
-    # disable the FPU, unless owned by the current thread
-    cmpl    %esp, ia32KSfpuOwner
-    je      fpu_enable
-    movl    %cr0, %eax
-    orl     $0x8, %eax
-    movl    %eax, %cr0
-
-fpu_done:
-    # determine whether we entered via interrupt or syscall
-    cmpl    $-1, 0x34(%esp) # if (Error == -1)
-    je      restore_syscall
-
-    # we entered via interrupt, i.e. we return via iret
-    # precondition: ESP == ksCurThread
-    popl    %eax
-    popl    %ebx
-    popl    %ecx
-    popl    %edx
-    popl    %esi
-    popl    %edi
-    popl    %ebp
-    popl    %ds
-    popl    %es
-    popl    %fs
-    popl    %gs
-    addl    $4, %esp # skip FaultEIP
-    addl    $4, %esp # skip TLS_BASE
-    addl    $4, %esp # skip the error code
-    iret
-
-fpu_enable:
-    clts
-    jmp     fpu_done
-
-restore_syscall:
-    # we entered via sysenter, i.e. we return via sysexit
-    # precondition: ESP == ksCurThread
-    popl    %eax             # restore EAX (syscall number)
-    popl    %ebx             # restore EBX (cap/badge register)
-    addl    $8, %esp         # skip    ECX and EDX (will contain ESP and NextEIP)
-    popl    %esi             # restore ESI (msgInfo register)
-    popl    %edi             # restore EDI (message register)
-    popl    %ebp             # restore EBP (message register)
-# Only pop the code and data selectors if their values have changed from the default
-    POP_SEL(ds, 0x23)
-    POP_SEL(es, 0x23)
-# Have to reload fs and gs for update to the selectors to become visible
-    popl    %fs
-    popl    %gs
-    addl    $4, %esp         # skip    FaultEIP
-    addl    $4, %esp         # skip    TLS_BASE
-    addl    $4, %esp         # skip    Error
-
-    popl    %edx             # restore NextEIP (passed in EDX)
-    addl    $4, %esp         # skip    CS
-    andl    $~0x200, (%esp)  # clear interrupt bit before popping into EFLAGS
-    popfl                    # restore EFLAGS with interrupts off
-    orl     $0x200, -4(%esp) # set interrupt bit again 
-    popl    %ecx             # restore ESP (passed in ECX)
-                             # skip    SS
-
-    # We have following register contents when returning:
-    #   EAX : syscall number (needed to restart syscall)
-    #   ECX : user ESP
-    #   EDX : user NextEIP
-
-    sti                      # now enable the interrupts, which were disabled
-                             # by sysenter (will be enabled AFTER sysexit)
-    sysexit                  # return to user space
-END_FUNC(restore_user_context)
-
-#ifdef CONFIG_VTX
-restore_vmx:
-    # Switch back to the kernel stack so we can store TCB state in the VMCS.
-    leal    _kernel_stack_top, %esp
-    call    restoreVMCS
-    
-    movl    ksCurThread, %esp # point esp to current user_context_t
-    popl    %eax
-    popl    %ebx
-    popl    %ecx
-    popl    %edx
-    popl    %esi
-    popl    %edi
-    popl    %ebp
-    cmpl    $-2, 0x18(%esp)
-    jne     1f
-    vmresume
-    jmp     2f
-1:
-    vmlaunch
-2:
-    leal    _kernel_stack_top, %esp
-    call    handleVmEntryFail
-    jmp     restore_user_context
-#endif
-=======
-END_FUNC(handle_syscall)
->>>>>>> 7d877465
+END_FUNC(handle_syscall)