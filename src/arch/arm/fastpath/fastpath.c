--- conflicted
+++ resolved
@@ -84,16 +84,13 @@
     return cap;
 }
 
-<<<<<<< HEAD
 static inline uint32_t
 cap_page_directory_cap_get_capPDBasePtr_np(cap_t cap)
 {
     return (cap.words[0] & 0xffffffe0);
 }
 
-=======
 /** DONT_TRANSLATE */
->>>>>>> ec02c27e
 static inline void
 clearExMonitor_fp(void)
 {
