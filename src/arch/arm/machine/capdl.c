--- conflicted
+++ resolved
@@ -153,22 +153,6 @@
     }
 }
 
-<<<<<<< HEAD
-=======
-static void sendASIDPool(unsigned int address)
-{
-    word_t i;
-    pde_t **start = (pde_t **)address;
-    for (i = 0; i < ASID_POOL_READ_SIZE; i++) {
-        pde_t *pde = start[i];
-        if (pde != 0) {
-            sendWord(i);
-            sendWord((unsigned int)pde);
-        }
-    }
-}
-
->>>>>>> 9d7f917d
 static void sendRunqueues(void)
 {
     word_t i;
