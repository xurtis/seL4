/*
 * Copyright 2014, General Dynamics C4 Systems
 *
 * This software may be distributed and modified according to the terms of
 * the GNU General Public License version 2. Note that NO WARRANTY is provided.
 * See "LICENSE_GPLv2.txt" for details.
 *
 * @TAG(GD_GPL)
 */

#include <types.h>
#include <benchmark.h>
#include <api/failures.h>
#include <api/syscall.h>
#include <kernel/boot.h>
#include <kernel/cspace.h>
#include <kernel/thread.h>
#include <kernel/cdt.h>
#include <machine/io.h>
#include <model/preemption.h>
#include <model/statedata.h>
#include <object/cnode.h>
#include <object/untyped.h>
#include <arch/api/invocation.h>
#include <arch/kernel/vspace.h>
#include <arch/linker.h>
#include <arch/object/tcb.h>
#include <plat/machine/devices.h>
#include <plat/machine/hardware.h>
#include <armv/context_switch.h>

/* ARM uses multiple identical mappings in a page table / page directory to construct
 * large mappings. In both cases it happens to be 16 entries, which can be calculated by
 * looking at the size difference of the mappings, and is done this way to remove magic
 * numbers littering this code and make it clear what is going on */
#define SECTIONS_PER_SUPER_SECTION BIT(ARMSuperSectionBits - ARMSectionBits)
#define PAGES_PER_LARGE_PAGE BIT(ARMLargePageBits - ARMSmallPageBits)

/* helper stuff to avoid fencepost errors when
 * getting the last byte of a PTE or PDE */
#define LAST_BYTE_PTE(PTE,LENGTH) ((word_t)&(PTE)[(LENGTH)-1] + (BIT(PTE_SIZE_BITS)-1))
#define LAST_BYTE_PDE(PDE,LENGTH) ((word_t)&(PDE)[(LENGTH)-1] + (BIT(PDE_SIZE_BITS)-1))

/* need a fake array to get the pointer from the linker script */
extern char arm_vector_table[1];

/* This is the ARM kernel stack. It is accessed from a remapped address. */
char arm_kernel_stack[4096] ALIGN_BSS(4096) VISIBLE;

struct resolve_ret {
    paddr_t frameBase;
    vm_page_size_t frameSize;
    bool_t valid;
};
typedef struct resolve_ret resolve_ret_t;

void doFlush(int label, vptr_t start, vptr_t end, paddr_t pstart);
static pte_t *lookupPTSlot_nofail(pte_t *pt, vptr_t vptr);
static resolve_ret_t resolveVAddr(pde_t *pd, vptr_t vaddr);
static exception_t performPDFlush(int label, pde_t *pd,
                                  vptr_t start, vptr_t end, paddr_t pstart);
static exception_t performPageFlush(int label, pde_t *pd,
                                    vptr_t start, vptr_t end, paddr_t pstart);
static exception_t performPageGetAddress(void *vbase_ptr);
static exception_t decodeARMPageDirectoryInvocation(word_t label,
                                                    unsigned int length, cptr_t cptr, cte_t *cte, cap_t cap,
                                                    extra_caps_t extraCaps, word_t *buffer);
static pde_t PURE loadHWASID(pde_t *pd);

static word_t CONST
APFromVMRights(vm_rights_t vm_rights)
{
    switch (vm_rights) {
    case VMNoAccess:
        return 0;

    case VMKernelOnly:
        return 1;

    case VMReadOnly:
        return 2;

    case VMReadWrite:
        return 3;

    default:
        fail("Invalid VM rights");
    }
}

BOOT_CODE void
map_it_pt_cap(cap_t pt_cap)
{
    pde_t* pd   = PDE_PTR(cap_page_table_cap_get_capPTMappedObject(pt_cap));
    pte_t* pt   = PTE_PTR(cap_page_table_cap_get_capPTBasePtr(pt_cap));
    uint32_t pdIndex = cap_page_table_cap_get_capPTMappedIndex(pt_cap);
    pde_t* targetSlot = pd + pdIndex;

    *targetSlot = pde_pde_coarse_new(
                      addrFromPPtr(pt), /* address */
                      true,             /* P       */
                      0                 /* Domain  */
                  );
}

BOOT_CODE void
map_it_frame_cap(cap_t frame_cap)
{
    pte_t* pt;
    pte_t* targetSlot;
    uint32_t index;
    void*  frame = (void*)cap_frame_cap_get_capFBasePtr(frame_cap);

    pt = PT_PTR(cap_frame_cap_get_capFMappedObject(frame_cap));
    index = cap_frame_cap_get_capFMappedIndex(frame_cap);
    targetSlot = pt + index;
    *targetSlot = pte_pte_small_new(
                      addrFromPPtr(frame),
                      1, /* not global */
                      0, /* not shared */
                      0, /* APX = 0, privileged full access */
                      0, /* TEX = 0 */
                      APFromVMRights(VMReadWrite),
                      1, /* cacheable */
                      1, /* write-back caching */
                      0  /* executable */
                  );
}

BOOT_CODE void
map_kernel_frame(paddr_t paddr, pptr_t vaddr, vm_rights_t vm_rights, vm_attributes_t attributes)
{
    uint32_t idx = (vaddr & MASK(pageBitsForSize(ARMSection))) >> pageBitsForSize(ARMSmallPage);

    assert(vaddr >= PPTR_TOP); /* vaddr lies in the region the global PT covers */

    armKSGlobalPT[idx] =
        pte_pte_small_new(
            paddr,
            0, /* global */
            0, /* Not shared */
            0, /* APX = 0, privileged full access */
            0, /* TEX = 0 */
            APFromVMRights(vm_rights),
            vm_attributes_get_armPageCacheable(attributes),
            1, /* Write-back caching */
            0  /* executable */
        );
}

BOOT_CODE void
map_kernel_window(void)
{
    paddr_t  phys;
    uint32_t idx;
    pde_t    pde;

    /* mapping of kernelBase (virtual address) to kernel's physBase  */
    /* up to end of virtual address space minus 16M using 16M frames */
    phys = physBase;
    idx = kernelBase >> pageBitsForSize(ARMSection);

    while (idx < BIT(PD_BITS) - SECTIONS_PER_SUPER_SECTION) {
        uint32_t idx2;

        pde = pde_pde_section_new(
                  phys,
                  1, /* SuperSection */
                  0, /* global */
                  0, /* Not shared */
                  0, /* APX = 0, privileged full access */
                  0, /* TEX = 0 */
                  1, /* VMKernelOnly */
                  1, /* Parity enabled */
                  0, /* Domain 0 */
                  0, /* XN not set */
                  1, /* Cacheable */
                  1  /* Write-back */
              );
        for (idx2 = idx; idx2 < idx + SECTIONS_PER_SUPER_SECTION; idx2++) {
            armKSGlobalPD[idx2] = pde;
        }
        phys += BIT(pageBitsForSize(ARMSuperSection));
        idx += SECTIONS_PER_SUPER_SECTION;
    }
#ifdef CONFIG_BENCHMARK
    /* steal the last MB for logging */
    while (idx < BIT(PD_BITS) - 2) {
#else
    /* mapping of the next 15M using 1M frames */
    while (idx < BIT(PD_BITS) - 1) {
#endif /* CONFIG_BENCHMARK */
        pde = pde_pde_section_new(
                  phys,
                  0, /* Section */
                  0, /* global */
                  0, /* Not shared */
                  0, /* APX = 0, privileged full access */
                  0, /* TEX = 0 */
                  1, /* VMKernelOnly */
                  1, /* Parity enabled */
                  0, /* Domain 0 */
                  0, /* XN not set */
                  1, /* Cacheable */
                  1  /* Write-back */
              );
        armKSGlobalPD[idx] = pde;
        phys += BIT(pageBitsForSize(ARMSection));
        idx++;
    }

#ifdef CONFIG_BENCHMARK
    /* allocate a 1M buffer for logging */
    pde = pde_pde_section_new(
              phys,
              0, /* Section */
              0, /* global */
              0, /* Not Shared */
              0, /* APX = 0, privileged full access */
              0, /* TEX = 0 */
              1, /* VMKernelOnly */
              1, /* Parity Enabled */
              0, /* Domain 0 */
              0, /* XN not set */
              1, /* Cacheable */
              0  /* Write-through to minimise perf hit */
          );
    armKSGlobalPD[idx] = pde;
    ksLog = (word_t *) ptrFromPAddr(phys);

    /* we remove the address PADDR_TOP - 1MB from the
     * available physical memory for the sabre.
     *
     * if you are using a different platform this may need
     * adjusting or you may need to do something completely different
     * to get a 1mb, write through buffer*/
    assert(ksLog == ((word_t *) KS_LOG_PADDR));
    phys += BIT(pageBitsForSize(ARMSection));
    idx++;
#endif /* CONFIG_BENCHMARK */

    /* crosscheck whether we have mapped correctly so far */
    assert(phys == PADDR_TOP);

    /* map page table covering last 1M of virtual address space to page directory */
    armKSGlobalPD[idx] =
        pde_pde_coarse_new(
            addrFromPPtr(armKSGlobalPT), /* address */
            true,                        /* P       */
            0                            /* Domain  */
        );

    /* now start initialising the page table */
    memzero(armKSGlobalPT, 1 << PT_SIZE_BITS);

    /* map vector table */
    map_kernel_frame(
        addrFromPPtr(arm_vector_table),
        PPTR_VECTOR_TABLE,
        VMKernelOnly,
        vm_attributes_new(
            false, /* armExecuteNever */
            true,  /* armParityEnabled */
            true   /* armPageCacheable */
        )
    );

    /* map globals frame */
    map_kernel_frame(
        addrFromPPtr(armKSGlobalsFrame),
        PPTR_GLOBALS_PAGE,
        VMReadOnly,
        vm_attributes_new(
            true,  /* armExecuteNever */
            true,  /* armParityEnabled */
            true   /* armPageCacheable */
        )
    );

    /* map stack frame */
    map_kernel_frame(
        addrFromPPtr(arm_kernel_stack),
        PPTR_KERNEL_STACK,
        VMKernelOnly,
        vm_attributes_new(
            true,  /* armExecuteNever */
            true,  /* armParityEnabled */
            true   /* armPageCacheable */
        )
    );

    map_kernel_devices();
}

BOOT_CODE void
activate_global_pd(void)
{
    /* Ensure that there's nothing stale in newly-mapped regions, and
       that everything we've written (particularly the kernel page tables)
       is committed. */
    cleanInvalidateL1Caches();
    setCurrentPD(addrFromPPtr(armKSGlobalPD));
    invalidateTLB();
    lockTLBEntry(kernelBase);
    lockTLBEntry(PPTR_VECTOR_TABLE);
}

/* ==================== BOOT CODE FINISHES HERE ==================== */

void
copyGlobalMappings(pde_t *newPD)
{
    unsigned int i;
    pde_t *global_pd = armKSGlobalPD;

    for (i = kernelBase >> ARMSectionBits; i < BIT(PD_BITS); i++) {
        if (i != PD_ASID_SLOT) {
            newPD[i] = global_pd[i];
        }
    }
}

word_t * PURE
lookupIPCBuffer(bool_t isReceiver, tcb_t *thread)
{
    word_t w_bufferPtr;
    cap_t bufferCap;
    vm_rights_t vm_rights;

    w_bufferPtr = thread->tcbIPCBuffer;
    bufferCap = TCB_PTR_CTE_PTR(thread, tcbBuffer)->cap;

    if (unlikely(cap_get_capType(bufferCap) != cap_frame_cap)) {
        return NULL;
    }

    vm_rights = cap_frame_cap_get_capFVMRights(bufferCap);
    if (likely(vm_rights == VMReadWrite ||
               (!isReceiver && vm_rights == VMReadOnly))) {
        word_t basePtr;
        unsigned int pageBits;

        basePtr = cap_frame_cap_get_capFBasePtr(bufferCap);
        pageBits = pageBitsForSize(cap_frame_cap_get_capFSize(bufferCap));
        return (word_t *)(basePtr + (w_bufferPtr & MASK(pageBits)));
    } else {
        return NULL;
    }
}

static unsigned int CONST
makePDIndex(vptr_t vptr)
{
    return vptr >> 20;
}

lookupPTSlot_ret_t
lookupPTSlot(pde_t *pd, vptr_t vptr)
{
    lookupPTSlot_ret_t ret;
    pde_t *pdSlot;

    pdSlot = pd + makePDIndex(vptr);

    if (unlikely(pde_ptr_get_pdeType(pdSlot) != pde_pde_coarse)) {
        current_lookup_fault = lookup_fault_missing_capability_new(20);

        ret.pt = NULL;
        ret.ptIndex = 0;
        ret.status = EXCEPTION_LOOKUP_FAULT;
        return ret;
    } else {
        pte_t *pt;
        unsigned int ptIndex;

        pt = ptrFromPAddr(pde_pde_coarse_ptr_get_address(pdSlot));
        ptIndex = (vptr >> 12) & 0xff;

        ret.pt = pt;
        ret.ptIndex = ptIndex;
        ret.status = EXCEPTION_NONE;
        return ret;
    }
}

static pte_t *
lookupPTSlot_nofail(pte_t *pt, vptr_t vptr)
{
    unsigned int ptIndex;

    ptIndex = (vptr >> 12) & MASK(8);
    return pt + ptIndex;
}

exception_t
handleVMFault(tcb_t *thread, vm_fault_type_t vm_faultType)
{
    switch (vm_faultType) {
    case ARMDataAbort: {
        word_t addr, fault;

        addr = getFAR();
        fault = getDFSR();
        current_fault = fault_vm_fault_new(addr, fault, false);
        return EXCEPTION_FAULT;
    }

    case ARMPrefetchAbort: {
        word_t pc, fault;

        pc = getRestartPC(thread);
        fault = getIFSR();

        current_fault = fault_vm_fault_new(pc, fault, true);
        return EXCEPTION_FAULT;
    }

    default:
        fail("Invalid VM fault type");
    }
}

static void
invalidateASID(pde_t *pd)
{
    pd[PD_ASID_SLOT] = pde_pde_invalid_new(0, false);
}

#if 0

static void
invalidateASIDEntry(pde_t *pd)
{
    pde_t stored_hw_asid;

    stored_hw_asid = loadHWASID(asid);
    if (pde_pde_invalid_get_stored_asid_valid(stored_hw_asid)) {
        armKSHWASIDTable[pde_pde_invalid_get_stored_hw_asid(stored_hw_asid)] =
            asidInvalid;
    }
    invalidateASID(asid);
}

#endif

void
unmapPageTable(pde_t *pd, uint32_t pdIndex, pte_t* pt)
{
    assert(pd);
    assert(pt);
    assert(pde_get_pdeType(pd[pdIndex]) == pde_pde_coarse);
    assert(ptrFromPAddr (pde_pde_coarse_get_address(pd[pdIndex])) == pt);

    pd[pdIndex] = pde_pde_invalid_new(0, 0);
    cleanByVA_PoU((word_t)&pd[pdIndex], addrFromPPtr(&pd[pdIndex]));
    flushTable(pd, pdIndex << 20, pt);
}

void
unmapAllPageTables(pde_t *pd)
{
    unsigned int i;

    for (i = 0; i < kernelBase >> ARMSectionBits;) {
        switch (pde_get_pdeType(pd[i])) {
        case pde_pde_coarse: {
            cap_t ptCap;
            cte_t *ptCte;
            ptCte = cdtFind(cap_page_table_cap_new(PD_REF(pd), i, (uint32_t)paddr_to_pptr(pde_pde_coarse_get_address(pd[i]))));
            assert(ptCte);
            ptCap = cap_page_table_cap_set_capPTMappedObject(ptCte->cap, 0);
            cdtUpdate(ptCte, ptCap);
            unmapPageTable(pd, i, PT_PTR(cap_page_table_cap_get_capPTBasePtr(ptCap)));
            i++;
            break;
        }
        case pde_pde_section:
            if (pde_pde_section_get_size(pd[i])) {
                cap_t frameCap;
                cte_t *frameCte;
                frameCte = cdtFind(cap_frame_cap_new(FMAPPED_OBJECT_HIGH(pd), i, ARMSuperSection, 0, FMAPPED_OBJECT_LOW(pd), (uint32_t)paddr_to_pptr(pde_pde_section_get_address(pd[i]))));
                assert(frameCte);
                frameCap = cap_frame_cap_set_capFMappedObject(frameCte->cap, 0);
                cdtUpdate(frameCte, frameCap);
                unmapPagePDE(ARMSuperSection, pd, i, (void *)cap_frame_cap_get_capFBasePtr(frameCap));
                i++;
            } else {
                cap_t frameCap;
                cte_t *frameCte;
                frameCte = cdtFind(cap_frame_cap_new(FMAPPED_OBJECT_HIGH(pd), i, ARMSection, 0, FMAPPED_OBJECT_LOW(pd), (uint32_t)paddr_to_pptr(pde_pde_section_get_address(pd[i]))));
                assert(frameCte);
                frameCap = cap_frame_cap_set_capFMappedObject(frameCte->cap, 0);
                cdtUpdate(frameCte, frameCap);
                unmapPagePDE(ARMSection, pd, i, (void *)cap_frame_cap_get_capFBasePtr(frameCap));
                i++;
            }
            break;
        case pde_pde_invalid:
            i++;
            break;
        }
    }
}

static pte_t pte_pte_invalid_new(void)
{
    /* Invalid as every PTE must have bit 0 set (large PTE) or bit 1 set (small
     * PTE). 0 == 'translation fault' in ARM parlance.
     */
    return (pte_t) {
        {
            0
        }
    };
}

void unmapPagePTE(vm_page_size_t page_size, pte_t *pt, unsigned int ptIndex, void *pptr)
{
    paddr_t addr = addrFromPPtr(pptr);
    cte_t *ptCte;
    pde_t *pd;
    unsigned int pdIndex;

    (void)addr;

    ptCte = cdtFindWithExtra(cap_page_table_cap_new(0, 0, PT_REF(pt)));
    assert(ptCte);
    pd = PD_PTR(cap_page_table_cap_get_capPTMappedObject(ptCte->cap));
    pdIndex = cap_page_table_cap_get_capPTMappedIndex(ptCte->cap);

    switch (page_size) {
    case ARMSmallPage: {
        /* When recycling a cap the finaliseCap function gets called twice. Unfortunately
         * there is no way to distinguish when this is going to be a duplicate call, vs
         * a single call from delete. Therefore we need to handle attempting to remove
         * a mapping that has already been removed, so just silently succeed */
        if (pt[ptIndex].words[0] == pte_pte_invalid_new().words[0]) {
            return;
        }
        assert(pte_get_pteType(pt[ptIndex]) == pte_pte_small);
        assert(pte_pte_small_get_address(pt[ptIndex]) == addr);

        pt[ptIndex] = pte_pte_invalid_new();
        cleanByVA_PoU((word_t)&pt[ptIndex], addrFromPPtr(&pt[ptIndex]));

        break;
    }

    case ARMLargePage: {
        unsigned int i;

        /* When recycling a cap the finaliseCap function gets called twice. Unfortunately
         * there is no way to distinguish when this is going to be a duplicate call, vs
         * a single call from delete. Therefore we need to handle attempting to remove
         * a mapping that has already been removed, so just silently succeed */
        if (pt[ptIndex].words[0] == pte_pte_invalid_new().words[0]) {
            return;
        }
        assert(pte_get_pteType(pt[ptIndex]) == pte_pte_large);
        assert(pte_pte_large_get_address(pt[ptIndex]) == addr);

        for (i = 0; i < PAGES_PER_LARGE_PAGE; i++) {
            pt[ptIndex + i] = pte_pte_invalid_new();
        }
        cleanCacheRange_PoU((word_t)&pt[ptIndex],
                            LAST_BYTE_PTE(&pt[ptIndex], PAGES_PER_LARGE_PAGE),
                            addrFromPPtr(&pt[ptIndex]));

        break;
    }
    default:
        fail("Invalid page size");
    }

    if (pd) {
        flushPage(page_size, pd, (pdIndex << 20) |  (ptIndex << 12));
    }
}
void
unmapPagePDE(vm_page_size_t page_size, pde_t *pd, unsigned int pdIndex, void *pptr)
{
    paddr_t addr = addrFromPPtr(pptr);

    (void)addr;

    switch (page_size) {
    case ARMSection: {

        /* When recycling a cap the finaliseCap function gets called twice. Unfortunately
         * there is no way to distinguish when this is going to be a duplicate call, vs
         * a single call from delete. Therefore we need to handle attempting to remove
         * a mapping that has already been removed, so just silently succeed */
        if (pd[pdIndex].words[0] == pde_pde_invalid_new(0, 0).words[0]) {
            return;
        }

        assert(pde_get_pdeType(pd[pdIndex]) == pde_pde_section);
        assert(pde_pde_section_get_size(pd[pdIndex]) == 0);
        assert(pde_pde_section_get_address(pd[pdIndex]) == addr);

        pd[pdIndex] = pde_pde_invalid_new(0, 0);
        cleanByVA_PoU((word_t)&pd[pdIndex], addrFromPPtr(&pd[pdIndex]));

        break;
    }

    case ARMSuperSection: {
        unsigned int i;

        /* When recycling a cap the finaliseCap function gets called twice. Unfortunately
         * there is no way to distinguish when this is going to be a duplicate call, vs
         * a single call from delete. Therefore we need to handle attempting to remove
         * a mapping that has already been removed, so just silently succeed */
        if (pd[pdIndex].words[0] == pde_pde_invalid_new(0, 0).words[0]) {
            return;
        }

        assert(pde_get_pdeType(pd[pdIndex]) == pde_pde_section);
        assert(pde_pde_section_get_size(pd[pdIndex]) == 1);
        assert(pde_pde_section_get_address(pd[pdIndex]) == addr);

        for (i = 0; i < SECTIONS_PER_SUPER_SECTION; i++) {
            pd[pdIndex + i] = pde_pde_invalid_new(0, 0);
        }
        cleanCacheRange_PoU((word_t)&pd[pdIndex], LAST_BYTE_PDE(&pd[pdIndex], SECTIONS_PER_SUPER_SECTION),
                            addrFromPPtr(&pd[pdIndex]));

        break;
    }

    default:
        fail("Invalid ARM page type");
        break;
    }

    /* Flush the page now that the mapping has been updated */
    flushPage(page_size, pd, pdIndex << 20);
}

void unmapAllPages(pde_t *pd, uint32_t pdIndex, pte_t *pt)
{
    uint32_t i;
    for (i = 0; i < BIT(PT_BITS);) {
        switch (pte_get_pteType(pt[i])) {
        case pte_pte_small: {
            cte_t *frameCte;
            cap_t frameCap;
            frameCte = cdtFind(cap_frame_cap_new(FMAPPED_OBJECT_HIGH(pt), i, ARMSmallPage, 0, FMAPPED_OBJECT_LOW(pt), (uint32_t)paddr_to_pptr(pte_pte_small_ptr_get_address(pt + i))));
            assert(frameCte);
            frameCap = cap_frame_cap_set_capFMappedObject(frameCte->cap, 0);
            cdtUpdate(frameCte, frameCap);
            unmapPagePTE(ARMSmallPage, pt, i, (void *)cap_frame_cap_get_capFBasePtr(frameCap));
            i++;
            break;
        }
        case pte_pte_large: {
            cte_t *frameCte;
            cap_t frameCap;
            frameCte = cdtFind(cap_frame_cap_new(FMAPPED_OBJECT_HIGH(pt), i, ARMLargePage, 0, FMAPPED_OBJECT_LOW(pt), (uint32_t)paddr_to_pptr(pte_pte_large_ptr_get_address(pt + i))));
            assert(frameCte);
            frameCap = cap_frame_cap_set_capFMappedObject(frameCte->cap, 0);
            cdtUpdate(frameCte, frameCap);
            unmapPagePTE(ARMLargePage, pt, i, (void *)cap_frame_cap_get_capFBasePtr(frameCap));
            i += 16;
            break;
        }
        case pte_pte_invalid:
            i++;
            break;
        }
    }
}

void
setVMRoot(tcb_t *tcb)
{
    cap_t threadRoot;
    pde_t *pd;

    threadRoot = TCB_PTR_CTE_PTR(tcb, tcbVTable)->cap;

    if (cap_get_capType(threadRoot) != cap_page_directory_cap) {
        setCurrentPD(addrFromPPtr(armKSGlobalPD));
        return;
    }

    pd = PDE_PTR(cap_page_directory_cap_get_capPDBasePtr(threadRoot));

    armv_contextSwitch(pd);
}

static bool_t
setVMRootForFlush(pde_t* pd)
{
    cap_t threadRoot;

    threadRoot = TCB_PTR_CTE_PTR(ksCurThread, tcbVTable)->cap;

    if (cap_get_capType(threadRoot) == cap_page_directory_cap &&
            PDE_PTR(cap_page_directory_cap_get_capPDBasePtr(threadRoot)) == pd) {
        return false;
    }

    armv_contextSwitch(pd);

    return true;
}

bool_t CONST
isValidVTableRoot(cap_t cap)
{
    return cap_get_capType(cap) == cap_page_directory_cap;
}

exception_t
checkValidIPCBuffer(vptr_t vptr, cap_t cap)
{
    if (unlikely(cap_get_capType(cap) != cap_frame_cap)) {
        userError("Requested IPC Buffer is not a frame cap.");
        current_syscall_error.type = seL4_IllegalOperation;
        return EXCEPTION_SYSCALL_ERROR;
    }

    if (unlikely(vptr & MASK(9))) {
        userError("Requested IPC Buffer location 0x%x is not aligned.",
                  (int)vptr);
        current_syscall_error.type = seL4_AlignmentError;
        return EXCEPTION_SYSCALL_ERROR;
    }

    return EXCEPTION_NONE;
}

vm_rights_t CONST
maskVMRights(vm_rights_t vm_rights, cap_rights_t cap_rights_mask)
{
    if (vm_rights == VMNoAccess) {
        return VMNoAccess;
    }
    if (vm_rights == VMReadOnly &&
            cap_rights_get_capAllowRead(cap_rights_mask)) {
        return VMReadOnly;
    }
    if (vm_rights == VMReadWrite &&
            cap_rights_get_capAllowRead(cap_rights_mask)) {
        if (!cap_rights_get_capAllowWrite(cap_rights_mask)) {
            return VMReadOnly;
        } else {
            return VMReadWrite;
        }
    }
    return VMKernelOnly;
}

/* ARM Hardware ASID allocation */

static void
storeHWASID(pde_t *pd, hw_asid_t hw_asid)
{
    /* Store HW ASID in the last entry
       Masquerade as an invalid PDE */
    pd[PD_ASID_SLOT] = pde_pde_invalid_new(hw_asid, true);

    armKSHWASIDTable[hw_asid] = pd;
}

static pde_t PURE
loadHWASID(pde_t *pd)
{
    return pd[PD_ASID_SLOT];
}

hw_asid_t
findFreeHWASID(void)
{
    word_t hw_asid_offset;
    hw_asid_t hw_asid;

    /* Find a free hardware ASID */
    for (hw_asid_offset = 0;
            hw_asid_offset <= (word_t)((hw_asid_t) - 1);
            hw_asid_offset ++) {
        hw_asid = armKSNextASID + ((hw_asid_t)hw_asid_offset);
        if (!armKSHWASIDTable[hw_asid]) {
            return hw_asid;
        }
    }

    hw_asid = armKSNextASID;

    /* If we've scanned the table without finding a free ASID */
    invalidateASID(armKSHWASIDTable[hw_asid]);

    /* Flush TLB */
    invalidateTLB_ASID(hw_asid);
    armKSHWASIDTable[hw_asid] = NULL;

    /* Increment the NextASID index */
    armKSNextASID++;

    return hw_asid;
}

<<<<<<< HEAD
static hw_asid_t
getHWASID(pde_t *pd)
=======
hw_asid_t
getHWASID(asid_t asid)
>>>>>>> f7a90219
{
    pde_t stored_hw_asid;

    stored_hw_asid = loadHWASID(pd);
    if (pde_pde_invalid_get_stored_asid_valid(stored_hw_asid)) {
        return pde_pde_invalid_get_stored_hw_asid(stored_hw_asid);
    } else {
        hw_asid_t new_hw_asid;

        new_hw_asid = findFreeHWASID();
        storeHWASID(pd, new_hw_asid);
        return new_hw_asid;
    }
}

<<<<<<< HEAD
void
setCurrentASID(pde_t *pd)
{
    hw_asid_t hw_asid;

    hw_asid = getHWASID(pd);
    setHardwareASID(hw_asid);
}

=======
>>>>>>> f7a90219
/* Cache and TLB consistency */

void
flushPage(vm_page_size_t page_size, pde_t* pd, word_t vptr)
{
    pde_t stored_hw_asid;
    word_t base_addr;
    bool_t root_switched;

    assert((vptr & MASK(pageBitsForSize(page_size))) == 0);

    /* Switch to the address space to allow a cache clean by VA */
    root_switched = setVMRootForFlush(pd);
    stored_hw_asid = loadHWASID(pd);

    if (pde_pde_invalid_get_stored_asid_valid(stored_hw_asid)) {
        base_addr = vptr & ~MASK(12);

        /* Do the TLB flush */
        invalidateTLB_VAASID(base_addr | pde_pde_invalid_get_stored_hw_asid(stored_hw_asid));

        if (root_switched) {
            setVMRoot(ksCurThread);
        }
    }
}

void
flushTable(pde_t* pd, word_t vptr, pte_t* pt)
{
    pde_t stored_hw_asid;
    bool_t root_switched;

    assert((vptr & MASK(PT_BITS + ARMSmallPageBits)) == 0);

    /* Switch to the address space to allow a cache clean by VA */
    root_switched = setVMRootForFlush(pd);
    stored_hw_asid = loadHWASID(pd);

    if (pde_pde_invalid_get_stored_asid_valid(stored_hw_asid)) {
        invalidateTLB_ASID(pde_pde_invalid_get_stored_hw_asid(stored_hw_asid));
        if (root_switched) {
            setVMRoot(ksCurThread);
        }
    }
}

/* The rest of the file implements the ARM object invocations */

static pte_t CONST
makeUserPTE(vm_page_size_t page_size, paddr_t paddr,
            bool_t cacheable, bool_t nonexecutable, vm_rights_t vm_rights)
{
    pte_t pte;
    word_t ap;

    ap = APFromVMRights(vm_rights);

    switch (page_size) {
    case ARMSmallPage: {
        if (cacheable) {
            pte = pte_pte_small_new(paddr,
                                    1, /* not global */
                                    0, /* not shared */
                                    0, /* APX = 0, privileged full access */
                                    5, /* TEX = 0b101, outer write-back, write-allocate */
                                    ap,
                                    0, 1, /* Inner write-back, write-allocate (except on ARM11) */
                                    nonexecutable);
        } else {
            pte = pte_pte_small_new(paddr,
                                    1, /* not global */
                                    1, /* shared */
                                    0, /* APX = 0, privileged full access */
                                    0, /* TEX = 0b000, strongly-ordered. */
                                    ap,
                                    0, 0,
                                    nonexecutable);
        }
        break;
    }

    case ARMLargePage: {
        if (cacheable) {
            pte = pte_pte_large_new(paddr,
                                    nonexecutable,
                                    5, /* TEX = 0b101, outer write-back, write-allocate */
                                    1, /* not global */
                                    0, /* not shared */
                                    0, /* APX = 0, privileged full access */
                                    ap,
                                    0, 1, /* Inner write-back, write-allocate (except on ARM11) */
                                    1 /* reserved */);
        } else {
            pte = pte_pte_large_new(paddr,
                                    nonexecutable,
                                    0, /* TEX = 0b000, strongly-ordered */
                                    1, /* not global */
                                    1, /* shared */
                                    0, /* APX = 0, privileged full access */
                                    ap,
                                    0, 0,
                                    1 /* reserved */);
        }
        break;
    }

    default:
        fail("Invalid PTE frame type");
    }

    return pte;
}

static pde_t CONST
makeUserPDE(vm_page_size_t page_size, paddr_t paddr, bool_t parity,
            bool_t cacheable, bool_t nonexecutable, word_t domain,
            vm_rights_t vm_rights)
{
    word_t ap, size2;

    ap = APFromVMRights(vm_rights);

    switch (page_size) {
    case ARMSection:
        size2 = 0;
        break;

    case ARMSuperSection:
        size2 = 1;
        break;

    default:
        fail("Invalid PDE frame type");
    }

    if (cacheable) {
        return pde_pde_section_new(paddr, size2,
                                   1, /* not global */
                                   0, /* not shared */
                                   0, /* APX = 0, privileged full access */
                                   5, /* TEX = 0b101, outer write-back, write-allocate */
                                   ap, parity, domain, nonexecutable,
                                   0, 1 /* Inner write-back, write-allocate (except on ARM11) */);
    } else {
        return pde_pde_section_new(paddr, size2,
                                   1, /* not global */
                                   1, /* shared */
                                   0, /* APX = 0, privileged full access */
                                   0, /* TEX = 0b000, strongly-ordered */
                                   ap, parity, domain, nonexecutable,
                                   0, 0);
    }
}

static inline bool_t CONST
checkVPAlignment(vm_page_size_t sz, word_t w)
{
    return (w & MASK(pageBitsForSize(sz))) == 0;
}

static exception_t
decodeARMPageTableInvocation(word_t label, unsigned int length,
                             cte_t *cte, cap_t cap, extra_caps_t extraCaps,
                             word_t *buffer)
{
    word_t vaddr, pdIndex;
    vm_attributes_t attr;
    cap_t pdCap;
    pde_t *pd, *pdSlot;
    pde_t pde;
    paddr_t paddr;

    if (label == ARMPageTableUnmap) {
        if (unlikely(! cdtIsFinal(cte))) {
            current_syscall_error.type = seL4_RevokeFirst;
            return EXCEPTION_SYSCALL_ERROR;
        }
        setThreadState(ksCurThread, ThreadState_Restart);
        return performPageTableInvocationUnmap (cap, cte);
    }

    if (unlikely(label != ARMPageTableMap)) {
        current_syscall_error.type = seL4_IllegalOperation;
        return EXCEPTION_SYSCALL_ERROR;
    }

    if (unlikely(length < 2 || extraCaps.excaprefs[0] == NULL)) {
        current_syscall_error.type = seL4_TruncatedMessage;
        return EXCEPTION_SYSCALL_ERROR;
    }

    if (unlikely(cdtFindWithExtra(cap))) {
        current_syscall_error.type =
            seL4_InvalidCapability;
        current_syscall_error.invalidCapNumber = 0;

        return EXCEPTION_SYSCALL_ERROR;
    }

    vaddr = getSyscallArg(0, buffer);
    attr = vmAttributesFromWord(getSyscallArg(1, buffer));
    pdCap = extraCaps.excaprefs[0]->cap;

    if (unlikely(cap_get_capType(pdCap) != cap_page_directory_cap)) {
        current_syscall_error.type = seL4_InvalidCapability;
        current_syscall_error.invalidCapNumber = 1;

        return EXCEPTION_SYSCALL_ERROR;
    }

    pd = PDE_PTR(cap_page_directory_cap_get_capPDBasePtr(pdCap));

    if (unlikely(vaddr >= kernelBase)) {
        current_syscall_error.type = seL4_InvalidArgument;
        current_syscall_error.invalidArgumentNumber = 0;

        return EXCEPTION_SYSCALL_ERROR;
    }

    pdIndex = vaddr >> 20;
    pdSlot = &pd[pdIndex];
    if (unlikely(pde_ptr_get_pdeType(pdSlot) != pde_pde_invalid)) {
        current_syscall_error.type = seL4_DeleteFirst;

        return EXCEPTION_SYSCALL_ERROR;
    }

    paddr = addrFromPPtr(
                PTE_PTR(cap_page_table_cap_get_capPTBasePtr(cap)));
    pde = pde_pde_coarse_new(
              paddr,
              vm_attributes_get_armParityEnabled(attr),
              0 /* Domain */
          );

    cap = cap_page_table_cap_set_capPTMappedObject(cap, PD_REF(pd));
    cap = cap_page_table_cap_set_capPTMappedIndex(cap, pdIndex);

    setThreadState(ksCurThread, ThreadState_Restart);
    return performPageTableInvocationMap(cap, cte, pde, pdSlot);
}

struct create_mappings_pte_return {
    exception_t status;
    pte_t pte;
    pte_range_t pte_entries;
};
typedef struct create_mappings_pte_return create_mappings_pte_return_t;

struct create_mappings_pde_return {
    exception_t status;
    pde_t pde;
    pde_range_t pde_entries;
};
typedef struct create_mappings_pde_return create_mappings_pde_return_t;

static create_mappings_pte_return_t
createSafeMappingEntries_PTE
(paddr_t base, word_t vaddr, vm_page_size_t frameSize,
 vm_rights_t vmRights, vm_attributes_t attr, pde_t *pd)
{

    create_mappings_pte_return_t ret;
    lookupPTSlot_ret_t lu_ret;
    unsigned int i;

    switch (frameSize) {

    case ARMSmallPage:

        ret.pte_entries.pt = NULL; /* to avoid uninitialised warning */
        ret.pte_entries.start = 0;
        ret.pte_entries.length = 1;

        ret.pte = makeUserPTE(ARMSmallPage, base,
                              vm_attributes_get_armPageCacheable(attr),
                              vm_attributes_get_armExecuteNever(attr),
                              vmRights);

        lu_ret = lookupPTSlot(pd, vaddr);
        if (unlikely(lu_ret.status != EXCEPTION_NONE)) {
            current_syscall_error.type =
                seL4_FailedLookup;
            current_syscall_error.failedLookupWasSource =
                false;
            ret.status = EXCEPTION_SYSCALL_ERROR;
            /* current_lookup_fault will have been set by
             * lookupPTSlot */
            return ret;
        }

        ret.pte_entries.pt = lu_ret.pt;
        ret.pte_entries.start = lu_ret.ptIndex;

        if (unlikely(pte_get_pteType(ret.pte_entries.pt[ret.pte_entries.start]) !=
                     pte_pte_invalid)) {
            current_syscall_error.type =
                seL4_DeleteFirst;

            ret.status = EXCEPTION_SYSCALL_ERROR;
            return ret;
        }

        ret.status = EXCEPTION_NONE;
        return ret;

    case ARMLargePage:

        ret.pte_entries.pt = NULL; /* to avoid uninitialised warning */
        ret.pte_entries.start = 0;
        ret.pte_entries.length = PAGES_PER_LARGE_PAGE;

        ret.pte = makeUserPTE(ARMLargePage, base,
                              vm_attributes_get_armPageCacheable(attr),
                              vm_attributes_get_armExecuteNever(attr),
                              vmRights);

        lu_ret = lookupPTSlot(pd, vaddr);
        if (unlikely(lu_ret.status != EXCEPTION_NONE)) {
            current_syscall_error.type =
                seL4_FailedLookup;
            current_syscall_error.failedLookupWasSource =
                false;
            ret.status = EXCEPTION_SYSCALL_ERROR;
            /* current_lookup_fault will have been set by
             * lookupPTSlot */
            return ret;
        }

        ret.pte_entries.pt = lu_ret.pt;
        ret.pte_entries.start = lu_ret.ptIndex;

        for (i = 0; i < PAGES_PER_LARGE_PAGE; i++) {
            if (unlikely(pte_get_pteType(ret.pte_entries.pt[ret.pte_entries.start + i]) !=
                         pte_pte_invalid)) {
                current_syscall_error.type =
                    seL4_DeleteFirst;

                ret.status = EXCEPTION_SYSCALL_ERROR;
                return ret;
            }
        }

        ret.status = EXCEPTION_NONE;
        return ret;

    default:
        fail("Invalid or unexpected ARM page type.");

    }
}

static create_mappings_pde_return_t
createSafeMappingEntries_PDE
(paddr_t base, word_t vaddr, vm_page_size_t frameSize,
 vm_rights_t vmRights, vm_attributes_t attr, pde_t *pd)
{

    create_mappings_pde_return_t ret;
    pde_tag_t currentPDEType;
    unsigned int i;

    switch (frameSize) {

        /* PDE mappings */
    case ARMSection:
        ret.pde_entries.pd = pd;
        ret.pde_entries.start = makePDIndex(vaddr);
        ret.pde_entries.length = 1;

        ret.pde = makeUserPDE(ARMSection, base,
                              vm_attributes_get_armParityEnabled(attr),
                              vm_attributes_get_armPageCacheable(attr),
                              vm_attributes_get_armExecuteNever(attr),
                              0,
                              vmRights);

        currentPDEType =
            pde_get_pdeType(ret.pde_entries.pd[ret.pde_entries.start]);
        if (unlikely(currentPDEType != pde_pde_invalid)) {
            current_syscall_error.type =
                seL4_DeleteFirst;
            ret.status = EXCEPTION_SYSCALL_ERROR;

            return ret;
        }

        ret.status = EXCEPTION_NONE;
        return ret;

    case ARMSuperSection:
        ret.pde_entries.pd = pd;
        ret.pde_entries.start = makePDIndex(vaddr);
        ret.pde_entries.length = SECTIONS_PER_SUPER_SECTION;

        ret.pde = makeUserPDE(ARMSuperSection, base,
                              vm_attributes_get_armParityEnabled(attr),
                              vm_attributes_get_armPageCacheable(attr),
                              vm_attributes_get_armExecuteNever(attr),
                              0,
                              vmRights);

        for (i = 0; i < SECTIONS_PER_SUPER_SECTION; i++) {
            currentPDEType =
                pde_get_pdeType(ret.pde_entries.pd[ret.pde_entries.start + i]);
            if (unlikely(currentPDEType != pde_pde_invalid)) {
                current_syscall_error.type =
                    seL4_DeleteFirst;
                ret.status = EXCEPTION_SYSCALL_ERROR;

                return ret;
            }
        }

        ret.status = EXCEPTION_NONE;
        return ret;

    default:
        fail("Invalid or unexpected ARM page type.");

    }
}

static exception_t
decodeARMFrameInvocation(word_t label, unsigned int length,
                         cte_t *cte, cap_t cap, extra_caps_t extraCaps,
                         word_t *buffer)
{
    switch (label) {
    case ARMPageMap: {
        word_t vaddr, vtop, w_rightsMask;
        paddr_t capFBasePtr;
        cap_t pdCap;
        pde_t *pd;
        vm_rights_t capVMRights, vmRights;
        vm_page_size_t frameSize;
        vm_attributes_t attr;

        if (unlikely(length < 3 || extraCaps.excaprefs[0] == NULL)) {
            current_syscall_error.type =
                seL4_TruncatedMessage;

            return EXCEPTION_SYSCALL_ERROR;
        }

        vaddr = getSyscallArg(0, buffer);
        w_rightsMask = getSyscallArg(1, buffer);
        attr = vmAttributesFromWord(getSyscallArg(2, buffer));
        pdCap = extraCaps.excaprefs[0]->cap;

        frameSize = cap_frame_cap_get_capFSize(cap);
        capVMRights = cap_frame_cap_get_capFVMRights(cap);

        if (unlikely(cap_frame_cap_get_capFMappedObject(cap))) {
            current_syscall_error.type =
                seL4_InvalidCapability;
            current_syscall_error.invalidCapNumber = 0;

            return EXCEPTION_SYSCALL_ERROR;
        }

        if (unlikely(cap_get_capType(pdCap) != cap_page_directory_cap)) {
            current_syscall_error.type =
                seL4_InvalidCapability;
            current_syscall_error.invalidCapNumber = 1;

            return EXCEPTION_SYSCALL_ERROR;
        }
        pd = PDE_PTR(cap_page_directory_cap_get_capPDBasePtr(
                         pdCap));

        vtop = vaddr + BIT(pageBitsForSize(frameSize)) - 1;

        if (unlikely(vtop >= kernelBase)) {
            current_syscall_error.type =
                seL4_InvalidArgument;
            current_syscall_error.invalidArgumentNumber = 0;

            return EXCEPTION_SYSCALL_ERROR;
        }

        vmRights =
            maskVMRights(capVMRights, rightsFromWord(w_rightsMask));

        if (unlikely(!checkVPAlignment(frameSize, vaddr))) {
            current_syscall_error.type =
                seL4_AlignmentError;

            return EXCEPTION_SYSCALL_ERROR;
        }

        capFBasePtr = addrFromPPtr((void *)
                                   cap_frame_cap_get_capFBasePtr(cap));

        if (frameSize == ARMSmallPage || frameSize == ARMLargePage) {
            create_mappings_pte_return_t map_ret;
            map_ret = createSafeMappingEntries_PTE(capFBasePtr, vaddr,
                                                   frameSize, vmRights,
                                                   attr, pd);
            if (unlikely(map_ret.status != EXCEPTION_NONE)) {
                return map_ret.status;
            }

            setThreadState(ksCurThread, ThreadState_Restart);
            return performPageInvocationMapPTE(cap, cte,
                                               map_ret.pte,
                                               map_ret.pte_entries);
        } else {
            create_mappings_pde_return_t map_ret;
            map_ret = createSafeMappingEntries_PDE(capFBasePtr, vaddr,
                                                   frameSize, vmRights,
                                                   attr, pd);
            if (unlikely(map_ret.status != EXCEPTION_NONE)) {
                return map_ret.status;
            }

            setThreadState(ksCurThread, ThreadState_Restart);
            return performPageInvocationMapPDE(cap, cte,
                                               map_ret.pde,
                                               map_ret.pde_entries);
        }
    }

    case ARMPageUnmap: {
        setThreadState(ksCurThread, ThreadState_Restart);
        return performPageInvocationUnmap(cap, cte);
    }

    case ARMPageClean_Data:
    case ARMPageInvalidate_Data:
    case ARMPageCleanInvalidate_Data:
    case ARMPageUnify_Instruction: {
        vptr_t vaddr;
        vptr_t start, end;
        paddr_t pstart;
        word_t page_size;
        word_t page_base;
        vm_page_size_t frameSize;
        pte_t *pt;
        unsigned int ptIndex;
        unsigned int pdIndex;
        pde_t *pd;
        cte_t *ptCte;

        if (length < 2) {
            userError("Page Flush: Truncated message.");
            current_syscall_error.type = seL4_TruncatedMessage;
            return EXCEPTION_SYSCALL_ERROR;
        }

        frameSize = cap_frame_cap_get_capFSize(cap);

        if (frameSize == ARMSmallPage || frameSize == ARMLargePage) {
            pt = PT_PTR(cap_frame_cap_get_capFMappedObject(cap));
            if (unlikely(!pt)) {
                userError("Page Flush: Frame is not mapped.");
                current_syscall_error.type = seL4_IllegalOperation;
                return EXCEPTION_SYSCALL_ERROR;
            }
            ptIndex = cap_frame_cap_get_capFMappedIndex(cap);

            ptCte = cdtFindWithExtra(cap_page_table_cap_new(0, 0, PT_REF(pt)));
            assert(ptCte);
            pd = PD_PTR(cap_page_table_cap_get_capPTMappedObject(ptCte->cap));
            if (unlikely(!pd)) {
                userError("Page Flush: Page Table is not mapped.");
                current_syscall_error.type = seL4_IllegalOperation;
                return EXCEPTION_SYSCALL_ERROR;
            }

            pdIndex = cap_page_table_cap_get_capPTMappedIndex(ptCte->cap);

            vaddr = (pdIndex << 20) |  (ptIndex << 12);
        } else {
            pd = PD_PTR(cap_frame_cap_get_capFMappedObject(cap));
            if (unlikely(!pd)) {
                userError("Page Flush: Frame is not mapped.");
                current_syscall_error.type = seL4_IllegalOperation;
                return EXCEPTION_SYSCALL_ERROR;
            }
            pdIndex = cap_frame_cap_get_capFMappedIndex(cap);

            vaddr = (pdIndex << 20);
        }

        /* start and end are currently relative inside this page */
        start = getSyscallArg(0, buffer);
        end =   getSyscallArg(1, buffer);

        /* check that the range is sane */
        if (end <= start) {
            userError("PageFlush: Invalid range");
            current_syscall_error.type = seL4_InvalidArgument;
            current_syscall_error.invalidArgumentNumber = 1;
            return EXCEPTION_SYSCALL_ERROR;
        }

        page_size = 1 << pageBitsForSize(frameSize);
        page_base = addrFromPPtr((void*)cap_frame_cap_get_capFBasePtr(cap));

        if (start >= page_size || end > page_size) {
            userError("Page Flush: Requested range not inside page");
            current_syscall_error.type = seL4_InvalidArgument;
            current_syscall_error.invalidArgumentNumber = 0;
            return EXCEPTION_SYSCALL_ERROR;
        }

        /* turn start and end into absolute addresses */
        pstart = page_base + start;
        start += vaddr;
        end += vaddr;

        setThreadState(ksCurThread, ThreadState_Restart);
        return performPageFlush(label, pd, start, end - 1, pstart);
    }

    case ARMPageGetAddress: {


        /* Check that there are enough message registers */
        assert(n_msgRegisters >= 1);

        setThreadState(ksCurThread, ThreadState_Restart);
        return performPageGetAddress((void*)cap_frame_cap_get_capFBasePtr(cap));
    }

    default:
        current_syscall_error.type = seL4_IllegalOperation;

        return EXCEPTION_SYSCALL_ERROR;
    }
}

static const resolve_ret_t default_resolve_ret_t;

static resolve_ret_t
resolveVAddr(pde_t *pd, vptr_t vaddr)
{
    pde_t *pde = pd + (vaddr >> 20);
    resolve_ret_t ret = default_resolve_ret_t;

    ret.valid = true;

    switch (pde_ptr_get_pdeType(pde)) {
    case pde_pde_section:
        ret.frameBase = pde_pde_section_ptr_get_address(pde);
        if (pde_pde_section_ptr_get_size(pde)) {
            ret.frameSize = ARMSuperSection;
        } else {
            ret.frameSize = ARMSection;
        }
        return ret;

    case pde_pde_coarse: {
        pte_t *pt = ptrFromPAddr(pde_pde_coarse_ptr_get_address(pde));
        pte_t *pte = lookupPTSlot_nofail(pt, vaddr);

        switch (pte_ptr_get_pteType(pte)) {
        case pte_pte_large:
            ret.frameBase = pte_pte_large_ptr_get_address(pte);
            ret.frameSize = ARMLargePage;
            return ret;

        case pte_pte_small:
            ret.frameBase = pte_pte_small_ptr_get_address(pte);
            ret.frameSize = ARMSmallPage;
            return ret;
        }
        break;
    }
    }

    ret.valid = false;
    return ret;
}

static inline vptr_t
pageBase(vptr_t vaddr, vm_page_size_t size)
{
    return vaddr & ~MASK(pageBitsForSize(size));
}

static exception_t
decodeARMPageDirectoryInvocation(word_t label, unsigned int length,
                                 cptr_t cptr, cte_t *cte, cap_t cap,
                                 extra_caps_t extraCaps, word_t *buffer)
{
    switch (label) {
    case ARMPDClean_Data:
    case ARMPDInvalidate_Data:
    case ARMPDCleanInvalidate_Data:
    case ARMPDUnify_Instruction: {
        vptr_t start, end;
        paddr_t pstart;
        pde_t *pd;
        resolve_ret_t resolve_ret;

        if (length < 2) {
            userError("PD Flush: Truncated message.");
            current_syscall_error.type = seL4_TruncatedMessage;
            return EXCEPTION_SYSCALL_ERROR;
        }

        start = getSyscallArg(0, buffer);
        end =   getSyscallArg(1, buffer);

        /* Check sanity of arguments */
        if (end <= start) {
            userError("PD Flush: Invalid range");
            current_syscall_error.type = seL4_InvalidArgument;
            current_syscall_error.invalidArgumentNumber = 1;
            return EXCEPTION_SYSCALL_ERROR;
        }

        /* Don't let applications flush kernel regions. */
        if (start >= kernelBase || end > kernelBase) {
            userError("PD Flush: Overlaps kernel region.");
            current_syscall_error.type = seL4_IllegalOperation;
            return EXCEPTION_SYSCALL_ERROR;
        }

        pd = PDE_PTR(cap_page_directory_cap_get_capPDBasePtr(cap));

        /* Look up the frame containing 'start'. */
        resolve_ret = resolveVAddr(pd, start);

        /* Check that there's actually something there. */
        if (!resolve_ret.valid) {
            /* Fail silently, as there can't be any stale cached data (for the
             * given address space), and getting a syscall error because the
             * relevant page is non-resident would be 'astonishing'. */
            setThreadState(ksCurThread, ThreadState_Restart);
            return EXCEPTION_NONE;
        }

        /* Refuse to cross a page boundary. */
        if (pageBase(start, resolve_ret.frameSize) !=
                pageBase(end - 1, resolve_ret.frameSize)) {
            current_syscall_error.type = seL4_RangeError;
            current_syscall_error.rangeErrorMin = start;
            current_syscall_error.rangeErrorMax =
                pageBase(start, resolve_ret.frameSize) +
                MASK(pageBitsForSize(resolve_ret.frameSize));
            return EXCEPTION_SYSCALL_ERROR;
        }


        /* Calculate the physical start address. */
        pstart = resolve_ret.frameBase
                 + (start & MASK(pageBitsForSize(resolve_ret.frameSize)));


        setThreadState(ksCurThread, ThreadState_Restart);
        return performPDFlush(label, pd, start, end - 1, pstart);
    }

    default:
        current_syscall_error.type = seL4_IllegalOperation;
        return EXCEPTION_SYSCALL_ERROR;
    }

}

exception_t
decodeARMMMUInvocation(word_t label, unsigned int length, cptr_t cptr,
                       cte_t *cte, cap_t cap, extra_caps_t extraCaps,
                       word_t *buffer)
{
    switch (cap_get_capType(cap)) {
    case cap_page_directory_cap:
        return decodeARMPageDirectoryInvocation(label, length, cptr, cte,
                                                cap, extraCaps, buffer);

    case cap_page_table_cap:
        return decodeARMPageTableInvocation (label, length, cte,
                                             cap, extraCaps, buffer);

    case cap_frame_cap:
        return decodeARMFrameInvocation (label, length, cte,
                                         cap, extraCaps, buffer);
    default:
        fail("Invalid ARM arch cap type");
    }
}

exception_t
performPageTableInvocationMap(cap_t cap, cte_t *ctSlot,
                              pde_t pde, pde_t *pdSlot)
{
    cdtUpdate(ctSlot, cap);
    *pdSlot = pde;
    cleanByVA_PoU((word_t)pdSlot, addrFromPPtr(pdSlot));

    return EXCEPTION_NONE;
}

exception_t
performPageTableInvocationUnmap(cap_t cap, cte_t *ctSlot)
{
    if (cap_page_table_cap_get_capPTMappedObject(cap)) {
        unmapPageTable(
            PD_PTR(cap_page_table_cap_get_capPTMappedObject(cap)),
            cap_page_table_cap_get_capPTMappedIndex(cap),
            PT_PTR(cap_page_table_cap_get_capPTBasePtr(cap)));
    }
    cdtUpdate(ctSlot, cap_page_table_cap_set_capPTMappedObject(cap, 0));

    return EXCEPTION_NONE;
}

static exception_t
performPageGetAddress(void *vbase_ptr)
{
    paddr_t capFBasePtr;

    /* Get the physical address of this frame. */
    capFBasePtr = addrFromPPtr(vbase_ptr);

    /* return it in the first message register */
    setRegister(ksCurThread, msgRegisters[0], capFBasePtr);
    setRegister(ksCurThread, msgInfoRegister,
                wordFromMessageInfo(message_info_new(0, 0, 0, 1)));

    return EXCEPTION_NONE;
}

exception_t
performPageInvocationMapPTE(cap_t cap, cte_t *ctSlot, pte_t pte,
                            pte_range_t pte_entries)
{
    unsigned int i;

    cap = cap_frame_cap_set_capFMappedObject(cap, PT_REF(pte_entries.pt));
    cap = cap_frame_cap_set_capFMappedIndex(cap, pte_entries.start);
    cdtUpdate(ctSlot, cap);

    for (i = 0; i < pte_entries.length; i++) {
        pte_entries.pt[pte_entries.start + i] = pte;
    }
    cleanCacheRange_PoU((word_t)(pte_entries.pt + pte_entries.start),
                        ((word_t)LAST_BYTE_PTE(pte_entries.pt + pte_entries.start, pte_entries.length)),
                        addrFromPPtr(pte_entries.pt + pte_entries.start));

    return EXCEPTION_NONE;
}

exception_t
performPageInvocationMapPDE(cap_t cap, cte_t *ctSlot, pde_t pde,
                            pde_range_t pde_entries)
{
    unsigned int i;

    cap = cap_frame_cap_set_capFMappedObject(cap, PD_REF(pde_entries.pd));
    cap = cap_frame_cap_set_capFMappedIndex(cap, pde_entries.start);
    cdtUpdate(ctSlot, cap);

    for (i = 0; i < pde_entries.length; i++) {
        pde_entries.pd[pde_entries.start + i] = pde;
    }
    cleanCacheRange_PoU((word_t)&pde_entries.pd[pde_entries.start],
                        ((word_t)LAST_BYTE_PDE(pde_entries.pd + pde_entries.start, pde_entries.length)),
                        addrFromPPtr(&pde_entries.pd[pde_entries.start]));

    return EXCEPTION_NONE;
}

exception_t
performPageInvocationUnmap(cap_t cap, cte_t *ctSlot)
{
    if (cap_frame_cap_get_capFMappedObject(cap)) {
        switch (cap_frame_cap_get_capFSize(cap)) {
        case ARMSmallPage:
        case ARMLargePage:
            unmapPagePTE(cap_frame_cap_get_capFSize(cap),
                         PT_PTR(cap_frame_cap_get_capFMappedObject(cap)),
                         cap_frame_cap_get_capFMappedIndex(cap),
                         (void *)cap_frame_cap_get_capFBasePtr(cap));
            break;
        case ARMSection:
        case ARMSuperSection:
            unmapPagePDE(cap_frame_cap_get_capFSize(cap),
                         PD_PTR(cap_frame_cap_get_capFMappedObject(cap)),
                         cap_frame_cap_get_capFMappedIndex(cap),
                         (void *)cap_frame_cap_get_capFBasePtr(cap));
            break;
        default:
            fail("Invalid ARM page type");
            break;
        }
    }

    cdtUpdate(ctSlot, cap_frame_cap_set_capFMappedObject(cap, 0));

    return EXCEPTION_NONE;
}

void
doFlush(int label, vptr_t start, vptr_t end, paddr_t pstart)
{
    switch (label) {
    case ARMPDClean_Data:
    case ARMPageClean_Data:
        cleanCacheRange_RAM(start, end, pstart);
        break;
    case ARMPDInvalidate_Data:
    case ARMPageInvalidate_Data:
        invalidateCacheRange_RAM(start, end, pstart);
        break;
    case ARMPDCleanInvalidate_Data:
    case ARMPageCleanInvalidate_Data:
        cleanInvalidateCacheRange_RAM(start, end, pstart);
        break;
    case ARMPDUnify_Instruction:
    case ARMPageUnify_Instruction:
        /* First clean data lines to point of unification
           (L2 cache)... */
        cleanCacheRange_PoU(start, end, pstart);
        /* Ensure it's been written. */
        dsb();
        /* ...then invalidate the corresponding instruction lines
           to point of unification... */
        invalidateCacheRange_I(start, end, pstart);
        /* ...then invalidate branch predictors. */
        branchFlushRange(start, end, pstart);
        /* Ensure new instructions come from fresh cache lines. */
        isb();
        break;
    default:
        fail("Invalid operation, shouldn't get here.\n");
    }
}

static exception_t
performPageFlush(int label, pde_t *pd, vptr_t start,
                 vptr_t end, paddr_t pstart)
{
    bool_t root_switched;

    /* now we can flush. But only if we were given a non zero range */
    if (start < end) {
        root_switched = setVMRootForFlush(pd);

        doFlush(label, start, end, pstart);

        if (root_switched) {
            setVMRoot(ksCurThread);
        }
    }

    return EXCEPTION_NONE;
}

static exception_t
performPDFlush(int label, pde_t *pd, vptr_t start,
               vptr_t end, paddr_t pstart)
{
    bool_t root_switched;

    /* Flush if given a non zero range */
    if (start < end) {
        root_switched = setVMRootForFlush(pd);

        doFlush(label, start, end, pstart);

        if (root_switched) {
            setVMRoot(ksCurThread);
        }
    }

    return EXCEPTION_NONE;
}

#ifdef DEBUG
void kernelPrefetchAbort(word_t pc) VISIBLE;
void kernelDataAbort(word_t pc) VISIBLE;

void
kernelPrefetchAbort(word_t pc)
{
    word_t ifsr = getIFSR();

    printf("\n\nKERNEL PREFETCH ABORT!\n");
    printf("Faulting instruction: 0x%x\n", (unsigned int)pc);
    printf("IFSR: 0x%x\n", (unsigned int)ifsr);

    halt();
}

void
kernelDataAbort(word_t pc)
{
    word_t dfsr = getDFSR();
    word_t far = getFAR();

    printf("\n\nKERNEL DATA ABORT!\n");
    printf("Faulting instruction: 0x%x\n", (unsigned int)pc);
    printf("FAR: 0x%x DFSR: 0x%x\n", (unsigned int)far, (unsigned int)dfsr);

    halt();
}
#endif<|MERGE_RESOLUTION|>--- conflicted
+++ resolved
@@ -801,13 +801,8 @@
     return hw_asid;
 }
 
-<<<<<<< HEAD
-static hw_asid_t
+hw_asid_t
 getHWASID(pde_t *pd)
-=======
-hw_asid_t
-getHWASID(asid_t asid)
->>>>>>> f7a90219
 {
     pde_t stored_hw_asid;
 
@@ -823,18 +818,6 @@
     }
 }
 
-<<<<<<< HEAD
-void
-setCurrentASID(pde_t *pd)
-{
-    hw_asid_t hw_asid;
-
-    hw_asid = getHWASID(pd);
-    setHardwareASID(hw_asid);
-}
-
-=======
->>>>>>> f7a90219
 /* Cache and TLB consistency */
 
 void
