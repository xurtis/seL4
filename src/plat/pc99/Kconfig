--- conflicted
+++ resolved
@@ -20,10 +20,7 @@
         depends on ARCH_IA32
         default y
         help
-<<<<<<< HEAD
             VTX support
-=======
-            IOMMU support for VT-d enabled chipset
 
 choice
     prompt "IRQ Controller"
@@ -50,5 +47,4 @@
     help
         Configure the maximum number of IOAPIC controllers that can
         be supported. SeL4 will detect IOAPICs regardless of whether
-        the IOAPIC will actually be used as the final IRQ controller
->>>>>>> ec02c27e
+        the IOAPIC will actually be used as the final IRQ controller