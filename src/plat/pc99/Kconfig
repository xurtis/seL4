#
# Copyright 2014, General Dynamics C4 Systems
#
# This software may be distributed and modified according to the terms of
# the GNU General Public License version 2. Note that NO WARRANTY is provided.
# See "LICENSE_GPLv2.txt" for details.
#
# @TAG(GD_GPL)
#

<<<<<<< HEAD
config IOMMU
    bool "IOMMU support"
        depends on ARCH_IA32
=======
config PCI
    bool "PCI support"
        depends on PLAT_PC99
>>>>>>> 914741ea
        default y
        help
            IOMMU support for VT-d enabled chipset

<<<<<<< HEAD
config VTX
    bool "VTX support"
        depends on ARCH_IA32
=======
config IOMMU
    bool "IOMMU support"
        depends on PLAT_PC99
>>>>>>> 914741ea
        default y
        help
            VTX support

choice
    prompt "IRQ Controller"
    depends on PLAT_PC99
    default IRQ_PIC
    help
        Select the IRQ controller seL4 will use. Code for others may
        still be included if needed to disable at run time
    config IRQ_PIC
        bool "PIC"
        help
            Use the legacy PIC controller
    config IRQ_IOAPIC
        bool "IOAPIC"
        help
            Use one or more IOAPIC controllers
endchoice

config MAX_NUM_IOAPIC
    prompt "Max supported IOAPICs"
    depends on PLAT_PC99
    int
    default 1
    help
        Configure the maximum number of IOAPIC controllers that can
        be supported. SeL4 will detect IOAPICs regardless of whether
        the IOAPIC will actually be used as the final IRQ controller

config PAE_PAGING
    bool "Use PAE Paging"
    depends on ARCH_IA32
    default n
    help
        PAE paging uses 4K/2M pages and has three levels of paging. If this
        is not used the old 32-bit paging with 4K/4M pages will be used<|MERGE_RESOLUTION|>--- conflicted
+++ resolved
@@ -8,28 +8,16 @@
 # @TAG(GD_GPL)
 #
 
-<<<<<<< HEAD
 config IOMMU
     bool "IOMMU support"
-        depends on ARCH_IA32
-=======
-config PCI
-    bool "PCI support"
         depends on PLAT_PC99
->>>>>>> 914741ea
         default y
         help
             IOMMU support for VT-d enabled chipset
 
-<<<<<<< HEAD
 config VTX
     bool "VTX support"
-        depends on ARCH_IA32
-=======
-config IOMMU
-    bool "IOMMU support"
         depends on PLAT_PC99
->>>>>>> 914741ea
         default y
         help
             VTX support
