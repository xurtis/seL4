/*
 * Copyright 2014, General Dynamics C4 Systems
 *
 * This software may be distributed and modified according to the terms of
 * the GNU General Public License version 2. Note that NO WARRANTY is provided.
 * See "LICENSE_GPLv2.txt" for details.
 *
 * @TAG(GD_GPL)
 */

#include <config.h>

#ifdef CONFIG_IOMMU

#include <kernel/boot.h>
#include <machine.h>
#include <machine/io.h>
#include <arch/kernel/apic.h>
#include <arch/model/statedata.h>
#include <arch/linker.h>
#include <plat/machine/acpi.h>
#include <plat/machine/intel-vtd.h>
#include <util.h>

#define RTADDR_REG  0x20
#define GCMD_REG    0x18
#define GSTS_REG    0x1C
#define CCMD_REG    0x28
#define ECAP_REG    0x10
#define IOTLB_REG   0x08
#define FSTS_REG    0x34
#define FECTL_REG   0x38
#define FEDATA_REG  0x3C
#define FEADDR_REG  0x40
#define FEUADDR_REG 0x44
#define CAP_REG     0x08

/* Bit Positions within Registers */
#define SRTP        30  /* Set Root Table Pointer */
#define RTPS        30  /* Root Table Pointer Status */
#define TE          31  /* Translation Enable */
#define TES         31  /* Translation Enable Status */

/* ICC is 63rd bit in CCMD_REG, but since we will be
 * accessing this register as 4 byte word, ICC becomes
 * 31st bit in the upper 32bit word.
 */
#define ICC         31  /* Invalidate Context Cache */
#define CIRG        29  /* Context Invalidation Request Granularity */
#define CAIG        27  /* Context Actual Invalidation Granularity */
#define CAIG_MASK   0x3
#define IVO_MASK    0x3FF
#define IVT         31  /* Invalidate IOTLB */
#define IIRG        28  /* IOTLB Invalidation Request Granularity */
#define IAIG        25  /* IOTLB Actual Invalidation Granularity */
#define IAIG_MASK   0x7
#define IP          30  /* Interrupt Pending */
#define FRI         0x8 /* Fault Recording Index */
#define FRI_MASK    0xFF
#define FRO         24
#define FRO_MASK    0xFF
#define FI          12
#define SID_MASK    0xFFFF
#define FR_MASK     0xFF
#define FAULT_TYPE  30
#define FAULT       31
#define NFR         8   /* high word of CAP_REG */
#define NFR_MASK    0xff
#define PPF         1
#define PPF_MASK    1
#define PRESENT     1
#define WBF         27
#define WBFS        27
#define DID         8
#define RW          0x3

#define SAGAW         8
#define SAGAW_2_LEVEL 0x01
#define SAGAW_3_LEVEL 0x02
#define SAGAW_4_LEVEL 0x04
#define SAGAW_5_LEVEL 0x08
#define SAGAW_6_LEVEL 0x10

#define CONTEXT_GLOBAL_INVALIDATE 0x1
#define IOTLB_GLOBAL_INVALIDATE   0x1

#define DMA_TLB_READ_DRAIN  (1 << 17)
#define DMA_TLB_WRITE_DRAIN (1 << 16)

typedef uint32_t drhu_id_t;

static inline uint32_t vtd_read32(drhu_id_t drhu_id, uint32_t offset)
{
    return *(volatile uint32_t*)(PPTR_DRHU_START + (drhu_id << PAGE_BITS) + offset);
}

static inline void vtd_write32(drhu_id_t drhu_id, uint32_t offset, uint32_t value)
{
    *(volatile uint32_t*)(PPTR_DRHU_START + (drhu_id << PAGE_BITS) + offset) = value;
}

static inline uint32_t get_ivo(drhu_id_t drhu_id)
{
    return ((vtd_read32(drhu_id, ECAP_REG) >> 8) & IVO_MASK) * 16;
}

static inline int supports_passthrough(drhu_id_t drhu_id)
{
    return (vtd_read32(drhu_id, ECAP_REG) >> 6) & 1;
}

static uint32_t get_fro_offset(drhu_id_t drhu_id)
{
    uint32_t fro_offset;

    /* Get bits 31 to 24 from lower Capability Register */
    fro_offset = (vtd_read32(drhu_id, CAP_REG) >> FRO) & FRO_MASK;

    /* Get bits 33 to 32 from higher Capability Register */
    fro_offset |= (vtd_read32(drhu_id, CAP_REG + 4) & 0x3) << 8;

    return fro_offset << 4;
}

void invalidate_context_cache(void)
{
    /* FIXME - bugzilla bug 172
     * 1. Instead of assuming global invalidation, this function should
     *    accept a parameter to control the granularity of invalidation
     *    request.
     * 2. Instead of doing invalidation for all the IOMMUs, it should
     *    only do it for the IOMMU responsible for the requesting PCI
     *    device.
     */

    uint8_t   invalidate_command = CONTEXT_GLOBAL_INVALIDATE;
    uint32_t  ccmd_reg_upper;
    drhu_id_t i;

    for (i = 0; i < ia32KSnumDrhu; i++) {
        /* Wait till ICC bit is clear */
        while ((vtd_read32(i, CCMD_REG + 4) >> ICC) & 1);

        /* Program CIRG for Global Invalidation by setting bit 61 which
         * will be bit 29 in upper 32 bits of CCMD_REG
         */
        ccmd_reg_upper = invalidate_command << CIRG;

        /* Invalidate Context Cache */
        ccmd_reg_upper |= (1U << ICC);
        vtd_write32(i, CCMD_REG, 0);
        vtd_write32(i, CCMD_REG + 4, ccmd_reg_upper);

        /* Wait for the invalidation to complete */
        while ((vtd_read32(i, CCMD_REG + 4) >> ICC) & 1);
    }
}

void invalidate_iotlb(void)
{
    /* FIXME - bugzilla bug 172
     * 1. Instead of assuming global invalidation, this function should
     *    accept a parameter to control the granularity of invalidation
     *    request.
     * 2. Instead of doing invalidation for all the IOMMUs, it should
     *    only do it for the IOMMU responsible for the requesting PCI
     *    device.
     */

    uint8_t   invalidate_command = IOTLB_GLOBAL_INVALIDATE;
    uint32_t  iotlb_reg_upper;
    uint32_t  ivo_offset;
    drhu_id_t i;

    for (i = 0; i < ia32KSnumDrhu; i++) {
        ivo_offset = get_ivo(i);

        /* Wait till IVT bit is clear */
        while ((vtd_read32(i, ivo_offset + IOTLB_REG + 4) >> IVT) & 1);

        /* Program IIRG for Global Invalidation by setting bit 60 which
         * will be bit 28 in upper 32 bits of IOTLB_REG
         */
        iotlb_reg_upper = invalidate_command << IIRG;

        /* Invalidate IOTLB */
        iotlb_reg_upper |= (1U << IVT);
        iotlb_reg_upper |= DMA_TLB_READ_DRAIN | DMA_TLB_WRITE_DRAIN;

        vtd_write32(i, ivo_offset + IOTLB_REG, 0);
        vtd_write32(i, ivo_offset + IOTLB_REG + 4, iotlb_reg_upper);

        /* Wait for the invalidation to complete */
        while ((vtd_read32(i, ivo_offset + IOTLB_REG + 4) >> IVT) & 1);
    }
}

static void vtd_clear_fault(drhu_id_t i, word_t fr_reg)
{
    /* Clear the 'F' (Fault) bit to indicate that this fault is processed */
    vtd_write32(i, fr_reg + 12, BIT(FAULT));
}

static void vtd_process_faults(drhu_id_t i)
{
    /* Fault Recording register offset relative to the base register */
    uint32_t fro_offset;
    uint32_t source_id UNUSED;
    uint32_t fault_type UNUSED;
    uint32_t address[2] UNUSED;
    uint32_t reason UNUSED;
    uint32_t num_fault_regs;
    uint32_t fr_reg;
    uint32_t fault_status;
    uint32_t fault_record_index;

    /* Retrieves FRO by looking into Capability register bits 33 to 24 */
    fro_offset = get_fro_offset(i);
    fault_status = (vtd_read32(i, FSTS_REG) >> PPF) & PPF_MASK;

    if (fault_status) {
        num_fault_regs = ((vtd_read32(i, CAP_REG + 4) >> NFR) & NFR_MASK) + 1;
        fault_record_index = (vtd_read32(i, FSTS_REG) >> FRI) & FRI_MASK;
        fr_reg = fro_offset + 16 * fault_record_index;

        /* Traverse the fault register ring buffer */
        do {
            source_id = vtd_read32(i, fr_reg + 8) & SID_MASK;

            fault_type = (vtd_read32(i, fr_reg + 12) >> FAULT_TYPE) & 1;
            address[1] = vtd_read32(i, fr_reg + 4);
            address[0] = vtd_read32(i, fr_reg);
            reason = vtd_read32(i, fr_reg + 12) & FR_MASK;

            printf("IOMMU: DMA %s page fault ", fault_type ? "read" : "write");
<<<<<<< HEAD
            printf("from bus/dev/fun 0x%x ", source_id);
            printf("on address 0x%x:%x ", address[1], address[0]);
            printf("with reason code 0x%x\n", reason);
=======
            printf("from bus=0x%lx dev=0x%lx fun=0x%lx ", get_pci_bus(source_id), get_pci_dev(source_id), get_pci_fun(source_id));
            printf("on address 0x%lx:%lx ", address[1], address[0]);
            printf("with reason code 0x%lx\n", reason);
>>>>>>> 0b120cdb

            vtd_clear_fault(i, fr_reg);

            fault_record_index = (fault_record_index + 1) % num_fault_regs;
            fr_reg = fro_offset + 16 * fault_record_index;
        } while ((vtd_read32(i, fr_reg + 12) >> FAULT) & 1);

        /* Check for Primary Fault Overflow */
        if (vtd_read32(i, FSTS_REG) & 1) {
            /* Clear PFO bit, so new faults will be generated again ! */
            vtd_write32(i, FSTS_REG, 1);
        }
    }
}

void vtd_handle_fault(void)
{
    drhu_id_t i;

    for (i = 0; i < ia32KSnumDrhu; i++) {
        vtd_process_faults(i);
    }
}

BOOT_CODE static void
vtd_create_root_table(void)
{
    ia32KSvtdRootTable = (void*)alloc_region(VTD_RT_SIZE_BITS);
    memzero((void*)ia32KSvtdRootTable, 1 << VTD_RT_SIZE_BITS);
}

/* This function is a simplistic duplication of some of the logic
 * in iospace.c
 */
BOOT_CODE static void
vtd_map_reserved_page(vtd_cte_t *vtd_context_table, int context_index, paddr_t addr)
{
    int i;
    vtd_pte_t *iopt;
    vtd_pte_t *vtd_pte_slot;
    /* first check for the first page table */
    vtd_cte_t *vtd_context_slot = vtd_context_table + context_index;
    if (!vtd_cte_ptr_get_present(vtd_context_slot)) {
        iopt = (vtd_pte_t*)alloc_region(VTD_PT_SIZE_BITS);
        if (!iopt) {
            fail("Failed to allocate IO page table");
        }
        memzero(iopt, 1 << VTD_PT_SIZE_BITS);
        flushCacheRange(iopt, VTD_PT_SIZE_BITS);

        vtd_cte_ptr_new(
            vtd_context_slot,
            ia32KSFirstValidIODomain, /* Domain ID                              */
            0,                        /* CTE Depth. Ignored as reserved mapping */
            true,                     /* RMRR Mapping                           */
            ia32KSnumIOPTLevels - 2,  /* Address Width                          */
            pptr_to_paddr(iopt),      /* Address Space Root                     */
            0,                        /* Translation Type                       */
            true);                    /* Present                                */
        ia32KSFirstValidIODomain++;
        flushCacheRange(vtd_context_slot, VTD_CTE_SIZE_BITS);
    } else {
        iopt = (vtd_pte_t*)paddr_to_pptr(vtd_cte_ptr_get_asr(vtd_context_slot));
    }
    /* now recursively find and map page tables */
    for (i = ia32KSnumIOPTLevels - 1; i >= 0; i--) {
        uint32_t iopt_index;
        /* If we are still looking up bits beyond the 32bit of physical
         * that we support then we select entry 0 in the current PT */
        if (VTD_PT_BITS * i >= 32) {
            iopt_index = 0;
        } else {
            iopt_index = ( (addr >> IA32_4K_bits) >> (VTD_PT_BITS * i)) & MASK(VTD_PT_BITS);
        }
        vtd_pte_slot = iopt + iopt_index;
        if (i == 0) {
            /* Now put the mapping in */
            vtd_pte_ptr_new(vtd_pte_slot, addr, 0, 1, 1);
            flushCacheRange(vtd_pte_slot, VTD_PTE_SIZE_BITS);
        } else {
            if (!vtd_pte_ptr_get_write(vtd_pte_slot)) {
                iopt = (vtd_pte_t*)alloc_region(VTD_PT_SIZE_BITS);
                if (!iopt) {
                    fail("Failed to allocate IO page table");
                }
                memzero(iopt, 1 << VTD_PT_SIZE_BITS);
                flushCacheRange(iopt, VTD_PT_SIZE_BITS);

                vtd_pte_ptr_new(vtd_pte_slot, pptr_to_paddr(iopt), 0, 1, 1);
                flushCacheRange(vtd_pte_slot, VTD_PTE_SIZE_BITS);
            } else {
                iopt = (vtd_pte_t*)paddr_to_pptr(vtd_pte_ptr_get_addr(vtd_pte_slot));
            }
        }
    }
}

BOOT_CODE static void
vtd_create_context_table(
    uint8_t   bus,
    uint32_t  max_num_iopt_levels,
    acpi_rmrr_list_t *rmrr_list
)
{
    unsigned int i;
    vtd_cte_t* vtd_context_table = (vtd_cte_t*)alloc_region(VTD_CT_SIZE_BITS);
    if (!vtd_context_table) {
        fail("Failed to allocate context table");
    }

    printf("IOMMU: Create VTD context table for PCI bus 0x%x (pptr=0x%lx)\n", bus, (uint32_t)vtd_context_table);
    memzero(vtd_context_table, 1 << VTD_CT_SIZE_BITS);
    flushCacheRange(vtd_context_table, VTD_CT_SIZE_BITS);

    ia32KSvtdRootTable[bus] =
        vtd_rte_new(
            pptr_to_paddr(vtd_context_table), /* Context Table Pointer */
            true                              /* Present               */
        );

    /* map in any RMRR regions */
    for (i = 0; i < rmrr_list->num; i++) {
        if (vtd_get_root_index(rmrr_list->entries[i].device) == bus) {
            uint32_t addr;
            for (addr = rmrr_list->entries[i].base; addr < rmrr_list->entries[i].limit; addr += BIT(IA32_4K_bits)) {
                (void)vtd_map_reserved_page;
                vtd_map_reserved_page(vtd_context_table, vtd_get_context_index(rmrr_list->entries[i].device), addr);
            }
        }
    }
}

BOOT_CODE static bool_t
vtd_enable(cpu_id_t cpu_id)
{
    drhu_id_t i;

    for (i = 0; i < ia32KSnumDrhu; i++) {
        /* Set the Root Table Register */
        vtd_write32(i, RTADDR_REG, pptr_to_paddr((void*)ia32KSvtdRootTable));
        vtd_write32(i, RTADDR_REG + 4, 0);

        /* Set SRTP bit in GCMD_REG */
        vtd_write32(i, GCMD_REG, (1 << SRTP));

        /* Wait for SRTP operation to complete by polling
         * RTPS bit from GSTS_REG
         */
        while (!((vtd_read32(i, GSTS_REG) >> RTPS) & 1));
    }

    /* Globally invalidate context cache of all IOMMUs */
    invalidate_context_cache();

    /* Globally invalidate IOTLB of all IOMMUs */
    invalidate_iotlb();

    for (i = 0; i < ia32KSnumDrhu; i++) {
        uint32_t data, addr;

        data = int_iommu;
        addr = apic_get_base_paddr();
        if (!addr) {
            return false;
        }
        addr |= (cpu_id << 12);

        vtd_process_faults(i);
        vtd_write32(i, FECTL_REG, 0);
        vtd_write32(i, FEDATA_REG, data);
        vtd_write32(i, FEADDR_REG, addr);
        vtd_write32(i, FEUADDR_REG, 0);

        /*flush IOMMU write buffer */
        vtd_write32(i, GCMD_REG, BIT(WBF));
        while (((vtd_read32(i, GSTS_REG) >> WBFS) & 1));

        printf("IOMMU 0x%lx: enabling...", i);

        /* Enable the DMA translation by setting TE bit in GCMD_REG */
        vtd_write32(i, GCMD_REG, (1U << TE));

        /* Wait for Translation Enable operation to complete by polling
         * TES bit from GSTS_REG
         */
        while (!((vtd_read32(i, GSTS_REG) >> TES) & 1));

        printf(" enabled\n");
    }
    return true;
}

BOOT_CODE bool_t
vtd_init(
    cpu_id_t  cpu_id,
    uint32_t  num_drhu,
    acpi_rmrr_list_t *rmrr_list
)
{
    drhu_id_t i;
    uint32_t  bus;
    uint32_t  aw_bitmask = 0xffffffff;
    uint32_t  max_num_iopt_levels;
    /* Start the number of domains at 16 bits */
    uint32_t  num_domain_id_bits = 16;

    ia32KSnumDrhu = num_drhu;
    ia32KSFirstValidIODomain = 0;

    if (ia32KSnumDrhu == 0) {
        return true;
    }

    for (i = 0; i < ia32KSnumDrhu; i++) {
        uint32_t bits_supported = 4 + 2 * (vtd_read32(i, CAP_REG) & 7);
        aw_bitmask &= vtd_read32(i, CAP_REG) >> SAGAW;
        printf("IOMMU 0x%lx: %ld-bit domain IDs supported\n", i, bits_supported);
        if (bits_supported < num_domain_id_bits) {
            num_domain_id_bits = bits_supported;
        }
    }

    ia32KSnumIODomainIDBits = num_domain_id_bits;

    if (aw_bitmask & SAGAW_6_LEVEL) {
        max_num_iopt_levels = 6;
    } else if (aw_bitmask & SAGAW_5_LEVEL) {
        max_num_iopt_levels = 5;
    } else if (aw_bitmask & SAGAW_4_LEVEL) {
        max_num_iopt_levels = 4;
    } else if (aw_bitmask & SAGAW_3_LEVEL) {
        max_num_iopt_levels = 3;
    } else if (aw_bitmask & SAGAW_2_LEVEL) {
        max_num_iopt_levels = 2;
    } else {
        printf("IOMMU: mismatch of supported number of PT levels between IOMMUs\n");
        return false;
    }

    if (aw_bitmask & SAGAW_3_LEVEL) {
        ia32KSnumIOPTLevels = 3;
    } else if (aw_bitmask & SAGAW_4_LEVEL) {
        ia32KSnumIOPTLevels = 4;
    } else if (aw_bitmask & SAGAW_5_LEVEL) {
        ia32KSnumIOPTLevels = 5;
    } else if (aw_bitmask & SAGAW_6_LEVEL) {
        ia32KSnumIOPTLevels = 6;
    } else if (aw_bitmask & SAGAW_2_LEVEL) {
        ia32KSnumIOPTLevels = 2;
    } else {
        printf("IOMMU: mismatch of supported number of PT levels between IOMMUs\n");
        return false;
    }

    printf("IOMMU: Using %ld page-table levels (max. supported: %ld)\n", ia32KSnumIOPTLevels, max_num_iopt_levels);

    vtd_create_root_table();

    for (bus = 0; bus < 256; bus++) {
        vtd_create_context_table(
            bus,
            max_num_iopt_levels,
            rmrr_list
        );
    }

    flushCacheRange(ia32KSvtdRootTable, VTD_RT_SIZE_BITS);

    if (!vtd_enable(cpu_id)) {
        return false;
    }
    return true;
}

#endif<|MERGE_RESOLUTION|>--- conflicted
+++ resolved
@@ -233,15 +233,9 @@
             reason = vtd_read32(i, fr_reg + 12) & FR_MASK;
 
             printf("IOMMU: DMA %s page fault ", fault_type ? "read" : "write");
-<<<<<<< HEAD
             printf("from bus/dev/fun 0x%x ", source_id);
-            printf("on address 0x%x:%x ", address[1], address[0]);
-            printf("with reason code 0x%x\n", reason);
-=======
-            printf("from bus=0x%lx dev=0x%lx fun=0x%lx ", get_pci_bus(source_id), get_pci_dev(source_id), get_pci_fun(source_id));
             printf("on address 0x%lx:%lx ", address[1], address[0]);
             printf("with reason code 0x%lx\n", reason);
->>>>>>> 0b120cdb
 
             vtd_clear_fault(i, fr_reg);
 
