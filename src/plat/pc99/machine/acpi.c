/*
 * Copyright 2014, General Dynamics C4 Systems
 *
 * This software may be distributed and modified according to the terms of
 * the GNU General Public License version 2. Note that NO WARRANTY is provided.
 * See "LICENSE_GPLv2.txt" for details.
 *
 * @TAG(GD_GPL)
 */

#include <config.h>
#include <util.h>
#include <assert.h>
#include <machine/io.h>
#include <arch/linker.h>
#include <plat/machine.h>
#include <plat/machine/acpi.h>
#include <plat/machine/devices.h>

#define get_dev_id(bus, dev, fun) (((bus) << 8) | ((dev) << 3) | (fun))

enum acpi_type {
    ACPI_RSDP,
    ACPI_RSDT
};

/* Root System Descriptor Pointer */
typedef struct acpi_rsdp {
    char         signature[8];
    uint8_t      checksum;
    char         oem_id[6];
    uint8_t      revision;
    uint32_t     rsdt_address;
    uint32_t     length;
    uint32_t     xsdt_address[2];
    uint8_t      extended_checksum;
    char         reserved[3];
} acpi_rsdp_t;
compile_assert(acpi_rsdp_packed, sizeof(acpi_rsdp_t) == 36)

/* DMA Remapping Reporting Table */
typedef struct acpi_dmar {
    acpi_header_t header;
    uint8_t       host_addr_width;
    uint8_t       flags;
    uint8_t       reserved[10];
} acpi_dmar_t;
compile_assert(acpi_dmar_packed,
               sizeof(acpi_dmar_t) == sizeof(acpi_header_t) + 12)

/* DMA Remapping Structure Header */
typedef struct acpi_dmar_header {
    uint16_t type;
    uint16_t length;
} acpi_dmar_header_t;
compile_assert(acpi_dmar_header_packed, sizeof(acpi_dmar_header_t) == 4)

/* DMA Remapping Structure Types */
enum acpi_table_dmar_struct_type {
    DMAR_DRHD = 0,
    DMAR_RMRR = 1,
    DMAR_ATSR = 2,
};

/* DMA Remapping Hardware unit Definition */
typedef struct acpi_dmar_drhd {
    acpi_dmar_header_t header;
    uint8_t            flags;
    uint8_t            reserved;
    uint16_t           segment;
    uint32_t           reg_base[2];
} acpi_dmar_drhd_t;
compile_assert(acpi_dmar_drhd_packed,
               sizeof(acpi_dmar_drhd_t) == sizeof(acpi_dmar_header_t) + 12)

/* Reserved Memory Region Reporting structure Definition */
typedef struct acpi_dmar_devscope {
    uint8_t  type;
    uint8_t  length;
    uint16_t reserved;
    uint8_t  enum_id;
    uint8_t  start_bus;
    struct {
        uint8_t dev;
        uint8_t fun;
    } path_0;
} acpi_dmar_devscope_t;
compile_assert(acpi_dmar_devscope_packed, sizeof(acpi_dmar_devscope_t) == 8)

/* Reserved Memory Region Reporting structure Definition */
typedef struct acpi_dmar_rmrr {
    acpi_dmar_header_t   header;
    uint16_t             reserved;
    uint16_t             segment;
    uint32_t             reg_base[2];
    uint32_t             reg_limit[2];
    acpi_dmar_devscope_t devscope_0;
} acpi_dmar_rmrr_t;
compile_assert(acpi_dmar_rmrr_packed, sizeof(acpi_dmar_rmrr_t) ==
               sizeof(acpi_dmar_header_t) + 20 + sizeof(acpi_dmar_devscope_t))

/* Multiple APIC Description Table (MADT) */
typedef struct acpi_madt {
    acpi_header_t header;
    uint32_t      apic_addr;
    uint32_t      flags;
} acpi_madt_t;
compile_assert(acpi_madt_packed,
               sizeof(acpi_madt_t) == sizeof(acpi_header_t) + 8)

typedef struct acpi_madt_header {
    uint8_t type;
    uint8_t length;
} acpi_madt_header_t;
compile_assert(acpi_madt_header_packed, sizeof(acpi_madt_header_t) == 2)

enum acpi_table_madt_struct_type {
    MADT_APIC   = 0,
    MADT_IOAPIC = 1,
    MADT_ISO    = 2,
};

typedef struct acpi_madt_apic {
    acpi_madt_header_t header;
    uint8_t            cpu_id;
    uint8_t            apic_id;
    uint32_t           flags;
} acpi_madt_apic_t;
compile_assert(acpi_madt_apic_packed,
               sizeof(acpi_madt_apic_t) == sizeof(acpi_madt_header_t) + 6)

typedef struct acpi_madt_ioapic {
    acpi_madt_header_t header;
    uint8_t            ioapic_id;
    uint8_t            reserved[1];
    uint32_t           ioapic_addr;
    uint32_t           gsib;
} acpi_madt_ioapic_t;
compile_assert(acpi_madt_ioapic_packed,
               sizeof(acpi_madt_ioapic_t) == sizeof(acpi_madt_header_t) + 10)

typedef struct acpi_madt_iso {
    acpi_madt_header_t header;
    uint8_t            bus; /* always 0 (ISA) */
    uint8_t            source;
    uint32_t           gsi;
    uint16_t           flags;
} acpi_madt_iso_t;
/* We can't assert on the sizeof acpi_madt_iso because it contains trailing
 * padding.
 */
compile_assert(acpi_madt_iso_packed,
               OFFSETOF(acpi_madt_iso_t, flags) == sizeof(acpi_madt_header_t) + 6)

/* workaround because string literals are not supported by C parser */
const char acpi_str_rsd[]  = {'R', 'S', 'D', ' ', 'P', 'T', 'R', ' ', 0};
const char acpi_str_apic[] = {'A', 'P', 'I', 'C', 0};

BOOT_CODE static uint8_t
acpi_calc_checksum(char* start, uint32_t length)
{
    uint8_t checksum = 0;

    while (length > 0) {
        checksum += *start;
        start++;
        length--;
    }
    return checksum;
}

BOOT_CODE static acpi_rsdp_t*
acpi_get_rsdp(void)
{
    char* addr;

    for (addr = (char*)BIOS_PADDR_START; addr < (char*)BIOS_PADDR_END; addr += 16) {
        if (strncmp(addr, acpi_str_rsd, 8) == 0) {
            if (acpi_calc_checksum(addr, 20) == 0) {
                return (acpi_rsdp_t*)addr;
            }
        }
    }
    return NULL;
}

void* acpi_table_init(void* entry, enum acpi_type table_type);
BOOT_CODE void*
acpi_table_init(void* entry, enum acpi_type table_type)
{
    void* acpi_table;
    unsigned int pages_for_table;
    unsigned int pages_for_header = 1;

    /* if we need to map another page to read header */
    unsigned long offset_in_page = (unsigned long)entry & MASK(LARGE_PAGE_BITS);
    if (MASK(LARGE_PAGE_BITS) - offset_in_page < sizeof(acpi_rsdp_t)) {
        pages_for_header++;
    }

    /* map in table's header */
    acpi_table = map_temp_boot_page(entry, pages_for_header);

    switch (table_type) {
    case ACPI_RSDP: {
        acpi_rsdp_t *rsdp_entry = (acpi_rsdp_t*)entry;
        pages_for_table = (rsdp_entry->length + offset_in_page) / MASK(LARGE_PAGE_BITS) + 1;
        break;
    }
    case ACPI_RSDT: { // RSDT, MADT, DMAR etc.
        acpi_rsdt_t *rsdt_entry = (acpi_rsdt_t*)entry;
        pages_for_table = (rsdt_entry->header.length + offset_in_page) / MASK(LARGE_PAGE_BITS) + 1;
        break;
    }
    default:
        printf("Error: Mapping unknown ACPI table type\n");
        assert(false);
        return NULL;
    }

    /* map in full table */
    acpi_table = map_temp_boot_page(entry, pages_for_table);

    return acpi_table;
}

BOOT_CODE acpi_rsdt_t*
acpi_init(void)
{
    acpi_rsdp_t* acpi_rsdp = acpi_get_rsdp();
    acpi_rsdt_t* acpi_rsdt;
    acpi_rsdt_t* acpi_rsdt_mapped;

    if (acpi_rsdp == NULL) {
        printf("BIOS: No ACPI support detected\n");
        return NULL;
    }
    printf("ACPI: RSDP paddr=%p\n", acpi_rsdp);
    acpi_rsdp = acpi_table_init(acpi_rsdp, ACPI_RSDP);
    printf("ACPI: RSDP vaddr=%p\n", acpi_rsdp);

    acpi_rsdt = (acpi_rsdt_t*)(word_t)acpi_rsdp->rsdt_address;
    printf("ACPI: RSDT paddr=%p\n", acpi_rsdt);
    acpi_rsdt_mapped = (acpi_rsdt_t*)acpi_table_init(acpi_rsdt, ACPI_RSDT);
    printf("ACPI: RSDT vaddr=%p\n", acpi_rsdt_mapped);

    assert(acpi_rsdt_mapped->header.length > 0);
    if (acpi_calc_checksum((char*)acpi_rsdt_mapped, acpi_rsdt_mapped->header.length) != 0) {
        printf("ACPI: RSDT checksum failure\n");
        return NULL;
    }

    return acpi_rsdt;
}

BOOT_CODE uint32_t
acpi_madt_scan(
    acpi_rsdt_t* acpi_rsdt,
    cpu_id_t*    cpu_list,
    uint32_t     max_list_len,
    uint32_t*    num_ioapic,
    paddr_t*     ioapic_paddrs
)
{
    unsigned int entries;
    uint32_t            num_cpu;
    uint32_t            count;
    acpi_madt_t*        acpi_madt;
    acpi_madt_header_t* acpi_madt_header;

    acpi_rsdt_t* acpi_rsdt_mapped;
    acpi_madt_t* acpi_madt_mapped;
    acpi_rsdt_mapped = (acpi_rsdt_t*)acpi_table_init(acpi_rsdt, ACPI_RSDT);

    num_cpu = 0;
    *num_ioapic = 0;

    assert(acpi_rsdt_mapped->header.length >= sizeof(acpi_header_t));
    /* Divide by uint32_t explicitly as this is the size as mandated by the ACPI standard */
    entries = (acpi_rsdt_mapped->header.length - sizeof(acpi_header_t)) / sizeof(uint32_t);
    for (count = 0; count < entries; count++) {
        acpi_madt = (acpi_madt_t*)(word_t)acpi_rsdt_mapped->entry[count];
        acpi_madt_mapped = (acpi_madt_t*)acpi_table_init(acpi_madt, ACPI_RSDT);

        if (strncmp(acpi_str_apic, acpi_madt_mapped->header.signature, 4) == 0) {
            printf("ACPI: MADT paddr=%p\n", acpi_madt);
            printf("ACPI: MADT vaddr=%p\n", acpi_madt_mapped);
            printf("ACPI: MADT apic_addr=0x%x\n", acpi_madt_mapped->apic_addr);
            printf("ACPI: MADT flags=0x%x\n", acpi_madt_mapped->flags);

            acpi_madt_header = (acpi_madt_header_t*)(acpi_madt_mapped + 1);

            while ((char*)acpi_madt_header < (char*)acpi_madt_mapped + acpi_madt_mapped->header.length) {
                switch (acpi_madt_header->type) {
                case MADT_APIC: {
                    /* what Intel calls apic_id is what is called cpu_id in seL4! */
                    uint8_t  cpu_id = ((acpi_madt_apic_t*)acpi_madt_header)->apic_id;
                    uint32_t flags  = ((acpi_madt_apic_t*)acpi_madt_header)->flags;
                    if (flags == 1) {
                        printf("ACPI: MADT_APIC apic_id=0x%x\n", cpu_id);
                        if (num_cpu < max_list_len) {
                            cpu_list[num_cpu] = cpu_id;
                        }
                        num_cpu++;
                    }
                    break;
                }
                case MADT_IOAPIC:
                    printf(
                        "ACPI: MADT_IOAPIC ioapic_id=%d ioapic_addr=0x%x gsib=%d\n",
                        ((acpi_madt_ioapic_t*)acpi_madt_header)->ioapic_id,
                        ((acpi_madt_ioapic_t*)acpi_madt_header)->ioapic_addr,
                        ((acpi_madt_ioapic_t*)acpi_madt_header)->gsib
                    );
                    if (*num_ioapic == CONFIG_MAX_NUM_IOAPIC) {
                        printf("ACPI: Not recording this IOAPIC, only support %d\n", CONFIG_MAX_NUM_IOAPIC);
                    } else {
                        ioapic_paddrs[*num_ioapic] = ((acpi_madt_ioapic_t*)acpi_madt_header)->ioapic_addr;
                        (*num_ioapic)++;
                    }
                    break;
                case MADT_ISO:
                    printf("ACIP: MADT_ISO bus=%d source=%d gsi=%d flags=0x%x\n",
                           ((acpi_madt_iso_t*)acpi_madt_header)->bus,
                           ((acpi_madt_iso_t*)acpi_madt_header)->source,
                           ((acpi_madt_iso_t*)acpi_madt_header)->gsi,
                           ((acpi_madt_iso_t*)acpi_madt_header)->flags);
                    break;
                default:
                    break;
                }
                acpi_madt_header = (acpi_madt_header_t*)((char*)acpi_madt_header + acpi_madt_header->length);
            }
        }
    }

    printf("ACPI: %d CPU(s) detected\n", num_cpu);

    return num_cpu;
}

<<<<<<< HEAD
#ifdef CONFIG_IOMMU
=======
BOOT_CODE static bool_t
acpi_dev_in_list(dev_id_t* dev_list, uint32_t list_len, dev_id_t dev)
{
    word_t i = 0;

    while (i < list_len) {
        if (dev_list[i] == dev) {
            return true;
        }
        i++;
    }
    return false;
}
>>>>>>> 8609b3e0

BOOT_CODE void
acpi_dmar_scan(
    acpi_rsdt_t* acpi_rsdt,
    paddr_t*     drhu_list,
    uint32_t*    num_drhu,
    uint32_t     max_drhu_list_len,
    acpi_rmrr_list_t *rmrr_list
)
{
    word_t i;
    unsigned int entries;
    uint32_t count;
    uint32_t reg_basel, reg_baseh;
    int rmrr_count;
    dev_id_t dev_id;

    acpi_dmar_t*          acpi_dmar;
    acpi_dmar_header_t*   acpi_dmar_header;
    acpi_dmar_rmrr_t*     acpi_dmar_rmrr;
    acpi_dmar_devscope_t* acpi_dmar_devscope;

    acpi_rsdt_t* acpi_rsdt_mapped;
    acpi_dmar_t* acpi_dmar_mapped;

    acpi_rsdt_mapped = (acpi_rsdt_t*)acpi_table_init(acpi_rsdt, ACPI_RSDT);

    *num_drhu = 0;
    rmrr_count = 0;

    assert(acpi_rsdt_mapped->header.length >= sizeof(acpi_header_t));
    entries = (acpi_rsdt_mapped->header.length - sizeof(acpi_header_t)) / sizeof(acpi_header_t*);
    for (count = 0; count < entries; count++) {
        acpi_dmar = (acpi_dmar_t*)(word_t)acpi_rsdt_mapped->entry[count];
        acpi_dmar_mapped = (acpi_dmar_t*)acpi_table_init(acpi_dmar, ACPI_RSDT);

        if (strncmp("DMAR", acpi_dmar_mapped->header.signature, 4) == 0) {
            printf("ACPI: DMAR paddr=%p\n", acpi_dmar);
            printf("ACPI: DMAR vaddr=%p\n", acpi_dmar_mapped);
            printf("ACPI: IOMMU host address width: %d\n", acpi_dmar_mapped->host_addr_width + 1);
            acpi_dmar_header = (acpi_dmar_header_t*)(acpi_dmar_mapped + 1);

            while ((char*)acpi_dmar_header < (char*)acpi_dmar_mapped + acpi_dmar_mapped->header.length) {
                switch (acpi_dmar_header->type) {

                case DMAR_DRHD:
                    if (*num_drhu == max_drhu_list_len) {
                        printf("ACPI: too many IOMMUs, disabling IOMMU support\n");
                        /* try to increase MAX_NUM_DRHU in config.h */
                        *num_drhu = 0; /* report zero IOMMUs */
                        return;
                    }
                    reg_basel = ((acpi_dmar_drhd_t*)acpi_dmar_header)->reg_base[0];
                    reg_baseh = ((acpi_dmar_drhd_t*)acpi_dmar_header)->reg_base[1];
                    /* check if value fits into uint32_t */
                    if (reg_baseh != 0) {
                        printf("ACPI: DMAR_DRHD reg_base exceeds 32 bit, disabling IOMMU support\n");
                        /* try to make BIOS map it below 4G */
                        *num_drhu = 0; /* report zero IOMMUs */
                        return;
                    }
                    drhu_list[*num_drhu] = (paddr_t)reg_basel;
                    (*num_drhu)++;
                    break;

                case DMAR_RMRR:
                    /* loop through all device scopes of this RMRR */
                    acpi_dmar_rmrr = (acpi_dmar_rmrr_t*)acpi_dmar_header;
                    if (acpi_dmar_rmrr->reg_base[1] != 0 ||
                            acpi_dmar_rmrr->reg_limit[1] != 0) {
                        printf("ACPI: RMRR device above 4GiB, disabling IOMMU support\n");
                        *num_drhu = 0;
                        return ;
                    }

                    printf("ACPI: RMRR providing region 0x%x-0x%x\n", acpi_dmar_rmrr->reg_base[0], acpi_dmar_rmrr->reg_limit[0]);

                    for (i = 0; i <= (acpi_dmar_header->length - sizeof(acpi_dmar_rmrr_t)) / sizeof(acpi_dmar_devscope_t); i++) {
                        acpi_dmar_devscope = &acpi_dmar_rmrr->devscope_0 + i;

                        if (acpi_dmar_devscope->type != 1) {
                            /* FIXME - bugzilla bug 170 */
                            printf("ACPI: RMRR device scope: non-PCI-Endpoint-Devices not supported yet, disabling IOMMU support\n");
                            *num_drhu = 0; /* report zero IOMMUs */
                            return;
                        }

                        if (acpi_dmar_devscope->length > sizeof(acpi_dmar_devscope_t)) {
                            /* FIXME - bugzilla bug 170 */
                            printf("ACPI: RMRR device scope: devices behind bridges not supported yet, disabling IOMMU support\n");
                            *num_drhu = 0; /* report zero IOMMUs */
                            return;
                        }

                        dev_id =
                            get_dev_id(
                                acpi_dmar_devscope->start_bus,
                                acpi_dmar_devscope->path_0.dev,
                                acpi_dmar_devscope->path_0.fun
                            );

                        if (rmrr_count == CONFIG_MAX_RMRR_ENTRIES) {
                            printf("ACPI: Too many RMRR entries, disabling IOMMU support\n");
                            *num_drhu = 0;
                            return;
                        }
                        printf("\tACPI: registering RMRR entry for region for device: bus=0x%x dev=0x%x fun=0x%x\n",
                               acpi_dmar_devscope->start_bus,
                               acpi_dmar_devscope->path_0.dev,
                               acpi_dmar_devscope->path_0.fun
                              );

                        rmrr_list->entries[rmrr_count].device = dev_id;
                        rmrr_list->entries[rmrr_count].base = acpi_dmar_rmrr->reg_base[0];
                        rmrr_list->entries[rmrr_count].limit = acpi_dmar_rmrr->reg_limit[0];
                        rmrr_count++;
                    }
                    break;

                case DMAR_ATSR:
                    /* not implemented yet */
                    break;

                default:
                    printf("ACPI: Unknown DMA remapping structure type: %x\n", acpi_dmar_header->type);
                }
                acpi_dmar_header = (acpi_dmar_header_t*)((char*)acpi_dmar_header + acpi_dmar_header->length);
            }
        }
    }
    rmrr_list->num = rmrr_count;
    printf("ACPI: %d IOMMUs detected\n", *num_drhu);
}<|MERGE_RESOLUTION|>--- conflicted
+++ resolved
@@ -339,24 +339,6 @@
     return num_cpu;
 }
 
-<<<<<<< HEAD
-#ifdef CONFIG_IOMMU
-=======
-BOOT_CODE static bool_t
-acpi_dev_in_list(dev_id_t* dev_list, uint32_t list_len, dev_id_t dev)
-{
-    word_t i = 0;
-
-    while (i < list_len) {
-        if (dev_list[i] == dev) {
-            return true;
-        }
-        i++;
-    }
-    return false;
-}
->>>>>>> 8609b3e0
-
 BOOT_CODE void
 acpi_dmar_scan(
     acpi_rsdt_t* acpi_rsdt,
