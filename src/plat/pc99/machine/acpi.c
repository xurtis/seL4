/*
 * Copyright 2014, General Dynamics C4 Systems
 *
 * This software may be distributed and modified according to the terms of
 * the GNU General Public License version 2. Note that NO WARRANTY is provided.
 * See "LICENSE_GPLv2.txt" for details.
 *
 * @TAG(GD_GPL)
 */

#include <config.h>
#include <util.h>
#include <assert.h>
#include <machine/io.h>
#include <arch/linker.h>
#include <plat/machine.h>
#include <plat/machine/acpi.h>
#include <plat/machine/devices.h>

#define get_dev_id(bus, dev, fun) (((bus) << 8) | ((dev) << 3) | (fun))

enum acpi_type {
    ACPI_RSDP,
    ACPI_RSDT
};

/* Root System Descriptor Pointer */
typedef struct acpi_rsdp {
    char         signature[8];
    uint8_t      checksum;
    char         oem_id[6];
    uint8_t      revision;
    uint32_t     rsdt_address;
    uint32_t     length;
    uint32_t     xsdt_address[2];
    uint8_t      extended_checksum;
    char         reserved[3];
} acpi_rsdp_t;
compile_assert(acpi_rsdp_packed, sizeof(acpi_rsdp_t) == 36)

/* DMA Remapping Reporting Table */
typedef struct acpi_dmar {
    acpi_header_t header;
    uint8_t       host_addr_width;
    uint8_t       flags;
    uint8_t       reserved[10];
} acpi_dmar_t;
compile_assert(acpi_dmar_packed,
               sizeof(acpi_dmar_t) == sizeof(acpi_header_t) + 12)

/* DMA Remapping Structure Header */
typedef struct acpi_dmar_header {
    uint16_t type;
    uint16_t length;
} acpi_dmar_header_t;
compile_assert(acpi_dmar_header_packed, sizeof(acpi_dmar_header_t) == 4)

/* DMA Remapping Structure Types */
enum acpi_table_dmar_struct_type {
    DMAR_DRHD = 0,
    DMAR_RMRR = 1,
    DMAR_ATSR = 2,
};

/* DMA Remapping Hardware unit Definition */
typedef struct acpi_dmar_drhd {
    acpi_dmar_header_t header;
    uint8_t            flags;
    uint8_t            reserved;
    uint16_t           segment;
    uint32_t           reg_base[2];
} acpi_dmar_drhd_t;
compile_assert(acpi_dmar_drhd_packed,
               sizeof(acpi_dmar_drhd_t) == sizeof(acpi_dmar_header_t) + 12)

/* Reserved Memory Region Reporting structure Definition */
typedef struct acpi_dmar_devscope {
    uint8_t  type;
    uint8_t  length;
    uint16_t reserved;
    uint8_t  enum_id;
    uint8_t  start_bus;
    struct {
        uint8_t dev;
        uint8_t fun;
    } path_0;
} acpi_dmar_devscope_t;
compile_assert(acpi_dmar_devscope_packed, sizeof(acpi_dmar_devscope_t) == 8)

/* Reserved Memory Region Reporting structure Definition */
typedef struct acpi_dmar_rmrr {
    acpi_dmar_header_t   header;
    uint16_t             reserved;
    uint16_t             segment;
    uint32_t             reg_base[2];
    uint32_t             reg_limit[2];
    acpi_dmar_devscope_t devscope_0;
} acpi_dmar_rmrr_t;
compile_assert(acpi_dmar_rmrr_packed, sizeof(acpi_dmar_rmrr_t) ==
               sizeof(acpi_dmar_header_t) + 20 + sizeof(acpi_dmar_devscope_t))

/* Multiple APIC Description Table (MADT) */
typedef struct acpi_madt {
    acpi_header_t header;
    uint32_t      apic_addr;
    uint32_t      flags;
} acpi_madt_t;
compile_assert(acpi_madt_packed,
               sizeof(acpi_madt_t) == sizeof(acpi_header_t) + 8)

typedef struct acpi_madt_header {
    uint8_t type;
    uint8_t length;
} acpi_madt_header_t;
compile_assert(acpi_madt_header_packed, sizeof(acpi_madt_header_t) == 2)

enum acpi_table_madt_struct_type {
    MADT_APIC   = 0,
    MADT_IOAPIC = 1,
    MADT_ISO    = 2,
};

typedef struct acpi_madt_apic {
    acpi_madt_header_t header;
    uint8_t            cpu_id;
    uint8_t            apic_id;
    uint32_t           flags;
} acpi_madt_apic_t;
compile_assert(acpi_madt_apic_packed,
               sizeof(acpi_madt_apic_t) == sizeof(acpi_madt_header_t) + 6)

typedef struct acpi_madt_ioapic {
    acpi_madt_header_t header;
    uint8_t            ioapic_id;
    uint8_t            reserved[1];
    uint32_t           ioapic_addr;
    uint32_t           gsib;
} acpi_madt_ioapic_t;
compile_assert(acpi_madt_ioapic_packed,
               sizeof(acpi_madt_ioapic_t) == sizeof(acpi_madt_header_t) + 10)

typedef struct acpi_madt_iso {
    acpi_madt_header_t header;
    uint8_t            bus; /* always 0 (ISA) */
    uint8_t            source;
    uint32_t           gsi;
    uint16_t           flags;
} acpi_madt_iso_t;
/* We can't assert on the sizeof acpi_madt_iso because it contains trailing
 * padding.
 */
compile_assert(acpi_madt_iso_packed,
               OFFSETOF(acpi_madt_iso_t, flags) == sizeof(acpi_madt_header_t) + 6)

/* workaround because string literals are not supported by C parser */
const char acpi_str_rsd[]  = {'R', 'S', 'D', ' ', 'P', 'T', 'R', ' ', 0};
const char acpi_str_apic[] = {'A', 'P', 'I', 'C', 0};

BOOT_CODE static uint8_t
acpi_calc_checksum(char* start, uint32_t length)
{
    uint8_t checksum = 0;

    while (length > 0) {
        checksum += *start;
        start++;
        length--;
    }
    return checksum;
}

BOOT_CODE static acpi_rsdp_t*
acpi_get_rsdp(void)
{
    char* addr;

    for (addr = (char*)BIOS_PADDR_START; addr < (char*)BIOS_PADDR_END; addr += 16) {
        if (strncmp(addr, acpi_str_rsd, 8) == 0) {
            if (acpi_calc_checksum(addr, 20) == 0) {
                return (acpi_rsdp_t*)addr;
            }
        }
    }
    return NULL;
}

void* acpi_table_init(void* entry, enum acpi_type table_type);
BOOT_CODE void*
acpi_table_init(void* entry, enum acpi_type table_type)
{
    void* acpi_table;
    unsigned int pages_for_table;
    unsigned int pages_for_header = 1;

    /* if we need to map another page to read header */
    uint32_t offset_in_page = (uint32_t)entry & MASK(LARGE_PAGE_BITS);
    if (MASK(LARGE_PAGE_BITS) - offset_in_page < sizeof(acpi_rsdp_t)) {
        pages_for_header++;
    }

    /* map in table's header */
    acpi_table = map_temp_boot_page(entry, pages_for_header);

    switch (table_type) {
    case ACPI_RSDP: {
        acpi_rsdp_t *rsdp_entry = (acpi_rsdp_t*)entry;
        pages_for_table = (rsdp_entry->length + offset_in_page) / MASK(LARGE_PAGE_BITS) + 1;
        break;
    }
    case ACPI_RSDT: { // RSDT, MADT, DMAR etc.
        acpi_rsdt_t *rsdt_entry = (acpi_rsdt_t*)entry;
        pages_for_table = (rsdt_entry->header.length + offset_in_page) / MASK(LARGE_PAGE_BITS) + 1;
        break;
    }
    default:
        printf("Error: Mapping unknown ACPI table type\n");
        assert(false);
        return NULL;
    }

    /* map in full table */
    acpi_table = map_temp_boot_page(entry, pages_for_table);

    return acpi_table;
}

BOOT_CODE acpi_rsdt_t*
acpi_init(void)
{
    acpi_rsdp_t* acpi_rsdp = acpi_get_rsdp();
    acpi_rsdt_t* acpi_rsdt;
    acpi_rsdt_t* acpi_rsdt_mapped;

    if (acpi_rsdp == NULL) {
        printf("BIOS: No ACPI support detected\n");
        return NULL;
    }
    printf("ACPI: RSDP paddr=0x%x\n", (unsigned int)acpi_rsdp);
    acpi_rsdp = acpi_table_init(acpi_rsdp, ACPI_RSDP);
    printf("ACPI: RSDP vaddr=0x%x\n", (unsigned int)acpi_rsdp);

    acpi_rsdt = (acpi_rsdt_t*)acpi_rsdp->rsdt_address;
    printf("ACPI: RSDT paddr=0x%x\n", (unsigned int)acpi_rsdt);
    acpi_rsdt_mapped = (acpi_rsdt_t*)acpi_table_init(acpi_rsdt, ACPI_RSDT);
    printf("ACPI: RSDT vaddr=0x%x\n", (unsigned int)acpi_rsdt_mapped);

    assert(acpi_rsdt_mapped->header.length > 0);
    if (acpi_calc_checksum((char*)acpi_rsdt_mapped, acpi_rsdt_mapped->header.length) != 0) {
        printf("ACPI: RSDT checksum failure\n");
        return NULL;
    }

    return acpi_rsdt;
}

BOOT_CODE uint32_t
acpi_madt_scan(
    acpi_rsdt_t* acpi_rsdt,
    cpu_id_t*    cpu_list,
    uint32_t     max_list_len,
    uint32_t*    num_ioapic,
    paddr_t*     ioapic_paddrs
)
{
    unsigned int entries;
    uint32_t            num_cpu;
    uint32_t            count;
    acpi_madt_t*        acpi_madt;
    acpi_madt_header_t* acpi_madt_header;

    acpi_rsdt_t* acpi_rsdt_mapped;
    acpi_madt_t* acpi_madt_mapped;
    acpi_rsdt_mapped = (acpi_rsdt_t*)acpi_table_init(acpi_rsdt, ACPI_RSDT);

    num_cpu = 0;
    *num_ioapic = 0;

    assert(acpi_rsdt_mapped->header.length >= sizeof(acpi_header_t));
    entries = (acpi_rsdt_mapped->header.length - sizeof(acpi_header_t)) / sizeof(acpi_header_t*);
    for (count = 0; count < entries; count++) {
        acpi_madt = (acpi_madt_t*)acpi_rsdt_mapped->entry[count];
        acpi_madt_mapped = (acpi_madt_t*)acpi_table_init(acpi_madt, ACPI_RSDT);

        if (strncmp(acpi_str_apic, acpi_madt_mapped->header.signature, 4) == 0) {
            printf("ACPI: MADT paddr=0x%x\n", (unsigned int)acpi_madt);
            printf("ACPI: MADT vaddr=0x%x\n", (unsigned int)acpi_madt_mapped);
            printf("ACPI: MADT apic_addr=0x%lx\n", acpi_madt_mapped->apic_addr);
            printf("ACPI: MADT flags=0x%lx\n", acpi_madt_mapped->flags);

            acpi_madt_header = (acpi_madt_header_t*)(acpi_madt_mapped + 1);

            while ((char*)acpi_madt_header < (char*)acpi_madt_mapped + acpi_madt_mapped->header.length) {
                switch (acpi_madt_header->type) {
                case MADT_APIC: {
                    /* what Intel calls apic_id is what is called cpu_id in seL4! */
                    uint8_t  cpu_id = ((acpi_madt_apic_t*)acpi_madt_header)->apic_id;
                    uint32_t flags  = ((acpi_madt_apic_t*)acpi_madt_header)->flags;
                    if (flags == 1) {
                        printf("ACPI: MADT_APIC apic_id=0x%x\n", cpu_id);
                        if (num_cpu < max_list_len) {
                            cpu_list[num_cpu] = cpu_id;
                        }
                        num_cpu++;
                    }
                    break;
                }
                case MADT_IOAPIC:
                    printf(
                        "ACPI: MADT_IOAPIC ioapic_id=%d ioapic_addr=0x%lx gsib=%ld\n",
                        ((acpi_madt_ioapic_t*)acpi_madt_header)->ioapic_id,
                        ((acpi_madt_ioapic_t*)acpi_madt_header)->ioapic_addr,
                        ((acpi_madt_ioapic_t*)acpi_madt_header)->gsib
                    );
                    if (*num_ioapic == CONFIG_MAX_NUM_IOAPIC) {
                        printf("ACPI: Not recording this IOAPIC, only support %d\n", CONFIG_MAX_NUM_IOAPIC);
                    } else {
                        ioapic_paddrs[*num_ioapic] = ((acpi_madt_ioapic_t*)acpi_madt_header)->ioapic_addr;
                        (*num_ioapic)++;
                    }
                    break;
                case MADT_ISO:
                    printf("ACIP: MADT_ISO bus=%d source=%d gsi=%ld flags=0x%x\n",
                           ((acpi_madt_iso_t*)acpi_madt_header)->bus,
                           ((acpi_madt_iso_t*)acpi_madt_header)->source,
                           ((acpi_madt_iso_t*)acpi_madt_header)->gsi,
                           ((acpi_madt_iso_t*)acpi_madt_header)->flags);
                    break;
                default:
                    break;
                }
                acpi_madt_header = (acpi_madt_header_t*)((char*)acpi_madt_header + acpi_madt_header->length);
            }
        }
    }

    printf("ACPI: %ld CPU(s) detected\n", num_cpu);

    return num_cpu;
}

#ifdef CONFIG_IOMMU

BOOT_CODE void
acpi_dmar_scan(
    acpi_rsdt_t* acpi_rsdt,
    paddr_t*     drhu_list,
    uint32_t*    num_drhu,
    uint32_t     max_drhu_list_len,
    acpi_rmrr_list_t *rmrr_list
)
{
    unsigned int i;
    unsigned int entries;
    uint32_t count;
    uint32_t reg_basel, reg_baseh;
    int rmrr_count;
    dev_id_t dev_id;

    acpi_dmar_t*          acpi_dmar;
    acpi_dmar_header_t*   acpi_dmar_header;
    acpi_dmar_rmrr_t*     acpi_dmar_rmrr;
    acpi_dmar_devscope_t* acpi_dmar_devscope;

    acpi_rsdt_t* acpi_rsdt_mapped;
    acpi_dmar_t* acpi_dmar_mapped;

    acpi_rsdt_mapped = (acpi_rsdt_t*)acpi_table_init(acpi_rsdt, ACPI_RSDT);

    *num_drhu = 0;
    rmrr_count = 0;

    assert(acpi_rsdt_mapped->header.length >= sizeof(acpi_header_t));
    entries = (acpi_rsdt_mapped->header.length - sizeof(acpi_header_t)) / sizeof(acpi_header_t*);
    for (count = 0; count < entries; count++) {
        acpi_dmar = (acpi_dmar_t*)acpi_rsdt_mapped->entry[count];
        acpi_dmar_mapped = (acpi_dmar_t*)acpi_table_init(acpi_dmar, ACPI_RSDT);

        if (strncmp("DMAR", acpi_dmar_mapped->header.signature, 4) == 0) {
            printf("ACPI: DMAR paddr=0x%x\n", (unsigned int)acpi_dmar);
            printf("ACPI: DMAR vaddr=0x%x\n", (unsigned int)acpi_dmar_mapped);
            printf("ACPI: IOMMU host address width: %d\n", acpi_dmar_mapped->host_addr_width + 1);
            acpi_dmar_header = (acpi_dmar_header_t*)(acpi_dmar_mapped + 1);

            while ((char*)acpi_dmar_header < (char*)acpi_dmar_mapped + acpi_dmar_mapped->header.length) {
                switch (acpi_dmar_header->type) {

                case DMAR_DRHD:
                    if (*num_drhu == max_drhu_list_len) {
                        printf("ACPI: too many IOMMUs, disabling IOMMU support\n");
                        /* try to increase MAX_NUM_DRHU in config.h */
                        *num_drhu = 0; /* report zero IOMMUs */
                        return;
                    }
                    reg_basel = ((acpi_dmar_drhd_t*)acpi_dmar_header)->reg_base[0];
                    reg_baseh = ((acpi_dmar_drhd_t*)acpi_dmar_header)->reg_base[1];
                    /* check if value fits into uint32_t */
                    if (reg_baseh != 0) {
                        printf("ACPI: DMAR_DRHD reg_base exceeds 32 bit, disabling IOMMU support\n");
                        /* try to make BIOS map it below 4G */
                        *num_drhu = 0; /* report zero IOMMUs */
                        return;
                    }
                    drhu_list[*num_drhu] = (paddr_t)reg_basel;
                    (*num_drhu)++;
                    break;

                case DMAR_RMRR:
                    /* loop through all device scopes of this RMRR */
                    acpi_dmar_rmrr = (acpi_dmar_rmrr_t*)acpi_dmar_header;
                    if (acpi_dmar_rmrr->reg_base[1] != 0 ||
                            acpi_dmar_rmrr->reg_limit[1] != 0) {
                        printf("ACPI: RMRR device above 4GiB, disabling IOMMU support\n");
                        *num_drhu = 0;
                        return ;
                    }

<<<<<<< HEAD
                    printf("ACPI: RMRR providing region 0x%x-0x%x\n", acpi_dmar_rmrr->reg_base[0], acpi_dmar_rmrr->reg_limit[0]);
=======
                    /* Provide the region to user level */
                    insert_dev_p_reg((p_region_t) {
                        .start = acpi_dmar_rmrr->reg_base[0], .end = acpi_dmar_rmrr->reg_limit[0] + 2
                    });
                    printf("ACPI: RMRR providing region 0x%lx-0x%lx\n", acpi_dmar_rmrr->reg_base[0], acpi_dmar_rmrr->reg_limit[0]);
>>>>>>> 0b120cdb

                    for (i = 0; i <= (acpi_dmar_header->length - sizeof(acpi_dmar_rmrr_t)) / sizeof(acpi_dmar_devscope_t); i++) {
                        acpi_dmar_devscope = &acpi_dmar_rmrr->devscope_0 + i;

                        if (acpi_dmar_devscope->type != 1) {
                            /* FIXME - bugzilla bug 170 */
                            printf("ACPI: RMRR device scope: non-PCI-Endpoint-Devices not supported yet, disabling IOMMU support\n");
                            *num_drhu = 0; /* report zero IOMMUs */
                            return;
                        }

                        if (acpi_dmar_devscope->length > sizeof(acpi_dmar_devscope_t)) {
                            /* FIXME - bugzilla bug 170 */
                            printf("ACPI: RMRR device scope: devices behind bridges not supported yet, disabling IOMMU support\n");
                            *num_drhu = 0; /* report zero IOMMUs */
                            return;
                        }

                        dev_id =
                            get_dev_id(
                                acpi_dmar_devscope->start_bus,
                                acpi_dmar_devscope->path_0.dev,
                                acpi_dmar_devscope->path_0.fun
                            );

                        if (rmrr_count == CONFIG_MAX_RMRR_ENTRIES) {
                            printf("ACPI: Too many RMRR entries, disabling IOMMU support\n");
                            *num_drhu = 0;
                            return;
                        }
                        printf("\tACPI: registering RMRR entry for region for device: bus=0x%x dev=0x%x fun=0x%x\n",
                               acpi_dmar_devscope->start_bus,
                               acpi_dmar_devscope->path_0.dev,
                               acpi_dmar_devscope->path_0.fun
                              );

                        rmrr_list->entries[rmrr_count].device = dev_id;
                        rmrr_list->entries[rmrr_count].base = acpi_dmar_rmrr->reg_base[0];
                        rmrr_list->entries[rmrr_count].limit = acpi_dmar_rmrr->reg_limit[0];
                        rmrr_count++;
                    }
                    break;

                case DMAR_ATSR:
                    /* not implemented yet */
                    break;

                default:
                    printf("ACPI: Unknown DMA remapping structure type: %x\n", acpi_dmar_header->type);
                }
                acpi_dmar_header = (acpi_dmar_header_t*)((char*)acpi_dmar_header + acpi_dmar_header->length);
            }
        }
    }
<<<<<<< HEAD
    rmrr_list->num = rmrr_count;
    printf("ACPI: %d IOMMUs detected\n", *num_drhu);
=======
    printf("ACPI: %ld IOMMUs detected\n", *num_drhu);
>>>>>>> 0b120cdb
}

#endif /* IOMMU */<|MERGE_RESOLUTION|>--- conflicted
+++ resolved
@@ -414,15 +414,7 @@
                         return ;
                     }
 
-<<<<<<< HEAD
-                    printf("ACPI: RMRR providing region 0x%x-0x%x\n", acpi_dmar_rmrr->reg_base[0], acpi_dmar_rmrr->reg_limit[0]);
-=======
-                    /* Provide the region to user level */
-                    insert_dev_p_reg((p_region_t) {
-                        .start = acpi_dmar_rmrr->reg_base[0], .end = acpi_dmar_rmrr->reg_limit[0] + 2
-                    });
                     printf("ACPI: RMRR providing region 0x%lx-0x%lx\n", acpi_dmar_rmrr->reg_base[0], acpi_dmar_rmrr->reg_limit[0]);
->>>>>>> 0b120cdb
 
                     for (i = 0; i <= (acpi_dmar_header->length - sizeof(acpi_dmar_rmrr_t)) / sizeof(acpi_dmar_devscope_t); i++) {
                         acpi_dmar_devscope = &acpi_dmar_rmrr->devscope_0 + i;
@@ -477,12 +469,8 @@
             }
         }
     }
-<<<<<<< HEAD
     rmrr_list->num = rmrr_count;
     printf("ACPI: %d IOMMUs detected\n", *num_drhu);
-=======
-    printf("ACPI: %ld IOMMUs detected\n", *num_drhu);
->>>>>>> 0b120cdb
 }
 
 #endif /* IOMMU */