/*
 * Copyright 2014, General Dynamics C4 Systems
 *
 * This software may be distributed and modified according to the terms of
 * the GNU General Public License version 2. Note that NO WARRANTY is provided.
 * See "LICENSE_GPLv2.txt" for details.
 *
 * @TAG(GD_GPL)
 */

#include <types.h>
#include <machine/io.h>
#include <kernel/vspace.h>
#include <arch/machine.h>
#include <arch/kernel/vspace.h>
#include <plat/machine.h>
#include <arch/linker.h>
#include <plat/machine/devices.h>
#include <plat/machine/hardware.h>


/* Available physical memory regions on platform (RAM) */
/* NOTE: Regions are not allowed to be adjacent! */
const p_region_t BOOT_RODATA avail_p_regs[] = {
    /* 2 GiB */
    { /* .start = */ 0x60000000, /* .end = */ 0xC0000000 }
};

BOOT_CODE int
get_num_avail_p_regs(void)
{
    return sizeof(avail_p_regs) / sizeof(p_region_t);
}

BOOT_CODE p_region_t
get_avail_p_reg(unsigned int i)
{
    return avail_p_regs[i];
}

const p_region_t BOOT_RODATA dev_p_regs[] = {
    { /* ,start */ 0x40000000            , /* .end */ 0x60000000                                },
    { /* ,start */ SECURE_FIRMWARE       , /* .end */ SECURE_FIRMWARE        + (16 << PAGE_BITS) },
    { /* .start */ AUDSS_PADDR           , /* .end */ AUDSS_PADDR            + (1 << PAGE_BITS) },
    { /* .start */ AUDIO_GPIO_PADDR      , /* .end */ AUDIO_GPIO_PADDR       + (1 << PAGE_BITS) },
    { /* .start */ CHIP_ID_PADDR         , /* .end */ CHIP_ID_PADDR          + (1 << PAGE_BITS) },
    { /* .start */ CMU_CPU_PADDR         , /* .end */ CMU_CPU_PADDR          + (1 << PAGE_BITS) },
    { /* .start */ CMU_CORE_PADDR        , /* .end */ CMU_CORE_PADDR         + (1 << PAGE_BITS) },
    { /* .start */ CMU_ACP_PADDR         , /* .end */ CMU_ACP_PADDR          + (1 << PAGE_BITS) },
    { /* .start */ CMU_ISP_PADDR         , /* .end */ CMU_ISP_PADDR          + (1 << PAGE_BITS) },
    { /* .start */ CMU_TOP_PADDR         , /* .end */ CMU_TOP_PADDR          + (1 << PAGE_BITS) },
    { /* .start */ CMU_LEX_PADDR         , /* .end */ CMU_LEX_PADDR          + (1 << PAGE_BITS) },
    { /* .start */ CMU_R0X_PADDR         , /* .end */ CMU_R0X_PADDR          + (1 << PAGE_BITS) },
    { /* .start */ CMU_R1X_PADDR         , /* .end */ CMU_R1X_PADDR          + (1 << PAGE_BITS) },
    { /* .start */ CMU_CDREX_PADDR       , /* .end */ CMU_CDREX_PADDR        + (1 << PAGE_BITS) },
    { /* .start */ CMU_MEM_PADDR         , /* .end */ CMU_MEM_PADDR          + (1 << PAGE_BITS) },
    { /* .start */ ALIVE_PADDR           , /* .end */ ALIVE_PADDR            + (5 << PAGE_BITS) },
    { /* .start */ SYSREG_PADDR          , /* .end */ SYSREG_PADDR           + (1 << PAGE_BITS) },
    { /* .start */ TMU0_PADDR            , /* .end */ TMU0_PADDR             + (1 << PAGE_BITS) },
    { /* .start */ TMU1_PADDR            , /* .end */ TMU1_PADDR             + (1 << PAGE_BITS) },
    { /* .start */ TMU2_PADDR            , /* .end */ TMU2_PADDR             + (1 << PAGE_BITS) },
    { /* .start */ TMU3_PADDR            , /* .end */ TMU3_PADDR             + (1 << PAGE_BITS) },
    { /* .start */ TMU_GPU_PADDR         , /* .end */ TMU_GPU_PADDR          + (1 << PAGE_BITS) },
    { /* .start */ MONOTONIC_CNT_PADDR   , /* .end */ MONOTONIC_CNT_PADDR    + (1 << PAGE_BITS) },
    { /* .start */ HDMI_CEC_PADDR        , /* .end */ HDMI_CEC_PADDR         + (1 << PAGE_BITS) },
//  { /* .start */ MCT_PADDR             , /* .end */ MCT_PADDR              + (1 << PAGE_BITS) },
    { /* .start */ WDT_PADDR             , /* .end */ WDT_PADDR              + (1 << PAGE_BITS) },
    { /* .start */ RTC_PADDR             , /* .end */ RTC_PADDR              + (1 << PAGE_BITS) },
    { /* .start */ INT_COMB_CPU_PADDR    , /* .end */ INT_COMB_CPU_PADDR     + (1 << PAGE_BITS) },
    { /* .start */ INT_COMB_IOP_PADDR    , /* .end */ INT_COMB_IOP_PADDR     + (1 << PAGE_BITS) },
//  { /* .start */ GIC_PADDR             , /* .end */ GIC_PADDR              + (8 << PAGE_BITS) },
    { /* .start */ GIC_VCPU_PADDR        , /* .end */ GIC_VCPU_PADDR         + (1 << PAGE_BITS) },
    { /* .start */ GIC_IOPC_PADDR        , /* .end */ GIC_IOPC_PADDR         + (1 << PAGE_BITS) },
    { /* .start */ GIC_IOPD_PADDR        , /* .end */ GIC_IOPD_PADDR         + (1 << PAGE_BITS) },
    { /* .start */ MPCORE_PRIV_REG_PADDR , /* .end */ MPCORE_PRIV_REG_PADDR  + (1 << PAGE_BITS) },
    { /* .start */ NS_MDMA0_PADDR        , /* .end */ NS_MDMA0_PADDR         + (1 << PAGE_BITS) },
    { /* .start */ SSS_PADDR             , /* .end */ SSS_PADDR              + (1 << PAGE_BITS) },
    { /* .start */ SSS_KEY_PADDR         , /* .end */ SSS_KEY_PADDR          + (1 << PAGE_BITS) },
    { /* .start */ ENGINE_2D_PADDR       , /* .end */ ENGINE_2D_PADDR        + (1 << PAGE_BITS) },
    { /* .start */ CSSYS_PADDR           , /* .end */ CSSYS_PADDR            + (1 << PAGE_BITS) },
    { /* .start */ A15_EAGLE_PADDR       , /* .end */ A15_EAGLE_PADDR        + (1 << PAGE_BITS) },
    { /* .start */ A5_IOP_PADDR          , /* .end */ A5_IOP_PADDR           + (1 << PAGE_BITS) },
    { /* .start */ A5_ISP_PADDR          , /* .end */ A5_ISP_PADDR           + (1 << PAGE_BITS) },
    { /* .start */ SYSMMU_MDMA_PADDR     , /* .end */ SYSMMU_MDMA_PADDR      + (1 << PAGE_BITS) },
    { /* .start */ SYSMMU_SSS_PADDR      , /* .end */ SYSMMU_SSS_PADDR       + (1 << PAGE_BITS) },
    { /* .start */ SYSMMU_2D_PADDR       , /* .end */ SYSMMU_2D_PADDR        + (1 << PAGE_BITS) },
    { /* .start */ DREXII_PHY0_PADDR     , /* .end */ DREXII_PHY0_PADDR      + (1 << PAGE_BITS) },
    { /* .start */ DREXII_PHY1_PADDR     , /* .end */ DREXII_PHY1_PADDR      + (1 << PAGE_BITS) },
    { /* .start */ AS_A_3D_PADDR         , /* .end */ AS_A_3D_PADDR          + (1 << PAGE_BITS) },
    { /* .start */ AS_A_C2C_PADDR        , /* .end */ AS_A_C2C_PADDR         + (1 << PAGE_BITS) },
    { /* .start */ AS_A_LEFT_BUS_PADDR   , /* .end */ AS_A_LEFT_BUS_PADDR    + (1 << PAGE_BITS) },
    { /* .start */ AS_A_RIGHT0_BUS_PADDR , /* .end */ AS_A_RIGHT0_BUS_PADDR  + (1 << PAGE_BITS) },
    { /* .start */ AS_A_DISP1_BUS_PADDR  , /* .end */ AS_A_DISP1_BUS_PADDR   + (1 << PAGE_BITS) },
    { /* .start */ C2C_GPIO_PADDR        , /* .end */ C2C_GPIO_PADDR         + (1 << PAGE_BITS) },
    { /* .start */ DREXII_PADDR          , /* .end */ DREXII_PADDR           + (1 << PAGE_BITS) },
    { /* .start */ AS_A_EFCON_PADDR      , /* .end */ AS_A_EFCON_PADDR       + (1 << PAGE_BITS) },
    { /* .start */ AP_C2C_PADDR          , /* .end */ AP_C2C_PADDR           + (1 << PAGE_BITS) },
    { /* .start */ CP_C2C_PADDR          , /* .end */ CP_C2C_PADDR           + (1 << PAGE_BITS) },
    { /* .start */ AS_A_ACP_BLK_PADDR    , /* .end */ AS_A_ACP_BLK_PADDR     + (1 << PAGE_BITS) },
    { /* .start */ AS_A_CPU_P_BLK_PADDR  , /* .end */ AS_A_CPU_P_BLK_PADDR   + (1 << PAGE_BITS) },
    { /* .start */ AS_A_LBX_BUS_PADDR    , /* .end */ AS_A_LBX_BUS_PADDR     + (1 << PAGE_BITS) },
    { /* .start */ AS_A_R1BX_BUS_PADDR   , /* .end */ AS_A_R1BX_BUS_PADDR    + (1 << PAGE_BITS) },
    { /* .start */ AS_A_R0BX_BUS_PADDR   , /* .end */ AS_A_R0BX_BUS_PADDR    + (1 << PAGE_BITS) },
    { /* .start */ AS_A_CPU_PADDR        , /* .end */ AS_A_CPU_PADDR         + (1 << PAGE_BITS) },
    { /* .start */ MFC_PADDR             , /* .end */ MFC_PADDR              + (1 << PAGE_BITS) },
    { /* .start */ SYSMMU_MFC0_PADDR     , /* .end */ SYSMMU_MFC0_PADDR      + (1 << PAGE_BITS) },
    { /* .start */ SYSMMU_MFC1_PADDR     , /* .end */ SYSMMU_MFC1_PADDR      + (1 << PAGE_BITS) },
    { /* .start */ GPIO_LEFT_PADDR       , /* .end */ GPIO_LEFT_PADDR        + (1 << PAGE_BITS) },
    { /* .start */ AS_A_MFC_PADDR        , /* .end */ AS_A_MFC_PADDR         + (1 << PAGE_BITS) },
    { /* .start */ AS_A_GENX_PADDR       , /* .end */ AS_A_GENX_PADDR        + (1 << PAGE_BITS) },
    { /* .start */ ENGINE_3D_PADDR       , /* .end */ ENGINE_3D_PADDR        + (1 << PAGE_BITS) },
    { /* .start */ ROTATOR_PADDR         , /* .end */ ROTATOR_PADDR          + (1 << PAGE_BITS) },
    { /* .start */ NS_MDMA1_PADDR        , /* .end */ NS_MDMA1_PADDR         + (1 << PAGE_BITS) },
    { /* .start */ SYSMMU_ROTATOR_PADDR  , /* .end */ SYSMMU_ROTATOR_PADDR   + (1 << PAGE_BITS) },
    { /* .start */ SYSMMU_MDMA1_PADDR    , /* .end */ SYSMMU_MDMA1_PADDR     + (1 << PAGE_BITS) },
    { /* .start */ AS_A_FILE_PADDR       , /* .end */ AS_A_FILE_PADDR        + (1 << PAGE_BITS) },
    { /* .start */ AS_A_GPS_PADDR        , /* .end */ AS_A_GPS_PADDR         + (1 << PAGE_BITS) },
    { /* .start */ AS_A_JPEG_PADDR       , /* .end */ AS_A_JPEG_PADDR        + (1 << PAGE_BITS) },
    { /* .start */ JPEG_PADDR            , /* .end */ JPEG_PADDR             + (1 << PAGE_BITS) },
    { /* .start */ SYSMMU_JPEG_PADDR     , /* .end */ SYSMMU_JPEG_PADDR      + (1 << PAGE_BITS) },
    { /* .start */ USB3_DEV_LINK_PADDR   , /* .end */ USB3_DEV_LINK_PADDR    + (256 << PAGE_BITS) },
    { /* .start */ USB3_DEV_CTRL_PADDR   , /* .end */ USB3_DEV_CTRL_PADDR    + (1 << PAGE_BITS) },
    { /* .start */ USB2_HOST_EHCI_PADDR  , /* .end */ USB2_HOST_EHCI_PADDR   + (1 << PAGE_BITS) },
    { /* .start */ USB2_HOST_OHCI_PADDR  , /* .end */ USB2_HOST_OHCI_PADDR   + (1 << PAGE_BITS) },
    { /* .start */ USB2_HOST_CTRL_PADDR  , /* .end */ USB2_HOST_CTRL_PADDR   + (1 << PAGE_BITS) },
    { /* .start */ USB2_DEV_LINK_PADDR   , /* .end */ USB2_DEV_LINK_PADDR    + (1 << PAGE_BITS) },
    { /* .start */ USB_PADDR             , /* .end */ USB_PADDR              + (16 << PAGE_BITS) },
    { /* .start */ USB3_PHY1_PADDR       , /* .end */ USB3_PHY1_PADDR        + (1 << PAGE_BITS) },
    { /* .start */ MIPI_HSI_PADDR        , /* .end */ MIPI_HSI_PADDR         + (1 << PAGE_BITS) },
    { /* .start */ SATA_PHY_CTRL_PADDR   , /* .end */ SATA_PHY_CTRL_PADDR    + (1 << PAGE_BITS) },
    { /* .start */ MCUCTL_IOP_PADDR      , /* .end */ MCUCTL_IOP_PADDR       + (1 << PAGE_BITS) },
    { /* .start */ WDT_IOP_PADDR         , /* .end */ WDT_IOP_PADDR          + (1 << PAGE_BITS) },
    { /* .start */ PDMA0_PADDR           , /* .end */ PDMA0_PADDR            + (1 << PAGE_BITS) },
    { /* .start */ PDMA1_PADDR           , /* .end */ PDMA1_PADDR            + (1 << PAGE_BITS) },
    { /* .start */ RTIC_PADDR            , /* .end */ RTIC_PADDR             + (1 << PAGE_BITS) },
    { /* .start */ SATA_I2CPHYCTRL_PADDR , /* .end */ SATA_I2CPHYCTRL_PADDR  + (1 << PAGE_BITS) },
    { /* .start */ MSH0_PADDR            , /* .end */ MSH0_PADDR             + (1 << PAGE_BITS) },
    { /* .start */ MSH1_PADDR            , /* .end */ MSH1_PADDR             + (1 << PAGE_BITS) },
    { /* .start */ MSH2_PADDR            , /* .end */ MSH2_PADDR             + (1 << PAGE_BITS) },
    { /* .start */ MSH3_PADDR            , /* .end */ MSH3_PADDR             + (1 << PAGE_BITS) },
    { /* .start */ SROMC_PADDR           , /* .end */ SROMC_PADDR            + (1 << PAGE_BITS) },
    { /* .start */ SATA_PADDR            , /* .end */ SATA_PADDR             + (1 << PAGE_BITS) },
    { /* .start */ AXI_FILE_D64_PADDR    , /* .end */ AXI_FILE_D64_PADDR     + (1 << PAGE_BITS) },
    { /* .start */ AXI_FILE_D64_PADDR    , /* .end */ AXI_FILE_D64_PADDR     + (1 << PAGE_BITS) },
    { /* .start */ AXI_USBSATA_D64_PADDR , /* .end */ AXI_USBSATA_D64_PADDR  + (1 << PAGE_BITS) },
    { /* .start */ AXI_USBSATA_D64_PADDR , /* .end */ AXI_USBSATA_D64_PADDR  + (1 << PAGE_BITS) },
    { /* .start */ SYSMMU_IOPROC_PADDR   , /* .end */ SYSMMU_IOPROC_PADDR    + (1 << PAGE_BITS) },
    { /* .start */ SYSMMU_RTIC_PADDR     , /* .end */ SYSMMU_RTIC_PADDR      + (1 << PAGE_BITS) },
    { /* .start */ AS_A_IOP_FD64X_PADDR  , /* .end */ AS_A_IOP_FD64X_PADDR   + (1 << PAGE_BITS) },
    { /* .start */ AS_A_AUDIO_PADDR      , /* .end */ AS_A_AUDIO_PADDR       + (1 << PAGE_BITS) },
    { /* .start */ AXI_GPS_PADDR         , /* .end */ AXI_GPS_PADDR          + (1 << PAGE_BITS) },
    { /* .start */ AXI_GPS_PADDR         , /* .end */ AXI_GPS_PADDR          + (1 << PAGE_BITS) },
    { /* .start */ AS_A_GPSCPU_PADDR     , /* .end */ AS_A_GPSCPU_PADDR      + (1 << PAGE_BITS) },
    { /* .start */ SYSMMU_GPS_PADDR      , /* .end */ SYSMMU_GPS_PADDR       + (1 << PAGE_BITS) },
    { /* .start */ UART0_PADDR           , /* .end */ UART0_PADDR            + (1 << PAGE_BITS) },
    { /* .start */ UART1_PADDR           , /* .end */ UART1_PADDR            + (1 << PAGE_BITS) },

    { /* .start */ UART2_PADDR           , /* .end */ UART2_PADDR            + (1 << PAGE_BITS) },

    { /* .start */ UART3_PADDR           , /* .end */ UART3_PADDR            + (1 << PAGE_BITS) },
    { /* .start */ USI0_PADDR            , /* .end */ USI0_PADDR             + (1 << PAGE_BITS) },
    { /* .start */ I2C0_PADDR            , /* .end */ I2C0_PADDR             + (1 << PAGE_BITS) },
    { /* .start */ I2C1_PADDR            , /* .end */ I2C1_PADDR             + (1 << PAGE_BITS) },
    { /* .start */ I2C2_PADDR            , /* .end */ I2C2_PADDR             + (1 << PAGE_BITS) },
    { /* .start */ I2C3_PADDR            , /* .end */ I2C3_PADDR             + (1 << PAGE_BITS) },
    { /* .start */ I2C4_PADDR            , /* .end */ I2C4_PADDR             + (1 << PAGE_BITS) },
    { /* .start */ I2C5_PADDR            , /* .end */ I2C5_PADDR             + (1 << PAGE_BITS) },
    { /* .start */ I2C6_PADDR            , /* .end */ I2C6_PADDR             + (1 << PAGE_BITS) },
    { /* .start */ I2C7_PADDR            , /* .end */ I2C7_PADDR             + (1 << PAGE_BITS) },
    { /* .start */ I2C_HDMI_PADDR        , /* .end */ I2C_HDMI_PADDR         + (1 << PAGE_BITS) },
    { /* .start */ USI1_PADDR            , /* .end */ USI1_PADDR             + (1 << PAGE_BITS) },
    { /* .start */ TSADC_PADDR           , /* .end */ TSADC_PADDR            + (1 << PAGE_BITS) },
    { /* .start */ SPI0_PADDR            , /* .end */ SPI0_PADDR             + (1 << PAGE_BITS) },
    { /* .start */ SPI1_PADDR            , /* .end */ SPI1_PADDR             + (1 << PAGE_BITS) },
    { /* .start */ SPI2_PADDR            , /* .end */ SPI2_PADDR             + (1 << PAGE_BITS) },
    { /* .start */ USI2_PADDR            , /* .end */ USI2_PADDR             + (1 << PAGE_BITS) },
    { /* .start */ I2S1_PADDR            , /* .end */ I2S1_PADDR             + (1 << PAGE_BITS) },
    { /* .start */ I2S2_PADDR            , /* .end */ I2S2_PADDR             + (1 << PAGE_BITS) },
    { /* .start */ PCM1_PADDR            , /* .end */ PCM1_PADDR             + (1 << PAGE_BITS) },
    { /* .start */ PCM2_PADDR            , /* .end */ PCM2_PADDR             + (1 << PAGE_BITS) },
    { /* .start */ AC97_PADDR            , /* .end */ AC97_PADDR             + (1 << PAGE_BITS) },
    { /* .start */ SPDIF_PADDR           , /* .end */ SPDIF_PADDR            + (1 << PAGE_BITS) },
    { /* .start */ PWM_PADDR             , /* .end */ PWM_PADDR              + (1 << PAGE_BITS) },
    { /* .start */ USI3_PADDR            , /* .end */ USI3_PADDR             + (1 << PAGE_BITS) },
    { /* .start */ FIMC_ISP_PADDR        , /* .end */ FIMC_ISP_PADDR         + (1 << PAGE_BITS) },
    { /* .start */ FIMC_DRC_TOP_PADDR    , /* .end */ FIMC_DRC_TOP_PADDR     + (1 << PAGE_BITS) },
    { /* .start */ FIMC_SCALERC_PADDR    , /* .end */ FIMC_SCALERC_PADDR     + (1 << PAGE_BITS) },
    { /* .start */ FIMC_SCALERP_PADDR    , /* .end */ FIMC_SCALERP_PADDR     + (1 << PAGE_BITS) },
    { /* .start */ FIMC_FD_TOP_PADDR     , /* .end */ FIMC_FD_TOP_PADDR      + (1 << PAGE_BITS) },
    { /* .start */ FIMC_ODC_PADDR        , /* .end */ FIMC_ODC_PADDR         + (1 << PAGE_BITS) },
    { /* .start */ FIMC_DIS_PADDR        , /* .end */ FIMC_DIS_PADDR         + (1 << PAGE_BITS) },
    { /* .start */ FIMC_3DNR_PADDR       , /* .end */ FIMC_3DNR_PADDR        + (1 << PAGE_BITS) },
    { /* .start */ ASYNC_AXI_M_PADDR     , /* .end */ ASYNC_AXI_M_PADDR      + (1 << PAGE_BITS) },
    { /* .start */ MPWM_ISP_PADDR        , /* .end */ MPWM_ISP_PADDR         + (1 << PAGE_BITS) },
    { /* .start */ I2C2_ISP_PADDR        , /* .end */ I2C2_ISP_PADDR         + (1 << PAGE_BITS) },
    { /* .start */ I2C0_ISP_PADDR        , /* .end */ I2C0_ISP_PADDR         + (1 << PAGE_BITS) },
    { /* .start */ I2C1_ISP_PADDR        , /* .end */ I2C1_ISP_PADDR         + (1 << PAGE_BITS) },
    { /* .start */ MTCADC_ISP_PADDR      , /* .end */ MTCADC_ISP_PADDR       + (1 << PAGE_BITS) },
    { /* .start */ PWM_ISP_PADDR         , /* .end */ PWM_ISP_PADDR          + (1 << PAGE_BITS) },
    { /* .start */ WDT_ISP_PADDR         , /* .end */ WDT_ISP_PADDR          + (1 << PAGE_BITS) },
    { /* .start */ MCUCTL_ISP_PADDR      , /* .end */ MCUCTL_ISP_PADDR       + (1 << PAGE_BITS) },
    { /* .start */ UART_ISP_PADDR        , /* .end */ UART_ISP_PADDR         + (1 << PAGE_BITS) },
    { /* .start */ SPI0_ISP_PADDR        , /* .end */ SPI0_ISP_PADDR         + (1 << PAGE_BITS) },
    { /* .start */ SPI1_ISP_PADDR        , /* .end */ SPI1_ISP_PADDR         + (1 << PAGE_BITS) },
    { /* .start */ GIC_C_ISP_PADDR       , /* .end */ GIC_C_ISP_PADDR        + (1 << PAGE_BITS) },
    { /* .start */ GIC_D_ISP_PADDR       , /* .end */ GIC_D_ISP_PADDR        + (1 << PAGE_BITS) },
    { /* .start */ SYSMMU_FIMCISP_PADDR  , /* .end */ SYSMMU_FIMCISP_PADDR   + (1 << PAGE_BITS) },
    { /* .start */ SYSMMU_FIMCDRC_PADDR  , /* .end */ SYSMMU_FIMCDRC_PADDR   + (1 << PAGE_BITS) },
    { /* .start */ SYSMMU_FIMCSCLC_PADDR , /* .end */ SYSMMU_FIMCSCLC_PADDR  + (1 << PAGE_BITS) },
    { /* .start */ SYSMMU_FIMCSCLP_PADDR , /* .end */ SYSMMU_FIMCSCLP_PADDR  + (1 << PAGE_BITS) },
    { /* .start */ SYSMMU_FIMCFD_PADDR   , /* .end */ SYSMMU_FIMCFD_PADDR    + (1 << PAGE_BITS) },
    { /* .start */ SYSMMU_ISPCPU_PADDR   , /* .end */ SYSMMU_ISPCPU_PADDR    + (1 << PAGE_BITS) },
    { /* .start */ SYSMMU_FIMCODC_PADDR  , /* .end */ SYSMMU_FIMCODC_PADDR   + (1 << PAGE_BITS) },
    { /* .start */ SYSMMU_FIMCDIS0_PADDR , /* .end */ SYSMMU_FIMCDIS0_PADDR  + (1 << PAGE_BITS) },
    { /* .start */ SYSMMU_FIMCDIS1_PADDR , /* .end */ SYSMMU_FIMCDIS1_PADDR  + (1 << PAGE_BITS) },
    { /* .start */ SYSMMU_FIMC3DNR_PADDR , /* .end */ SYSMMU_FIMC3DNR_PADDR  + (1 << PAGE_BITS) },
    { /* .start */ GPIO_RIGHT_PADDR      , /* .end */ GPIO_RIGHT_PADDR       + (1 << PAGE_BITS) },
    { /* .start */ AS_A_MFC0_PADDR       , /* .end */ AS_A_MFC0_PADDR        + (1 << PAGE_BITS) },
    { /* .start */ AS_A_ISP0_PADDR       , /* .end */ AS_A_ISP0_PADDR        + (1 << PAGE_BITS) },
    { /* .start */ AS_A_ISP1_PADDR       , /* .end */ AS_A_ISP1_PADDR        + (1 << PAGE_BITS) },
    { /* .start */ AS_A_RIGHT1_PADDR     , /* .end */ AS_A_RIGHT1_PADDR      + (1 << PAGE_BITS) },
    { /* .start */ FIMCLT0_PADDR         , /* .end */ FIMCLT0_PADDR          + (1 << PAGE_BITS) },
    { /* .start */ FIMCLT1_PADDR         , /* .end */ FIMCLT1_PADDR          + (1 << PAGE_BITS) },
    { /* .start */ MIPI_CSI0_PADDR       , /* .end */ MIPI_CSI0_PADDR        + (1 << PAGE_BITS) },
    { /* .start */ MIPI_CSI1_PADDR       , /* .end */ MIPI_CSI1_PADDR        + (1 << PAGE_BITS) },
    { /* .start */ SYSMMU_FIMCLT0_PADDR  , /* .end */ SYSMMU_FIMCLT0_PADDR   + (1 << PAGE_BITS) },
    { /* .start */ SYSMMU_FIMCLT1_PADDR  , /* .end */ SYSMMU_FIMCLT1_PADDR   + (1 << PAGE_BITS) },
    { /* .start */ FIMCLT2_PADDR         , /* .end */ FIMCLT2_PADDR          + (1 << PAGE_BITS) },
    { /* .start */ SYSMMU_FIMCLT2_PADDR  , /* .end */ SYSMMU_FIMCLT2_PADDR   + (1 << PAGE_BITS) },
    { /* .start */ GSCALER0_PADDR        , /* .end */ GSCALER0_PADDR         + (1 << PAGE_BITS) },
    { /* .start */ GSCALER1_PADDR        , /* .end */ GSCALER1_PADDR         + (1 << PAGE_BITS) },
    { /* .start */ GSCALER2_PADDR        , /* .end */ GSCALER2_PADDR         + (1 << PAGE_BITS) },
    { /* .start */ GSCALER3_PADDR        , /* .end */ GSCALER3_PADDR         + (1 << PAGE_BITS) },
    { /* .start */ AS_A_GS0_PADDR        , /* .end */ AS_A_GS0_PADDR         + (1 << PAGE_BITS) },
    { /* .start */ AS_A_GS1_PADDR        , /* .end */ AS_A_GS1_PADDR         + (1 << PAGE_BITS) },
    { /* .start */ AS_A_GS2_PADDR        , /* .end */ AS_A_GS2_PADDR         + (1 << PAGE_BITS) },
    { /* .start */ AS_A_GS3_PADDR        , /* .end */ AS_A_GS3_PADDR         + (1 << PAGE_BITS) },
    { /* .start */ SYSMMU_GSCALER0_PADDR , /* .end */ SYSMMU_GSCALER0_PADDR  + (1 << PAGE_BITS) },
    { /* .start */ SYSMMU_GSCALER1_PADDR , /* .end */ SYSMMU_GSCALER1_PADDR  + (1 << PAGE_BITS) },
    { /* .start */ SYSMMU_GSCALER2_PADDR , /* .end */ SYSMMU_GSCALER2_PADDR  + (1 << PAGE_BITS) },
    { /* .start */ SYSMMU_GSCALER3_PADDR , /* .end */ SYSMMU_GSCALER3_PADDR  + (1 << PAGE_BITS) },
    { /* .start */ AS_A_GSCALER_PADDR    , /* .end */ AS_A_GSCALER_PADDR     + (1 << PAGE_BITS) },
    { /* .start */ DISP1_MIX_PADDR       , /* .end */ DISP1_MIX_PADDR        + (1 << PAGE_BITS) },
    { /* .start */ DISP1_ENH_PADDR       , /* .end */ DISP1_ENH_PADDR        + (1 << PAGE_BITS) },
    { /* .start */ DISP1_CTRL_PADDR      , /* .end */ DISP1_CTRL_PADDR       + (1 << PAGE_BITS) },
    { /* .start */ MIE_PADDR             , /* .end */ MIE_PADDR              + (1 << PAGE_BITS) },
    { /* .start */ TV_MIXER_PADDR        , /* .end */ TV_MIXER_PADDR         + (1 << PAGE_BITS) },
    { /* .start */ MIPI_DSI1_PADDR       , /* .end */ MIPI_DSI1_PADDR        + (1 << PAGE_BITS) },
    { /* .start */ DP1_PADDR             , /* .end */ DP1_PADDR              + (1 << PAGE_BITS) },
    { /* .start */ HDMI_0_PADDR          , /* .end */ HDMI_0_PADDR           + (1 << PAGE_BITS) },
    { /* .start */ HDMI_1_PADDR          , /* .end */ HDMI_1_PADDR           + (1 << PAGE_BITS) },
    { /* .start */ HDMI_2_PADDR          , /* .end */ HDMI_2_PADDR           + (1 << PAGE_BITS) },
    { /* .start */ HDMI_3_PADDR          , /* .end */ HDMI_3_PADDR           + (1 << PAGE_BITS) },
    { /* .start */ HDMI_4_PADDR          , /* .end */ HDMI_4_PADDR           + (1 << PAGE_BITS) },
    { /* .start */ HDMI_5_PADDR          , /* .end */ HDMI_5_PADDR           + (1 << PAGE_BITS) },
    { /* .start */ HDMI_6_PADDR          , /* .end */ HDMI_6_PADDR           + (1 << PAGE_BITS) },
    { /* .start */ DP1_1_PADDR           , /* .end */ DP1_1_PADDR            + (1 << PAGE_BITS) },
    { /* .start */ HDMI_0_PHY_PADDR      , /* .end */ HDMI_0_PHY_PADDR       + (1 << PAGE_BITS) },
    { /* .start */ SYSMMU_DISP1_PADDR    , /* .end */ SYSMMU_DISP1_PADDR     + (1 << PAGE_BITS) },
    { /* .start */ SYSMMU_TV_PADDR       , /* .end */ SYSMMU_TV_PADDR        + (1 << PAGE_BITS) },
    { /* .start */ AS_A_TV_PADDR         , /* .end */ AS_A_TV_PADDR          + (1 << PAGE_BITS) },
    { /* .start */ AES0EF0_PADDR         , /* .end */ AES0EF0_PADDR          + (512 << PAGE_BITS) },
    { /* .start */ EFCON0_SFR_PADDR      , /* .end */ EFCON0_SFR_PADDR       + (1 << PAGE_BITS) },
    { /* .start */ AES0_SFR_PADDR        , /* .end */ AES0_SFR_PADDR         + (1 << PAGE_BITS) },
    { /* .start */ AES1EF1_PADDR         , /* .end */ AES1EF1_PADDR          + (512 << PAGE_BITS) },
    { /* .start */ EFCON1_SFR_PADDR      , /* .end */ EFCON1_SFR_PADDR       + (1 << PAGE_BITS) },
    { /* .start */ NS_NDMA_PADDR         , /* .end */ NS_NDMA_PADDR          + (1 << PAGE_BITS) },
    { /* .start */ S_NDMA_PADDR          , /* .end */ S_NDMA_PADDR           + (1 << PAGE_BITS) },
    { /* .start */ AES1_SFR_PADDR        , /* .end */ AES1_SFR_PADDR         + (1 << PAGE_BITS) },
};

BOOT_CODE int
get_num_dev_p_regs(void)
{
    return sizeof(dev_p_regs) / sizeof(p_region_t);
}

BOOT_CODE p_region_t
get_dev_p_reg(unsigned int i)
{
    return dev_p_regs[i];
}


/* Determine if the given IRQ should be reserved by the kernel. */
bool_t CONST
isReservedIRQ(irq_t irq)
{
    switch (irq) {
    case KERNEL_TIMER_IRQ:
    case INTERRUPT_VGIC_MAINTENANCE:
        return true;
    default:
        return false;
    }
}

/* Handle a platform-reserved IRQ. */
void
handleReservedIRQ(irq_t irq)
{
#ifdef ARM_HYP
    if (irq == INTERRUPT_VGIC_MAINTENANCE) {
        VGICMaintenance();
        return;
    }
#endif
    printf("Received reserved IRQ: %d\n", (int)irq);
}


BOOT_CODE void
map_kernel_devices(void)
{
    /* map kernel device: Watch dog timer used as PIT */
    map_kernel_frame(
        MCT_PADDR,
        MCT_PPTR,
        VMKernelOnly,
        vm_attributes_new(
            true,  /* armExecuteNever */
            false, /* armParityEnabled */
            false  /* armPageCacheable */
        )
    );

    /* map kernel device: GIC */
    map_kernel_frame(
        GIC_CONTROLLER0_PADDR,
        GIC_CONTROLLER_PPTR,
        VMKernelOnly,
        vm_attributes_new(
            true,  /* armExecuteNever */
            false, /* armParityEnabled */
            false  /* armPageCacheable */
        )
    );
    map_kernel_frame(
        GIC_DISTRIBUTOR_PADDR,
        GIC_DISTRIBUTOR_PPTR,
        VMKernelOnly,
        vm_attributes_new(
            true,  /* armExecuteNever */
            false, /* armParityEnabled */
            false  /* armPageCacheable */
        )
    );
<<<<<<< HEAD
#if defined(ARM_HYP)
    map_kernel_frame(
        GIC_VCPUCTRL_PADDR,
        GIC_VCPUCTRL_PPTR,
        VMKernelOnly,
        vm_attributes_new(
            false, /* armExecuteNever */
            false, /* armParityEnabled */
            false  /* armPageCacheable */
        )
    );
#endif
#if defined(DEBUG)
=======

#if defined DEBUG || defined RELEASE_PRINTF
>>>>>>> f0117db5
    /* map kernel device: UART */
    map_kernel_frame(
        UART2_PADDR,
        UART_PPTR,
        VMKernelOnly,
        vm_attributes_new(
            true,  /* armExecuteNever */
            false, /* armParityEnabled */
            false  /* armPageCacheable */
        )
    );
#endif /* DEBUG */
}
<|MERGE_RESOLUTION|>--- conflicted
+++ resolved
@@ -345,7 +345,6 @@
             false  /* armPageCacheable */
         )
     );
-<<<<<<< HEAD
 #if defined(ARM_HYP)
     map_kernel_frame(
         GIC_VCPUCTRL_PADDR,
@@ -358,11 +357,8 @@
         )
     );
 #endif
-#if defined(DEBUG)
-=======
 
 #if defined DEBUG || defined RELEASE_PRINTF
->>>>>>> f0117db5
     /* map kernel device: UART */
     map_kernel_frame(
         UART2_PADDR,
