/*
 * Copyright 2014, General Dynamics C4 Systems
 *
 * This software may be distributed and modified according to the terms of
 * the GNU General Public License version 2. Note that NO WARRANTY is provided.
 * See "LICENSE_GPLv2.txt" for details.
 *
 * @TAG(GD_GPL)
 */

#include <config.h>
#include "stdint.h"
#include <arch/machine.h>
#include <plat/machine.h>
#include <arch/linker.h>
#include <plat/machine/devices.h>
#include <plat/machine/hardware.h>

/*
 * Samsung Exynos multi-core timer implementation
 * Samsung has a habit of ripping out ARM IP and
 * replacing it with their own.
 */

#define GCNTWSTAT_CNTH       (1U << 1)
#define GCNTWSTAT_CNTL       (1U << 0)

#define GTCON_EN             (1U << 8)
#define GTCON_COMP3_AUTOINC  (1U << 7)
#define GTCON_COMP3_EN       (1U << 6)
#define GTCON_COMP2_AUTOINC  (1U << 5)
#define GTCON_COMP2_EN       (1U << 4)
#define GTCON_COMP1_AUTOINC  (1U << 3)
#define GTCON_COMP1_EN       (1U << 2)
#define GTCON_COMP0_AUTOINC  (1U << 1)
#define GTCON_COMP0_EN       (1U << 0)

#define GINT_COMP3_IRQ       (1U << 3)
#define GINT_COMP2_IRQ       (1U << 2)
#define GINT_COMP1_IRQ       (1U << 1)
#define GINT_COMP0_IRQ       (1U << 0)

#define GWSTAT_TCON          (1U << 16)
#define GWSTAT_COMP3_ADD_INC (1U << 14)
#define GWSTAT_COMP3H        (1U << 13)
#define GWSTAT_COMP3L        (1U << 12)
#define GWSTAT_COMP2_ADD_INC (1U << 10)
#define GWSTAT_COMP2H        (1U << 9)
#define GWSTAT_COMP2L        (1U << 8)
#define GWSTAT_COMP1_ADD_INC (1U << 6)
#define GWSTAT_COMP1H        (1U << 5)
#define GWSTAT_COMP1L        (1U << 4)
#define GWSTAT_COMP0_ADD_INC (1U << 2)
#define GWSTAT_COMP0H        (1U << 1)
#define GWSTAT_COMP0L        (1U << 0)

#define LTCON_XXX0           (1U << 3)
#define LTCON_INTERVAL_MODE  (1U << 2)
#define LTCON_IEN            (1U << 1)
#define LTCON_EN             (1U << 0)

#define LTWSTAT_TCON         (1U << 3)
#define LTWSTAT_TCOMP        (1U << 1)
#define LTWSTAT_TCNT         (1U << 0)

/* see tools/reciprocal.py for calculation of CLK_MAGIC and CLK_SHIFT */
compile_assert(magic_will_work, TIMER_MHZ == 24llu);
#define CLK_MAGIC 2863311531
#define CLK_SHIFT 36

struct mct_global_map {
    uint32_t reserved0[64];
    uint32_t cntl;           /* 0x100 Low word of count */
    uint32_t cnth;           /* 0x104 High word of count */
    uint32_t reserved1[1];
    uint32_t cnt_wstat;      /* 0x110 Write status for cnt */
    uint32_t reserved2[60];

    uint32_t comp0l;         /* 0x200 Low word of Compare value */
    uint32_t comp0h;         /* 0x204 High word of Compare value*/
    uint32_t comp0_add_inc;  /* 0x208 Low word of Automatic increment amount */
    uint32_t comp0_res;

    uint32_t comp1l;         /* 0x210 Low word of Compare value */
    uint32_t comp1h;         /* 0x214 High word of Compare value*/
    uint32_t comp1_add_inc;  /* 0x218 Low word of Automatic increment amount */
    uint32_t comp1_res;

    uint32_t comp2l;         /* 0x220 Low word of Compare value */
    uint32_t comp2h;         /* 0x224 High word of Compare value*/
    uint32_t comp2_add_inc;  /* 0x228 Low word of Automatic increment amount */
    uint32_t comp2_res;

    uint32_t comp3l;         /* 0x230 Low word of Compare value */
    uint32_t comp3h;         /* 0x234 High word of Compare value*/
    uint32_t comp3_add_inc;  /* 0x238 Low word of Automatic increment amount */
    uint32_t comp3_res;

    uint32_t tcon;           /* 0x240 Timer control */
    uint32_t int_stat;       /* 0x244 Interrupt pending status */
    uint32_t int_en;         /* 0x248 Interrupt enable */
    uint32_t wstat;          /* 0x24C  write status */
    uint32_t reserved3[44];
};

struct mct_local_map {
    uint32_t tcompl;         /* 0x00 */
    uint32_t tcntl;          /* 0x04 */
    uint32_t tcomph;         /* 0x08 */
    uint32_t tcnth;          /* 0x0C */
    uint32_t reserved0[4];
    uint32_t tcon;           /* 0x20 Timer control */
    uint32_t int_stat;       /* 0x30 Interrupt status */
    uint32_t int_en;         /* 0x34 Interrupt enable */
    uint32_t reserved1[2];
    uint32_t wstat;          /* 0x40 Write status */
    uint32_t reserved2[50];
};

struct mct_map {
    struct mct_global_map global;
    struct mct_local_map local[4];
};

#ifdef EXYNOS_MCT_PPTR
volatile struct mct_map* mct = (volatile struct mct_map*)EXYNOS_MCT_PPTR;
#else
#error Exynos MCT virtual address not defined
#endif

#ifdef ARM_CORTEX_A15

#ifdef CONFIG_ARM_HYPERVISOR_SUPPORT
/* Use Hypervisor Physical timer */
#define CNT_TVAL CNTHP_TVAL
#define CNT_CTL  CNTHP_CTL
#define CNT_CVAL CNTHP_CVAL
#elif 1
/* Use virtual timer */
#define CNT_TVAL CNTV_TVAL
#define CNT_CTL  CNTV_CTL
#define CNT_CVAL CNTV_CVAL
#else
/* Use Physical timer */
#define CNT_TVAL CNTP_TVAL
#define CNT_CTL  CNTP_CTL
#define CNT_CVAL CNTP_CVAL
#endif

/* Use generic timer. This is ties to the MCT */

/**
   DONT_TRANSLATE
 */
void
setDeadline(ticks_t deadline)
{
<<<<<<< HEAD
    assert(deadline >= ksCurrentTime);
    MCRR(CNTV_CVAL, deadline);
    assert(deadline >= getCurrentTime());
}

ticks_t
getCurrentTime(void)
{
    ticks_t time;
    MRRC(CNTVCT, time);
    return time;
=======
    MCR(CNT_TVAL, TIMER_TICKS);
    MCR(CNT_CTL, (1 << 0));
>>>>>>> b92d3f3c
}

/**
   DONT_TRANSLATE
 */
void
ackDeadlineIRQ(void)
{
    setDeadline(UINT64_MAX);
}

PURE time_t
getMaxTimerUs(void)
{
    return UINT64_MAX / CLK_MAGIC;
}

CONST time_t
getKernelWcetUs(void)
{
    return 10u;
}

PURE ticks_t
getTimerPrecision(void)
{
    return TIMER_MHZ;
}

PURE ticks_t
usToTicks(time_t us)
{
    assert(us <= getMaxTimerUs());
    assert(us >= getKernelWcetUs());
    return us * TIMER_MHZ;
}

PURE time_t
ticksToUs(ticks_t ticks)
{
    /* simulate 64bit division using multiplication by reciprocal */
    return (ticks * CLK_MAGIC) >> CLK_SHIFT;
}


/**
   DONT_TRANSLATE
 */
BOOT_CODE void
initTimer(void)
{
    /* Clear write status */
    mct->global.wstat = mct->global.wstat;
    mct->global.cnt_wstat = mct->global.cnt_wstat;

    /* enable the timer */
    mct->global.tcon = GTCON_EN;
    while (mct->global.wstat != GWSTAT_TCON);
    mct->global.wstat = GWSTAT_TCON;

    /* Setup compare register to trigger in about 10000 years from now */
    MCRR(CNT_CVAL, 0xffffffffffffffff);

    /* enable the timer */
    MCR(CNTV_CTL, (1u << 0));
    /* TODO remove once SELFOUR-365 is implemented
     * allow user mode to read the timer (CNTPCT) */
    MCR(CNTKCTL, 1u);
}

#else /* ARM_CORTEX_A15 */
/* Use the MCT directly */

/**
   DONT_TRANSLATE
 */
void
resetTimer(void)
{
    mct->global.int_stat = GINT_COMP0_IRQ;
}

/**
   DONT_TRANSLATE
 */
BOOT_CODE void
initTimer(void)
{
    uint64_t comparator_value;

    /* Clear write status */
    mct->global.wstat = mct->global.wstat;
    mct->global.cnt_wstat = mct->global.cnt_wstat;

    /* Configure the comparator */
    mct->global.comp0_add_inc = TIMER_TICKS;

    comparator_value = ((((uint64_t) mct->global.cnth) << 32) | mct->global.cntl) + TIMER_TICKS;
    mct->global.comp0h = (uint32_t)(comparator_value >> 32);
    mct->global.comp0l = (uint32_t)comparator_value;
    /* Enable interrupts */
    mct->global.int_en = GINT_COMP0_IRQ;

    /* Wait for update */
    while (mct->global.wstat != (GWSTAT_COMP0H | GWSTAT_COMP0L | GWSTAT_COMP0_ADD_INC));
    mct->global.wstat = (GWSTAT_COMP0H | GWSTAT_COMP0L | GWSTAT_COMP0_ADD_INC);

    /* enable interrupts */
    mct->global.tcon = GTCON_EN | GTCON_COMP0_EN | GTCON_COMP0_AUTOINC;
    while (mct->global.wstat != GWSTAT_TCON);
    mct->global.wstat = GWSTAT_TCON;
}


#endif /* ARM_CORTEX_A15 */
<|MERGE_RESOLUTION|>--- conflicted
+++ resolved
@@ -155,7 +155,6 @@
 void
 setDeadline(ticks_t deadline)
 {
-<<<<<<< HEAD
     assert(deadline >= ksCurrentTime);
     MCRR(CNTV_CVAL, deadline);
     assert(deadline >= getCurrentTime());
@@ -167,10 +166,6 @@
     ticks_t time;
     MRRC(CNTVCT, time);
     return time;
-=======
-    MCR(CNT_TVAL, TIMER_TICKS);
-    MCR(CNT_CTL, (1 << 0));
->>>>>>> b92d3f3c
 }
 
 /**
