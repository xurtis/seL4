/*
 * Copyright 2014, General Dynamics C4 Systems
 *
 * This software may be distributed and modified according to the terms of
 * the GNU General Public License version 2. Note that NO WARRANTY is provided.
 * See "LICENSE_GPLv2.txt" for details.
 *
 * @TAG(GD_GPL)
 */

#include <config.h>
#include "stdint.h"
#include <arch/machine.h>
#include <arch/machine/timer.h>
#include <plat/machine.h>
#include <arch/linker.h>
#include <plat/machine/devices.h>
#include <plat/machine/hardware.h>

/*
 * Samsung Exynos multi-core timer implementation
 * Samsung has a habit of ripping out ARM IP and
 * replacing it with their own.
 */

#define GCNTWSTAT_CNTH       (1U << 1)
#define GCNTWSTAT_CNTL       (1U << 0)

#define GTCON_EN             (1U << 8)
#define GTCON_COMP3_AUTOINC  (1U << 7)
#define GTCON_COMP3_EN       (1U << 6)
#define GTCON_COMP2_AUTOINC  (1U << 5)
#define GTCON_COMP2_EN       (1U << 4)
#define GTCON_COMP1_AUTOINC  (1U << 3)
#define GTCON_COMP1_EN       (1U << 2)
#define GTCON_COMP0_AUTOINC  (1U << 1)
#define GTCON_COMP0_EN       (1U << 0)

#define GINT_COMP3_IRQ       (1U << 3)
#define GINT_COMP2_IRQ       (1U << 2)
#define GINT_COMP1_IRQ       (1U << 1)
#define GINT_COMP0_IRQ       (1U << 0)

#define GWSTAT_TCON          (1U << 16)
#define GWSTAT_COMP3_ADD_INC (1U << 14)
#define GWSTAT_COMP3H        (1U << 13)
#define GWSTAT_COMP3L        (1U << 12)
#define GWSTAT_COMP2_ADD_INC (1U << 10)
#define GWSTAT_COMP2H        (1U << 9)
#define GWSTAT_COMP2L        (1U << 8)
#define GWSTAT_COMP1_ADD_INC (1U << 6)
#define GWSTAT_COMP1H        (1U << 5)
#define GWSTAT_COMP1L        (1U << 4)
#define GWSTAT_COMP0_ADD_INC (1U << 2)
#define GWSTAT_COMP0H        (1U << 1)
#define GWSTAT_COMP0L        (1U << 0)

#define LTCON_XXX0           (1U << 3)
#define LTCON_INTERVAL_MODE  (1U << 2)
#define LTCON_IEN            (1U << 1)
#define LTCON_EN             (1U << 0)

#define LTWSTAT_TCON         (1U << 3)
#define LTWSTAT_TCOMP        (1U << 1)
#define LTWSTAT_TCNT         (1U << 0)

/* see tools/reciprocal.py for calculation of CLK_MAGIC and CLK_SHIFT */
compile_assert(magic_will_work, TIMER_MHZ == 24llu);
#define CLK_MAGIC 2863311531
#define CLK_SHIFT 36

struct mct_global_map {
    uint32_t reserved0[64];
    uint32_t cntl;           /* 0x100 Low word of count */
    uint32_t cnth;           /* 0x104 High word of count */
    uint32_t reserved1[1];
    uint32_t cnt_wstat;      /* 0x110 Write status for cnt */
    uint32_t reserved2[60];

    uint32_t comp0l;         /* 0x200 Low word of Compare value */
    uint32_t comp0h;         /* 0x204 High word of Compare value*/
    uint32_t comp0_add_inc;  /* 0x208 Low word of Automatic increment amount */
    uint32_t comp0_res;

    uint32_t comp1l;         /* 0x210 Low word of Compare value */
    uint32_t comp1h;         /* 0x214 High word of Compare value*/
    uint32_t comp1_add_inc;  /* 0x218 Low word of Automatic increment amount */
    uint32_t comp1_res;

    uint32_t comp2l;         /* 0x220 Low word of Compare value */
    uint32_t comp2h;         /* 0x224 High word of Compare value*/
    uint32_t comp2_add_inc;  /* 0x228 Low word of Automatic increment amount */
    uint32_t comp2_res;

    uint32_t comp3l;         /* 0x230 Low word of Compare value */
    uint32_t comp3h;         /* 0x234 High word of Compare value*/
    uint32_t comp3_add_inc;  /* 0x238 Low word of Automatic increment amount */
    uint32_t comp3_res;

    uint32_t tcon;           /* 0x240 Timer control */
    uint32_t int_stat;       /* 0x244 Interrupt pending status */
    uint32_t int_en;         /* 0x248 Interrupt enable */
    uint32_t wstat;          /* 0x24C  write status */
    uint32_t reserved3[44];
};

struct mct_local_map {
    uint32_t tcompl;         /* 0x00 */
    uint32_t tcntl;          /* 0x04 */
    uint32_t tcomph;         /* 0x08 */
    uint32_t tcnth;          /* 0x0C */
    uint32_t reserved0[4];
    uint32_t tcon;           /* 0x20 Timer control */
    uint32_t int_stat;       /* 0x30 Interrupt status */
    uint32_t int_en;         /* 0x34 Interrupt enable */
    uint32_t reserved1[2];
    uint32_t wstat;          /* 0x40 Write status */
    uint32_t reserved2[50];
};

struct mct_map {
    struct mct_global_map global;
    struct mct_local_map local[4];
};

static volatile struct mct_map* mct = (volatile struct mct_map*) EXYNOS_MCT_PPTR;

/**
   DONT_TRANSLATE
 */
void
setDeadline(ticks_t deadline)
{
<<<<<<< HEAD
    assert(deadline >= ksCurrentTime);
    MCRR(CNTV_CVAL, deadline);
    assert(deadline >= getCurrentTime());
}

ticks_t
getCurrentTime(void)
{
    ticks_t time;
    MRRC(CNTVCT, time);
    return time;
}

/**
   DONT_TRANSLATE
 */
void
ackDeadlineIRQ(void)
{
    setDeadline(UINT64_MAX);
}

PURE time_t
getMaxTimerUs(void)
{
    return UINT64_MAX / CLK_MAGIC;
}

CONST time_t
getKernelWcetUs(void)
{
    return 10u;
}

PURE ticks_t
getTimerPrecision(void)
{
    return TIMER_MHZ;
}

PURE ticks_t
usToTicks(time_t us)
{
    assert(us <= getMaxTimerUs());
    assert(us >= getKernelWcetUs());
    return us * TIMER_MHZ;
}

PURE time_t
ticksToUs(ticks_t ticks)
{
    /* simulate 64bit division using multiplication by reciprocal */
    return (ticks * CLK_MAGIC) >> CLK_SHIFT;
}


/**
   DONT_TRANSLATE
 */
BOOT_CODE void
initTimer(void)
{
    /* Clear write status */
    mct->global.wstat = mct->global.wstat;
    mct->global.cnt_wstat = mct->global.cnt_wstat;

    /* enable the timer */
    mct->global.tcon = GTCON_EN;
    while (mct->global.wstat != GWSTAT_TCON);
    mct->global.wstat = GWSTAT_TCON;

    /* Setup compare register to trigger in about 10000 years from now */
    MCRR(CNT_CVAL, 0xffffffffffffffff);

    /* enable the timer */
    MCR(CNTV_CTL, (1u << 0));
    /* TODO remove once SELFOUR-365 is implemented
     * allow user mode to read the timer (CNTPCT) */
    MCR(CNTKCTL, 1u);
=======
    if (config_set(CONFIG_ARM_CORTEX_A15)) {
        resetGenericTimer();
    } else {
        mct->global.int_stat = GINT_COMP0_IRQ;
    }
>>>>>>> 0a2a9842
}

compile_assert(mct_reload_32_bit, TIMER_RELOAD <= 0xffffffff);

/**
   DONT_TRANSLATE
 */
BOOT_CODE void
initTimer(void)
{
    /* Clear write status */
    mct->global.wstat = mct->global.wstat;
    mct->global.cnt_wstat = mct->global.cnt_wstat;

    if (config_set(CONFIG_ARM_CORTEX_A15)) {
        /* use the arm generic timer, backed by the mct */
        /* enable the timer */
        mct->global.tcon = GTCON_EN;
        while (mct->global.wstat != GWSTAT_TCON);
        mct->global.wstat = GWSTAT_TCON;

        initGenericTimer();
    } else {
        /* Use the MCT directly */
        /* Configure the comparator */
        mct->global.comp0_add_inc = TIMER_RELOAD;

        uint64_t  comparator_value = ((((uint64_t) mct->global.cnth) << 32llu)
                                      | mct->global.cntl) + TIMER_RELOAD;
        mct->global.comp0h = (uint32_t) (comparator_value >> 32u);
        mct->global.comp0l = (uint32_t) comparator_value;
        /* Enable interrupts */
        mct->global.int_en = GINT_COMP0_IRQ;

        /* Wait for update */
        while (mct->global.wstat != (GWSTAT_COMP0H | GWSTAT_COMP0L | GWSTAT_COMP0_ADD_INC));
        mct->global.wstat = (GWSTAT_COMP0H | GWSTAT_COMP0L | GWSTAT_COMP0_ADD_INC);

        /* enable interrupts */
        mct->global.tcon = GTCON_EN | GTCON_COMP0_EN | GTCON_COMP0_AUTOINC;
        while (mct->global.wstat != GWSTAT_TCON);
        mct->global.wstat = GWSTAT_TCON;
    }
}<|MERGE_RESOLUTION|>--- conflicted
+++ resolved
@@ -131,7 +131,6 @@
 void
 setDeadline(ticks_t deadline)
 {
-<<<<<<< HEAD
     assert(deadline >= ksCurrentTime);
     MCRR(CNTV_CVAL, deadline);
     assert(deadline >= getCurrentTime());
@@ -186,41 +185,6 @@
     /* simulate 64bit division using multiplication by reciprocal */
     return (ticks * CLK_MAGIC) >> CLK_SHIFT;
 }
-
-
-/**
-   DONT_TRANSLATE
- */
-BOOT_CODE void
-initTimer(void)
-{
-    /* Clear write status */
-    mct->global.wstat = mct->global.wstat;
-    mct->global.cnt_wstat = mct->global.cnt_wstat;
-
-    /* enable the timer */
-    mct->global.tcon = GTCON_EN;
-    while (mct->global.wstat != GWSTAT_TCON);
-    mct->global.wstat = GWSTAT_TCON;
-
-    /* Setup compare register to trigger in about 10000 years from now */
-    MCRR(CNT_CVAL, 0xffffffffffffffff);
-
-    /* enable the timer */
-    MCR(CNTV_CTL, (1u << 0));
-    /* TODO remove once SELFOUR-365 is implemented
-     * allow user mode to read the timer (CNTPCT) */
-    MCR(CNTKCTL, 1u);
-=======
-    if (config_set(CONFIG_ARM_CORTEX_A15)) {
-        resetGenericTimer();
-    } else {
-        mct->global.int_stat = GINT_COMP0_IRQ;
-    }
->>>>>>> 0a2a9842
-}
-
-compile_assert(mct_reload_32_bit, TIMER_RELOAD <= 0xffffffff);
 
 /**
    DONT_TRANSLATE
@@ -240,6 +204,9 @@
         mct->global.wstat = GWSTAT_TCON;
 
         initGenericTimer();
+        /* TODO remove once SELFOUR-365 is implemented
+        * allow user mode to read the timer (CNTPCT) */
+        MCR(CNTKCTL, 1u);
     } else {
         /* Use the MCT directly */
         /* Configure the comparator */
