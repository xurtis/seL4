/*
 * Copyright 2014, General Dynamics C4 Systems
 *
 * This software may be distributed and modified according to the terms of
 * the GNU General Public License version 2. Note that NO WARRANTY is provided.
 * See "LICENSE_GPLv2.txt" for details.
 *
 * @TAG(GD_GPL)
 */

#include <api/failures.h>
#include <kernel/cspace.h>
#include <kernel/faulthandler.h>
#include <kernel/thread.h>
#include <machine/io.h>
#include <arch/machine.h>

void
handleFault(tcb_t *tptr)
{
    exception_t status;
    fault_t fault = current_fault;

    status = sendFaultIPC(tptr);
    if (status != EXCEPTION_NONE) {
        handleDoubleFault(tptr, fault);
    }
}

static inline exception_t
sendFaultIPCToHandler(tcb_t *tptr, bool_t canDonate, cap_t handlerCap)
{
    lookup_fault_t original_lookup_fault;

    original_lookup_fault = current_lookup_fault;

    if (cap_get_capType(handlerCap) == cap_endpoint_cap &&
            cap_endpoint_cap_get_capCanSend(handlerCap) &&
            cap_endpoint_cap_get_capCanGrant(handlerCap)) {
        tptr->tcbFault = current_fault;
        if (fault_get_faultType(current_fault) == fault_cap_fault) {
            tptr->tcbLookupFailure = original_lookup_fault;
        }
        sendIPC(true, false, canDonate,
                cap_endpoint_cap_get_capEPBadge(handlerCap),
                true, tptr,
                EP_PTR(cap_endpoint_cap_get_capEPPtr(handlerCap)));

        return EXCEPTION_NONE;
    } else {
        current_fault = fault_no_fault_handler_new();
        current_lookup_fault = lookup_fault_missing_capability_new(0);

        return EXCEPTION_FAULT;
    }
}

<<<<<<< HEAD
exception_t
sendTemporalFaultIPC(tcb_t *tptr, cap_t tfep)
{
    return sendFaultIPCToHandler(tptr, false, tfep);
}

exception_t
sendFaultIPC(tcb_t *tptr)
{
    return sendFaultIPCToHandler(tptr, true, TCB_PTR_CTE_PTR(tptr, tcbFaultHandler)->cap);
}

#ifdef DEBUG
=======
#ifdef CONFIG_PRINTING
>>>>>>> 086b5192
static void
print_fault(fault_t f)
{
    switch (fault_get_faultType(f)) {
    case fault_null_fault:
        printf("null fault");
        break;
    case fault_cap_fault:
        printf("cap fault in %s phase at address 0x%x",
               fault_cap_fault_get_inReceivePhase(f) ? "receive" : "send",
               (unsigned int)fault_cap_fault_get_address(f));
        break;
    case fault_vm_fault:
        printf("vm fault on %s at address 0x%x with status 0x%x",
               fault_vm_fault_get_instructionFault(f) ? "code" : "data",
               (unsigned int)fault_vm_fault_get_address(f),
               (unsigned int)fault_vm_fault_get_FSR(f));
        break;
    case fault_unknown_syscall:
        printf("unknown syscall 0x%x",
               (unsigned int)fault_unknown_syscall_get_syscallNumber(f));
        break;
    case fault_user_exception:
        printf("user exception 0x%x code 0x%x",
               (unsigned int)fault_user_exception_get_number(f),
               (unsigned int)fault_user_exception_get_code(f));
        break;
    case fault_no_fault_handler:
        printf("no fault handler");
        break;
    default:
        printf("unknown fault");
        break;
    }
}
#endif

/* The second fault, ex2, is stored in the global current_fault */
void
handleDoubleFault(tcb_t *tptr, fault_t ex1)
{
#ifdef CONFIG_PRINTING
    fault_t ex2 = current_fault;
    printf("Caught ");
    print_fault(ex2);
    printf("\nwhile trying to handle:\n");
    print_fault(ex1);
    printf("\nin thread %p \"%s\" ", tptr, tptr->tcbName);
    printf("at address %p\n", (void*)getRestartPC(tptr));
#endif

    setThreadState(tptr, ThreadState_Inactive);
}<|MERGE_RESOLUTION|>--- conflicted
+++ resolved
@@ -55,7 +55,6 @@
     }
 }
 
-<<<<<<< HEAD
 exception_t
 sendTemporalFaultIPC(tcb_t *tptr, cap_t tfep)
 {
@@ -68,10 +67,7 @@
     return sendFaultIPCToHandler(tptr, true, TCB_PTR_CTE_PTR(tptr, tcbFaultHandler)->cap);
 }
 
-#ifdef DEBUG
-=======
 #ifdef CONFIG_PRINTING
->>>>>>> 086b5192
 static void
 print_fault(fault_t f)
 {
