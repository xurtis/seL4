#
# Copyright 2014, General Dynamics C4 Systems
#
# This software may be distributed and modified according to the terms of
# the GNU General Public License version 2. Note that NO WARRANTY is provided.
# See "LICENSE_GPLv2.txt" for details.
#
# @TAG(GD_GPL)
#

# Disable built-in rules.
.SUFFIXES:

############################################################
### Build parameters
############################################################

ARCH_LIST:=arm x86
CPU_LIST:=arm1136jf-s ixp420 cortex-a8 cortex-a9 cortex-a15
PLAT_LIST:=imx31 pc99 ixp420 omap3 am335x exynos4 exynos5 imx6 apq8064 zynq7000 allwinnerA20
ARMV_LIST:=armv6 armv7-a

ifndef SOURCE_ROOT
    # Assume we're in the source directory if not specified.
    SOURCE_ROOT=.
    export SOURCE_ROOT
endif

# we don't ARCH or PLAT for the style target, but other 
# targets fail -- so just bluff.
ifeq (${MAKECMDGOALS}, style)
ARCH:=x86
PLAT:=pc99
endif

# we do need them if we want to build anything else
$(if $(filter ${ARCH},${ARCH_LIST}),, \
	$(error ARCH ${ARCH} invalid or undefined, should be one of [${ARCH_LIST}]))

$(if $(filter ${PLAT},${PLAT_LIST}),, \
	$(error PLAT ${PLAT} invalid or undefined, should be one of [${PLAT_LIST}]))

ifeq (${ARCH}, arm)
$(if $(filter ${CPU},${CPU_LIST}),, \
	$(error CPU ${CPU} invalid or undefined, should be one of [${CPU_LIST}]))

$(if $(filter ${ARMV},${ARMV_LIST}),, \
	$(error ARMV ${ARMV} invalid or undefined, should be one of [${ARMV_LIST}]))
endif

### Verbose building
########################################

# Set V=1 for verbose building, this can be passed in on the command line
# Set V=2 to have make echo out commands before executing them

ifeq ($V, 1)
	BUILD_VERBOSE = 1
	MAKE_SILENT = -s
	quiet = 
	Q =
else
ifeq ($V, 2)
	BUILD_VERBOSE = 1
	MAKE_SILENT =
	quiet =
	Q =
else
ifeq ($V, 3)
	BUILD_VERBOSE = 1
	MAKE_SILENT =
	quiet =
	Q =
else
	MAKE_SILENT = -s
	quiet = quiet_
	Q = @
endif
endif
endif

### Benchmarking parameters
########################################

CONFIG_DEFS=

ifdef BENCHMARK_PROFILER
CONFIG_DEFS += PROFILER
ifdef CHECKPOINT_PROFILER
CONFIG_DEFS += CHECKPOINT_PROFILER
endif # CHECKPOINT_PROFILER
else
CONFIG_DEFS = CYCLE_COUNTER
endif # BENCHMARK_PROFILER

ifdef BENCHMARK_ICACHE
CONFIG_DEFS += PERF_COUNTER=ARM_INSTRUCTION_CACHE_MISS
else
ifdef BENCHMARK_DCACHE
CONFIG_DEFS += PERF_COUNTER=ARM_DATA_CACHE_MISS
else
CONFIG_DEFS += PERF_COUNTER=CYCLE_COUNTER
endif # BENCHMARK_DCACHE
endif # BENCHMARK_ICACHE

ifdef IOMMU
CONFIG_DEFS += CONFIG_IOMMU
endif

CONFIG_DEFS += $(strip $(foreach var, \
  CONFIG_ROOT_CNODE_SIZE_BITS \
  CONFIG_BOOT_THREAD_TIME_SLICE \
  CONFIG_NUM_PRIORITIES \
  CONFIG_RETYPE_FAN_OUT_LIMIT \
  CONFIG_MAX_NUM_WORK_UNITS_PER_PREEMPTION \
  CONFIG_MAX_NUM_BOOTINFO_DEVICE_REGIONS \
  CONFIG_MAX_NUM_BOOTINFO_UNTYPED_CAPS \
<<<<<<< HEAD
  CONFIG_MAX_NUM_NODES \
  CONFIG_MAX_NUM_PASSTHROUGH_DEVICES, \
=======
  CONFIG_TIMER_TICK_MS, \
>>>>>>> 8e15c429
  $(if $(value ${var}), ${var}=$(value ${var}), )))

ifdef BUILD_VERBOSE
$(info seL4 build options:)
$(info ===================)
$(info ARCH          = ${ARCH})
$(info PLAT          = ${PLAT})
$(info CPU           = ${CPU})
$(info TOOLPREFIX    = ${TOOLPREFIX})
$(info PATH          = ${PATH})
$(info DEBUG         = ${DEBUG})
$(info ASSERT        = ${ASSERT})
$(info CONFIG_DEFS   = ${CONFIG_DEFS})
$(info DANGEROUS_CODE_INJECTION = ${DANGEROUS_CODE_INJECTION})
endif

.PHONY: all default clean preprocess validate

default: all

############################################################
### Tool setup
############################################################

PATH := ${SOURCE_ROOT}/tools:${PATH}
export PATH

PARSER = c-parser

CC =
# Allow manually specifying a compiler.
ifdef CONFIG_KERNEL_COMPILER
ifneq (${CONFIG_KERNEL_COMPILER},)
ifneq (${CONFIG_KERNEL_COMPILER},"")
CC = ${CONFIG_KERNEL_COMPILER}
# Assume that this is a non-GNU compiler.
CPPFLAGS += -U__GNUC__
endif
endif
endif
ifeq (${CC},)
CC = ${TOOLPREFIX}gcc
endif

# Allow manually appending CPP flags.
ifneq (${CONFIG_KERNEL_EXTRA_CPPFLAGS},)
ifneq (${CONFIG_KERNEL_EXTRA_CPPFLAGS},"")
CPPFLAGS += ${CONFIG_KERNEL_EXTRA_CPPFLAGS}
endif
endif

CPP = ${TOOLPREFIX}cpp
AS = ${TOOLPREFIX}as
LD = ${TOOLPREFIX}ld
STRIP = ${TOOLPREFIX}strip
BF_GEN = bitfield_gen.py
CHANGED = ${SOURCE_ROOT}/tools/changed.sh
CPP_GEN = ${SOURCE_ROOT}/tools/cpp_gen.sh
SYSCALL_ID_GEN = syscall_header_gen.py
INVOCATION_ID_GEN = invocation_header_gen.py
XMLLINT = xmllint.sh

########################################
## Check tools
########################################

ifdef BUILD_VERBOSE
$(info CC            = ${CC})
$(info CC_PATH       = ${CC_PATH})
$(info CPP           = ${CPP})
$(info CPP_PATH      = ${CPP_PATH})
$(info AS            = ${AS})
$(info AS_PATH       = ${AS_PATH})
$(info LD            = ${LD})
$(info LD_PATH       = ${LD_PATH})
$(info PARSER        = ${PARSER})
$(info PARSER_PATH   = ${PARSER_PATH})
$(info BF_GEN        = ${BF_GEN})
$(info BF_GEN_PATH   = ${BF_GEN_PATH})
$(info SYSCALL_ID_GEN = ${SYSCALL_ID_GEN})
$(info SYSCALL_ID_GEN_PATH = ${SYSCALL_ID_GEN_PATH})
$(info INVOCATION_ID_GEN = ${INVOCATION_ID_GEN})
$(info INVOCATION_ID_GEN_PATH = ${INVOCATION_ID_GEN_PATH})
$(info XMLLINT_PATH  = ${XMLLINT_PATH})
$(info XMLLINT       = ${XMLLINT})
endif

ifndef SKIP_PATH_CHECKS

CC_PATH = $(shell PATH=${PATH} sh -c "which ${CC}")
$(if ${CC_PATH},,$(error ${CC} not in PATH or not executable))

CPP_PATH = $(shell PATH=${PATH} sh -c "which ${CPP}")
$(if ${CPP_PATH},,$(error ${CPP} not in PATH or not executable))

AS_PATH = $(shell PATH=${PATH} sh -c "which ${AS}")
$(if ${AS_PATH},,$(error ${AS} not in PATH or not executable))

LD_PATH = $(shell PATH=${PATH} sh -c "which ${LD}")
$(if ${LD_PATH},,$(error ${LD} not in PATH or not executable))

STRIP_PATH = $(shell PATH=${PATH} sh -c "which ${STRIP}")
$(if ${STRIP_PATH},,$(error ${STRIP} not in PATH or not executable))

BF_GEN_PATH = $(shell PATH=${PATH} sh -c "which ${BF_GEN}")
$(if ${BF_GEN_PATH},,$(error ${BF_GEN} not in PATH or not executable))

SYSCALL_ID_GEN_PATH = $(shell PATH=${PATH} sh -c "which ${SYSCALL_ID_GEN}")
$(if ${SYSCALL_ID_GEN_PATH},,$(error ${SYSCALL_ID_GEN} not in PATH or not executable))

INVOCATION_ID_GEN_PATH = $(shell PATH=${PATH} sh -c "which ${INVOCATION_ID_GEN}")
$(if ${INVOCATION_ID_GEN_PATH},,$(error ${INVOCATION_ID_GEN} not in PATH or not executable))

XMLLINT_PATH = $(shell PATH=${PATH} sh -c "which ${XMLLINT}")
$(if ${XMLLINT_PATH},,$(error ${XMLLINT} not in PATH or not executable))
endif

ifeq ($(SORRY_BITFIELD_PROOFS),1)
    SORRY_ARG:=--sorry_lemmas
else
    SORRY_ARG:=
endif

# If a parent Makefile has passed us DEFINES, assume they will be missing -D.
DEFINES := ${DEFINES:%=-D%}

INCLUDES = ${INCLUDE_DIRS:%=-I%}
DEFINES += ${CONFIG_DEFS:%=-D%}

ifdef DEBUG
DEFINES += -DDEBUG
CFLAGS  += -ggdb -g3
endif

ifdef RELEASE_PRINTF
DEFINES += -DRELEASE_PRINTF
endif

ifdef DANGEROUS_CODE_INJECTION
DEFINES += -DDANGEROUS_CODE_INJECTION
endif

ifdef ASSERT
DEFINES += -DASSERT
endif

ifdef FASTPATH
DEFINES += -DFASTPATH
endif

# Only set CFLAGS if we're building standalone.
# common/Makefile.Flags sets NK_CFLAGS  in Kbuild environments.
ifndef NK_CFLAGS
STATICHEADERS += autoconf.h
DEFINES += -DHAVE_AUTOCONF
ifeq (${ARCH}, arm)
CFLAGS += -mtune=${CPU} -marm -march=${ARMV}
ASFLAGS += -Wa,-mcpu=${CPU} -Wa,-march=${ARMV}
DEFINES += -D$(shell echo ${ARMV}|tr [:lower:] [:upper:]|tr - _)
DEFINES += -DARCH_ARM
ifeq (${CPU},cortex-a8)
DEFINES += -DARM_CORTEX_A8 -D__KERNEL_32__
endif
ifeq (${CPU},cortex-a9)
DEFINES += -DARM_CORTEX_A9 -D__KERNEL_32__
endif
ifeq (${CPU},cortex-a15)
DEFINES += -DARM_CORTEX_A15 -D__KERNEL_32__
endif
ifeq ($(PLAT),imx6)
DEFINES += -DIMX6
endif
ifeq ($(PLAT),imx31)
DEFINES += -DIMX31
endif
ifeq ($(PLAT),pc99)
DEFINES += -DPC99
endif
ifeq ($(PLAT),ixp420)
DEFINES += -DIXP420
endif
ifeq ($(PLAT),omap3)
DEFINES += -DOMAP3
endif
ifeq ($(PLAT),am335x)
DEFINES += -DAM335X
endif
ifeq ($(PLAT),exynos4)
DEFINES += -DEXYNOS4
endif
ifeq ($(PLAT),exynos5)
DEFINES += -DEXYNOS5
endif
ifeq ($(PLAT),apq8064)
DEFINES += -DAPQ8064
endif
ifeq ($(PLAT),zynq7000)
DEFINES += -DZYNQ7000
endif
ifeq ($(PLAT),allwinnerA20)
DEFINES += -DALLWINNERA20
endif
endif # ARCH=arm
ifeq (${ARCH}, x86)
CFLAGS += -m32 -mno-mmx -mno-sse
ASFLAGS += -Wa,--32
DEFINES += -DARCH_IA32 -DARCH_X86 -DX86_32 -D__KERNEL_32__
LDFLAGS += -Wl,-m,elf_i386 
export __X86_32__ = y
endif # ARCH=x86
else # NK_CFLAGS
# Require autoconf to be provided if larger build
$(if ${HAVE_AUTOCONF},,$(error autoconf.h not provided))
STATICHEADERS += $(srctree)/include/generated/autoconf.h
endif # NK_CFLAGS

ifeq (${ARCH}, x86)
INCLUDES += "-I${SOURCE_ROOT}/include/arch/$(ARCH)/arch/32"
INCLUDES += "-I${SOURCE_ROOT}/include/plat/$(PLAT)/plat/32"
endif

ifeq (${CPU}, arm1136jf-s)
DEFINES += -DARM1136_WORKAROUND
# Add definition for verified platform to support standalone kernel builds
DEFINES += -DCONFIG_ARM1136JF_S
endif

WARNINGS = all error strict-prototypes missing-prototypes nested-externs \
	missing-declarations undef pointer-arith no-nonnull declaration-after-statement

CFLAGS += --std=c99 -nostdlib -nostdinc -ffreestanding \
	${WARNINGS:%=-W%} ${INCLUDES}
LDFLAGS += -nostdlib -nostdinc
LDFLAGS += -Wl,--build-id=none
ASFLAGS += ${INCLUDES}

# Compiler optimisation level. Note that you can't build the kernel with
# GCC -Os without linking against libgcc.
ifeq (${CONFIG_OPTIMISATION_Os},y)
CFLAGS += -Os
LDFLAGS += -Os
else
ifeq (${CONFIG_OPTIMISATION_O0},y)
CFLAGS += -O0
LDFLAGS += -O0
else
ifeq (${CONFIG_OPTIMISATION_O1},y)
CFLAGS += -O1
LDFLAGS += -O1
else
ifeq (${CONFIG_OPTIMISATION_O3},y)
CFLAGS += -O3
LDFLAGS += -O3
else # Make -O2 the default for kernel builds.
CFLAGS += -O2
LDFLAGS += -O2
endif # CONFIG_OPTIMISATION_O3
endif # CONFIG_OPTIMISATION_O1
endif # CONFIG_OPTIMISATION_O0
endif # CONFIG_OPTIMISATION_Os

# Attempt to enable -fwhole-program if it was requested. Considered harmful
ifeq (${CONFIG_WHOLE_PROGRAM_OPTIMISATIONS_KERNEL}, y)
    CFLAGS += -fwhole-program
endif

# Allow overriding of the CFLAGS. Use with caution.
ifdef CONFIG_KERNEL_CFLAGS
ifneq (${CONFIG_KERNEL_CFLAGS},)
ifneq (${CONFIG_KERNEL_CFLAGS},"")
CFLAGS := ${CONFIG_KERNEL_CFLAGS}
endif
endif
endif

CFLAGS += ${DEFINES}
CPPFLAGS += ${DEFINES} ${INCLUDES}

ifdef BUILD_VERBOSE
$(info CFLAGS   = ${CFLAGS})
$(info ASFLAGS  = ${ASFLAGS})
$(info CPPFLAGS = ${CPPFLAGS})
$(info LDFLAGS  = ${LDFLAGS})
endif

############################################################
### Paths
############################################################

PYTHONPATH := ${PYTHONPATH}:${SOURCE_ROOT}/tools
export PYTHONPATH

vpath %.c   ${SOURCE_ROOT}
vpath %.S   ${SOURCE_ROOT}
vpath %.h   ${SOURCE_ROOT}
vpath %.bf  ${SOURCE_ROOT}/include \
            ${SOURCE_ROOT}/include/arch/${ARCH} \
            ${SOURCE_ROOT}/include/plat/${PLAT}
vpath %.lds ${SOURCE_ROOT}

INCLUDE_DIRS = ${SOURCE_ROOT}/include ${SOURCE_ROOT}/include/arch/${ARCH} \
               ${SOURCE_ROOT}/include/plat/${PLAT} .

############################################################
### Sub-makefiles
############################################################

include ${SOURCE_ROOT}/include/arch/${ARCH}/arch/Makefile
include ${SOURCE_ROOT}/include/plat/${PLAT}/plat/Makefile
include ${SOURCE_ROOT}/src/arch/${ARCH}/Makefile
include ${SOURCE_ROOT}/src/plat/${PLAT}/Makefile
include ${SOURCE_ROOT}/include/Makefile
include ${SOURCE_ROOT}/src/Makefile

DIRECTORIES += arch plat src arch/api

############################################################
### Sources and targets
############################################################

C_SOURCES += $(patsubst %, src/arch/${ARCH}/%, ${ARCH_C_SOURCES})
ASM_SOURCES += $(patsubst %, src/arch/${ARCH}/%, ${ARCH_ASM_SOURCES})

C_SOURCES += $(patsubst %, src/plat/${PLAT}/%, ${PLAT_C_SOURCES})
ASM_SOURCES += $(patsubst %, src/plat/${PLAT}/%, ${PLAT_ASM_SOURCES})

GENHEADERS = $(patsubst %.bf, %.pbf, ${BF_SOURCES}) \
  $(patsubst %.bf, %_gen.h, ${BF_SOURCES})

GENHEADERS += arch/api/invocation.h api/invocation.h arch/api/syscall.h

DEFTHEORIES = $(patsubst %.bf, %_defs.thy, ${BF_SOURCES})
PROOFTHEORIES = $(patsubst %.bf, %_proofs.thy, ${BF_SOURCES})
THEORIES = ${DEFTHEORIES} ${PROOFTHEORIES}

C_SOURCES_WITH_PARSE = $(sort ${C_SOURCES})

STATICHEADERS := $(shell find ${SOURCE_ROOT}/include/ -name "*.h" \
                              ! -regex ".*include/arch.*" \
                              ! -regex ".*include/plat.*") \
                 $(shell find ${SOURCE_ROOT}/include/arch/${ARCH} -name "*.h") \
                 $(shell find ${SOURCE_ROOT}/include/plat/${PLAT} -name "*.h")

ifeq (${HAVE_AUTOCONF}, 1)
	STATICHEADERS += $(srctree)/include/generated/autoconf.h
endif

STATICSOURCES = $(foreach file,${C_SOURCES_WITH_PARSE} ${ASM_SOURCES}, \
                          ${SOURCE_ROOT}/${file})

OBJECTS = ${ASM_SOURCES:.S=.o} kernel.o

MAKEFILES := $(shell find ${SOURCE_ROOT} -name "Makefile")

############################################################
### Top-level targets
############################################################

all: kernel.elf kernel.elf.strip

theories: ${THEORIES}

preprocess: ${PPFILES}

style:
	astyle --max-instatement-indent=120 --style=otbs --pad-header --recursive --indent=spaces=4 --pad-oper "src/*.c"
	astyle --max-instatement-indent=120 --style=otbs --pad-header --recursive --indent=spaces=4 --pad-oper "include/*.h"
	astyle --max-instatement-indent=120 --style=otbs --pad-header --recursive --indent=spaces=4 --pad-oper "libsel4/*.h"
	astyle --max-instatement-indent=120 --style=otbs --pad-header --recursive --indent=spaces=4 --pad-oper "libsel4/*.c"

validate: c-parser.log

c-parser.log: kernel_all.c_pp
	@echo " [VALIDATE] $<"
	$(Q)${PARSER} $^ 2>&1 | tee $@.errors
	$(Q)mv $@.errors $@

# The list of sources is a variable, not a file, so there is no sane way to ask make to depend
# upon it. This rule exists to touch a file to force the regeneration of kernel_all.c if we
# suspect that anything has changed that may have caused the sources list to change.
# Depend upon STATICHEADERS for autoconf/config related changes. Then try and depend upon
# any Makefiles. If you change environment variables (such as debug or fastpath in cases where
# not using autoconf) then you should make clean yourself. These dependencies really should
# just be on the kernel_all.c rule, but there is some magic in the usage of the $^ variable
# which has had the prerequsites located in the VPATH, and doing this ourselves from the
# C_SOURCES_WITH_PARSE variable is more trouble than this horrible intermediate file.
sources_list_updated: ${STATICHEADERS} ${MAKEFILES}
	@echo " [TOUCH] $@"
	$(Q)touch $@

kernel_all.c: sources_list_updated ${C_SOURCES_WITH_PARSE}
	@echo " [CPP_GEN] $@"
	$(Q)${CPP_GEN} $(wordlist 2, $(words $^), $^) > $@

kernel.o: kernel_final.s
	@echo " [AS] $@"
	$(Q)${CC} ${ASFLAGS} -o $@ -c $<

kernel_final.s: kernel_final.c
	@echo " [CC] $@"
	$(Q)${CC} ${CFLAGS} -S -o $@ $<

# Awkward rule to get around passing -x to CC and having a .c input file.
kernel_final.c: kernel_all.c_pp
	@echo " [CP] $@"
	$(Q)cp -a $< $@

LINKER_SCRIPT = src/plat/${PLAT}/linker.lds

linker.lds_pp: ${LINKER_SCRIPT}
	@echo " [CPP] $@"
	$(Q)${CPP} ${CPPFLAGS} -P -E -o $@ -x c $<

kernel.elf: sanity ${OBJECTS} linker.lds_pp
	@echo " [LD] $@"
	$(Q)${CHANGED} $@ ${CC} ${LDFLAGS} -Wl,-T -Wl,linker.lds_pp \
		-o $@ ${OBJECTS}

autoconf.h: include/plat/${PLAT}/autoconf.h
	${Q}cp $< $@

############################################################
### Pattern rules
############################################################

%.elf.strip: %.elf | ${DIRECTORIES}
	@echo " [STRIP] $@"
	$(Q)${STRIP} -o $@ $<

%.o: %.s | ${DIRECTORIES}
	@echo " [AS] $@"
	$(Q)${CC} ${ASFLAGS} -c $< -o $@


############################################################
### Sanity -- check files that should be the same are the same
############################################################

DIFF_CMD:= ${SOURCE_ROOT}/tools/sanity.sh

.PHONY sanity:
	$(Q)${DIFF_CMD} ${SOURCE_ROOT}/libsel4/include/sel4/constants.h ${SOURCE_ROOT}/include/api/constants.h 
	$(Q)${DIFF_CMD} ${SOURCE_ROOT}/libsel4/arch_include/${ARCH}/sel4/arch/objecttype.h ${SOURCE_ROOT}/include/arch/${ARCH}/arch/api/objecttype.h 
	$(Q)${DIFF_CMD} ${SOURCE_ROOT}/libsel4/include/api/syscall.xml ${SOURCE_ROOT}/include/api/syscall.xml
	$(Q)${DIFF_CMD} ${SOURCE_ROOT}/libsel4/include/api/syscall.xsd ${SOURCE_ROOT}/include/api/syscall.xsd 
	$(Q)${DIFF_CMD} ${SOURCE_ROOT}/libsel4/include/sel4/errors.h ${SOURCE_ROOT}/include/api/errors.h
	$(Q)${DIFF_CMD} ${SOURCE_ROOT}/libsel4/include/sel4/objecttype.h ${SOURCE_ROOT}/include/api/objecttype.h

###################
# Header generation
###################

arch/api/invocation.h: ${SOURCE_ROOT}/libsel4/arch_include/${ARCH}/interfaces/sel4arch.xml | ${DIRECTORIES}
	$(Q)rm -f ${SOURCE_ROOT}/include/arch/${ARCH}/arch/api/invocation.h
	$(Q)${INVOCATION_ID_GEN_PATH} --arch --xml $< \
		--dest $@


api/invocation.h: ${SOURCE_ROOT}/libsel4/include/interfaces/sel4.xml | ${DIRECTORIES}
	$(Q)rm -f ${SOURCE_ROOT}/include/api/invocation.h
	$(Q)${INVOCATION_ID_GEN_PATH} --xml $< \
		--dest $@

arch/api/syscall.h: ${SOURCE_ROOT}/include/api/syscall.xsd ${SOURCE_ROOT}/include/api/syscall.xml | ${DIRECTORIES}
	$(Q)${XMLLINT_PATH} --noout --schema $^
	$(Q)rm -f ${SOURCE_ROOT}/include/arch/${ARCH}/arch/api/syscall.h
	$(Q)${SYSCALL_ID_GEN_PATH} --xml $(word 2, $^) \
		--kernel_header $@

####################
# Bitfield generation
####################

PRUNES = $(foreach file,${STATICSOURCES} ${STATICHEADERS}, \
           --prune ${file} )

TOPLEVELTYPES=cte_C tcb_C endpoint_C notification_C asid_pool_C pte_C \
              pde_C user_data_C
TOPTYPES = $(foreach tp,${TOPLEVELTYPES}, \
           --toplevel ${tp} )

%.pbf: %.bf ${STATICHEADERS} | ${DIRECTORIES}
	@echo " [PBF_GEN] $@"
	$(Q)${CPP} ${CPPFLAGS} -P $< > $@

%_gen.h: %.pbf ${STATICSOURCES} ${STATICHEADERS} | ${DIRECTORIES}
	@echo " [BF_GEN] $@"
	$(Q)${BF_GEN_PATH} $< $@ ${PRUNES}

ifdef SKIP_MODIFIES
  SM_ARG=--skip_modifies
else
  SM_ARG=
endif

${DEFTHEORIES}: %_defs.thy: %.pbf ${BF_GEN_PATH} ${STATICSOURCES} \
                ${STATICHEADERS} ${SOURCE_ROOT}/Makefile | ${DIRECTORIES}
	@echo " [BF_DEFS] $@"
	$(Q)${BF_GEN_PATH} --cspec-dir ${CSPEC_DIR} --hol_defs $< $@ ${PRUNES} ${SM_ARG}

${PROOFTHEORIES}: %_proofs.thy: %.pbf ${BF_GEN_PATH} ${STATICSOURCES} \
                  ${STATICHEADERS} ${SOURCE_ROOT}/Makefile ${UMM_TYPES} | ${DIRECTORIES}
	@echo " [BF_PROOFS] $@"
	@$(if ${UMM_TYPES}, , echo "UMM_TYPES unset" ; false)
	$(Q)${BF_GEN_PATH} --cspec-dir ${CSPEC_DIR} --hol_proofs ${SORRY_ARG} $< $@ ${TOPTYPES} \
	           --umm_types ${UMM_TYPES} ${PRUNES} ${SM_ARG}

###########################
# Preprocessed source files
###########################

%.s: %.S ${GENHEADERS} ${STATICHEADERS} | ${DIRECTORIES}
	@echo " [CPP] $@"
	$(Q)${CPP} ${CPPFLAGS} -CC -E -o $@ $<

%.c_pp: %.c ${GENHEADERS} ${STATICHEADERS} | ${DIRECTORIES}
	@echo " [CPP] $@"
ifdef NO_PRESERVE_TIMESTAMP
    # Preserving the timestamp can cause repeated rebuilding if a file is touched
    # with trivial modifications such that it has a future timestamp, but every time
    # we rebuild we restore this timestamp back into the past. This results in partial
    # rebuilds all the time. This flag allows you to stop this happening if you find it upsetting.
	$(Q)${CPP} ${CPPFLAGS} -CC -E -o $@ $<
else
	$(Q)${CHANGED} $@ ${CPP} ${CPPFLAGS} -CC -E -o $@ $<
endif

%.h_pp: %.h ${GENHEADERS} ${STATICHEADERS} | ${DIRECTORIES}
	@echo " [CPP] $@"
	$(Q)${CPP} ${CPPFLAGS} -CC -E -o $@ $<

############################################################
### Utility targets
############################################################

CLEANTARGETS = kernel.elf kernel.elf.strip ${GENHEADERS} ${OBJECTS} autoconf.h \
  parser.out parsetab.py \
  kernel_final.s kernel_final.c kernel_all.c kernel_all.c_pp \
  ${PPFILES} ${THEORIES} c-parser.log c-parser-all.log \
  arch api plat ${ASM_SOURCES:.S=.s}

clean:
	@echo " [CLEAN]"
	rm -f ${SOURCE_ROOT}/include/arch/${ARCH}/arch/api/invocation.h
	rm -f ${SOURCE_ROOT}/include/api/invocation.h
	rm -f ${SOURCE_ROOT}/include/arch/${ARCH}/arch/api/syscall.h
	rm -Rf ${CLEANTARGETS}

.PHONY: distclean
distclean: clean
	@echo " [CLEAN]"
	$(Q)rm -f tools/*.pyc

${DIRECTORIES}:
	@echo " [MKDIR] $@"
	$(Q)mkdir -p ${DIRECTORIES}

.FORCE:

.PHONY: .FORCE<|MERGE_RESOLUTION|>--- conflicted
+++ resolved
@@ -114,14 +114,8 @@
   CONFIG_RETYPE_FAN_OUT_LIMIT \
   CONFIG_MAX_NUM_WORK_UNITS_PER_PREEMPTION \
   CONFIG_MAX_NUM_BOOTINFO_DEVICE_REGIONS \
-  CONFIG_MAX_NUM_BOOTINFO_UNTYPED_CAPS \
-<<<<<<< HEAD
-  CONFIG_MAX_NUM_NODES \
-  CONFIG_MAX_NUM_PASSTHROUGH_DEVICES, \
-=======
-  CONFIG_TIMER_TICK_MS, \
->>>>>>> 8e15c429
-  $(if $(value ${var}), ${var}=$(value ${var}), )))
+  CONFIG_MAX_NUM_BOOTINFO_UNTYPED_CAPS, \
+	$(if $(value ${var}), ${var}=$(value ${var}), )))
 
 ifdef BUILD_VERBOSE
 $(info seL4 build options:)
