%
% Copyright 2014, General Dynamics C4 Systems
%
% This software may be distributed and modified according to the terms of
% the GNU General Public License version 2. Note that NO WARRANTY is provided.
% See "LICENSE_GPLv2.txt" for details.
%
% @TAG(GD_GPL)
%

\chapter{\label{ch:threads}Threads and Execution}

\section{Threads \& Scheduling Contexts}
\label{sec:threads}

seL4 provides threads to represent an execution context, while scheduling contexts are used to manage
processor time. 
A thread is represented in seL4 by its thread control block
object (\obj{TCB}) and a scheduling context by a scheduling context object.
Threads cannot run unless they are bound to, or receive a scheduling context.

\subsection{Thread control blocks}

Each \obj{TCB} has an associated CSpace (see
\autoref{ch:cspace}) and VSpace (see \autoref{ch:vspace}) which
may be shared with other threads. A \obj{TCB} may also have an IPC buffer
(see  \autoref{ch:ipc}), which is used to pass extra arguments during IPC
or kernel object invocation that do not fit in the architecture-defined message
registers. While it is not compulsory that a thread has an IPC buffer,
it will not be able to perform most kernel invocations, as they require
cap transfer.

%FIXME: there is much more information held in the TCB!

\subsection{Thread Creation}

Like other objects, \obj{TCB}s are created with the
\apifunc{seL4\_Untyped\_Retype}{untyped_retype} method (see
\autoref{sec:kernmemalloc}). A newly created thread is initially inactive. It
is configured by setting its CSpace and VSpace with the
\apifunc{seL4\_TCB\_SetSpace}{tcb_setspace}
or \apifunc{seL4\_TCB\_Configure}{tcb_configure} methods and then calling
\apifunc{seL4\_TCB\_WriteRegisters}{tcb_writeregisters} with an initial stack pointer and instruction
pointer. The thread can then be activated either by setting the
\texttt{resume\_target} parameter in the \apifunc{seL4\_TCB\_WriteRegisters}{tcb_writeregisters} invocation to true
or by seperately calling the \apifunc{seL4\_TCB\_Resume}{tcb_resume} method.

\subsection{Thread Deactivation}
\label{sec:thread_deactivation}

The \apifunc{seL4\_TCB\_Suspend}{tcb_suspend} method deactivates a thread.
Suspended threads can later be resumed.
Their suspended state can be retrieved with the 
\apifunc{seL4\_TCB\_ReadRegisters}{tcb_readregisters} and
\apifunc{seL4\_TCB\_CopyRegisters}{tcb_copyregisters} methods.
They can also be reconfigured and
reused or left suspended indefinitely if not needed. Threads will be
automatically suspended when the last capability to their \obj{TCB} is
deleted.
When threads are suspended, any active IPCs or signals are cancelled.
% an example of which is demonstrated in \nameref{ex:second_thread}.

\subsection{Scheduling Contexts}
\label{sec:scheduling_contexts}

Access to CPU execution time is controlled through scheduling context objects.
Scheduling contexts consist of a tuple of 
\textit{budget (b)} and \textit{period (p)}, both in microseconds, set by \apifunc{seL4\_SchedControl\_Configure}{schedcontrol_configure} (see \autoref{sec:sc_creation}).
The tuple $(b, p)$ forms an upper bound on the thread's execution -- 
the kernel will not permit a thread to run for more than $b$ out of every $p$ microseconds.
However, $\frac{b}{p}$ does not represent a lower bound on execution, as a thread must have the highest or equal highest priority of all runnable threads to be guaranteed to be scheduled at all.

A scheduling context that has budget available is referred to as \emph{active}.
Whenever a thread is executing it consumes the budget from its current scheduling context.
Once the budget is exhausted the thread is preempted and will not be schedulable again until the period has passed, at which 
point the budget will be replenished.
When a thread's budget is exhausted, the next runnable thread at that priority with an active scheduling context will be chosen by the scheduler.
When $b = p$, $b$ simply acts as a timeslice for a thread, as the budget is always replenished immediately after it expires, however the thread will be preempted.

The system call \apifunc{seL4\_SchedContext\_Yield}{schedcontext_yield} can be used to sacrifice any remaining budget and block until the budget is replenished.
This allows for periodic tasks to be implemented by setting their scheduling context's period and having them call \apifunc{seL4\_SchedContext\_Yield}{schedcontext_yield} when their job is complete.

Threads can be bound to scheduling contexts using \apifunc{seL4\_TCB\_Configure}{tcb_configure} or 
\apifunc{seL4\_SchedContext\_Bind}{schedcontext_bind}, both invocations have the same effect although \apifunc{seL4\_TCB\_Configure}{tcb_configure} allows more thread fields to be set with only one kernel entry. 
When a thread is bound to a scheduling context, if it is in a runnable state and the scheduling context is active, it will be added to the scheduler.

Threads can optionally generate exceptions when they attempt to run without available budget, see \autoref{sec:exceptions}.

\subsection{Passive Threads}
\label{sec:passive}

Threads can be unbound from a scheduling context with \apifunc{seL4\_SchedContext\_UnbindObject}{schedcontext_unbindobject}. 
This is distinct from suspending a thread, in that threads that are blocked waiting in an endpoint or notification queue will remain 
in the queue and can still recieve messages and signals. 
However, the unbound thread will not be schedulable again until it receives a scheduling context.
Threads without scheduling contexts are referred to as \emph{passive} threads, as they cannot execute without the action of another thread. 

\subsection{Scheduling Context Creation}
\label{sec:sc_creation}

Like other objects, scheduling contexts are created from untyped memory using \apifunc{seL4\_UntypedRetype}{untyped_retype}.
On creation, scheduling contexts are empty, representing 0\% of CPU execution time.
To populate a scheduling context with parameters, one must invoke the \obj{SchedControl} capability, which provides access to CPU time management and is provided to the initial task at run time.
Scheduling context parameters can then be set and updated using \apifunc{seL4\_SchedControl\_Configure}{schedcontrol_configure}, which allows the budget and period to be specified.

The kernel does not conduct any schedulability tests, as task admission is left to user-level policy and can be conducted online or offline, statically or dynamically or not at all. 

\subsection{Scheduling Context Donation and Borrowing}

In addition to explicitly binding and removing scheduling contexts through \apifunc{seL4\_SchedContext\_Bind}{schedcontext_bind} and \apifunc{seL4\_SchedContext\_UnbindObject}{schedcontext_unbindobject}, scheduling contexts can move between threads over IPC.
Scheduling contexts are donated implicitly when the system calls \apifunc{seL4\_Call}{sel4_call} and \apifunc{seL4\_SignalRecv}{sel4_signalrecv} are used to communicate with a passive thread.
When \apifunc{seL4\_Call}{sel4_call} is used, the generated reply cap ensures that the callee is merely borrowing the scheduling context: when the reply cap is consumed by a reply message being sent the scheduling context will be returned to the caller.
If the reply cap is revoked, and the callee holds the scheduling context, the scheduling context will be returned to the caller. 
However, if in a deep call chain and a reply cap in the middle of the call chain is revoked, such that the callee does not possess the scheduling context, the thread will be removed from the call chain and the scheduling context will remain where it is. 

Consider an example where thread A calls thread B which calls thread C. 
If while C holds the scheduling context, B's reply cap to A is revoked, then the scheduling context will remain with C. 
However, a call chain will remain between A and C, such that if C's reply cap is revoked, or invoked, the scheduling context will return to A.

\apifunc{seL4\_SignalRecv}{sel4_signalrecv} only offers scheduling context donation: there is no guarantee that the scheduling context will return.

Scheduling contexts can also be bound to notification objects using \apifunc{seL4\_SchedContext\_Bind}{schedcontext_bind} and unbound using \apifunc{seL4\_SchedContext\_UnbindObject}{schedcontext_unbindobject}.
If a signal is delivered to a notification object with a passive thread blocked waiting on it, the passive thread will receive the scheduling context that is bound to the notification object.
The scheduling context is returned when the thread blocks on the notification object. 
This feature allows for passive servers to use notification binding (See \autoref{sec:notification-binding}).

Scheduling contexts can be unbound from all objects (notification objects and TCBs that are bound or have received a scheduling context through donation) using \apifunc{seL4\_SchedContext\_Unbind}{schedcontext_unbind}.

\subsection{Scheduling algorithm}
\label{sec:sched}

seL4 uses a preemptive, tickless, scheduler with 256 priority levels (0 --- 255) and 0 --- 4 criticality levels.
Thread scheduling in seL4 is controlled via two distinct values: priorities and criticalities, which facilitate mixed-criticality scheduling.
The kernel maintains a criticality level and only threads of criticality higher or equal to the current kernel criticality level are eligible for scheduling.
Additionally, threads are only eligible for scheduling if they have an active scheduling context.
Of threads eligible for scheduling, the highest priority thread in a runnable state is chosen.

Thread priority (structure \texttt{seL4\_Prio\_t}) consists of four values as follows:

\begin{description}
    \item[Priority] the priority a thread will be scheduled with.
    \item[Maximum controlled priority (MCP)] the highest priority a thread can set itself or another thread to.
    \item[Criticality] the criticality of a thread.
    \item[Maximum controlled criticality] the highest criticality a thread can set itself or another thread to. 
\end{description}

Threads of sufficient maximum contrlled priority and with possession of the appropriate scheduling context capability can manipulate the scheduler and implement user-level schedulers using \apifunc{seL4\_SchedContext\_YieldTo}{schedcontext_yieldto} and \apifunc{seL4\_SchedContext\_Consumed}{schedcontext_consumed}.

\subsection{Priorities}

Scheduling contexts provide access to and an upper bound on exection CPU time, however when a thread executes is determined by thread priority.

All threads have a maximum controlled priority (MCP) and a priority, the latter being the effective priority of the thread.
When a thread creates or modifies another thread, it can only set the
other thread's priority and MCP to be less than or equal to its own MCP. Thread priority and MCP can be
set with \apifunc{seL4\_TCB\_Configure}{tcb_configure} and
\apifunc{seL4\_TCB\_SetPriority}{tcb_setpriority}, \apifunc{seL4\_TCB\_SetMCPriority}{tcb_setmcpriority} methods.

Consequently, access to CPU is a function of thread MCPs, scheduling contexts and the \obj{SchedControl} capability.
The kernel will enforce that threads do not exceeed the budget in their scheduling context for any given period, and that the highest priority thread will always run, however it is up to the system designer to make sure the entire system is schedulable.

\subsection{Criticalities}
\label{sec:criticality}

Thread criticality provides the mechanism for implementing mixed-criticality scheduling in an efficient way on seL4.
Criticality allows the system to change operating mode, with the understanding that the highest priority thread is not neccessarily the most important thread. 
Should a high criticalty thread need more time, low criticality threads can be removed from the scheduler by changing the kernel criticality level with \apifunc{seL4\_SchedControl\_SetCriticality}{schedcontrol_setcriticality}, which is $O(n)$ in the number of threads with criticality greater than or equal to the criticality being set. 
Criticality can be restored with the same function. 

Thread criticality can be set with \apifunc{seL4\_TCB\_SetCriticality}{tcb_setcriticality}, and like thread priorities, criticality assignment is controlled by the maximum control criticality, set with \apifunc{seL4\_TCB\_SetMCCriticality}{tcb_setmcc}. 
Both fields can be set with \apifunc{seL4\_TCB\_Configure}{tcb_configure}.

\subsection{Exceptions}
\label{sec:exceptions}

Each thread has two associated exception-handler endpoints, a \emph{standard} exception handler and a \emph{temporal} exception handler.
If the thread
causes an exception, the kernel creates an IPC message with the relevant
details and sends the appropriate endpoint. This
thread can then take the appropriate action. Fault IPC messages are
described in \autoref{sec:faults}.

Exception-handler
endpoints can be set with the \apifunc{seL4\_TCB\_SetSpace}{tcb_setspace} or
\apifunc{seL4\_TCB\_Configure}{tcb_configure} methods.
With these methods, a capability address for the exception handler can be associated with a thread.
This address is then used to lookup the handler endpoint, and the capability to the endpoint is installed into the threads' kernel CNode.
For threads without an exception handler, a null capability can be used, however the consequences of are different per exception handler type.

Before raising an exception the handler capability is validated - the kernel does not perform another lookup, but checks that the capability is an endpoint with the correct rights.

The exception endpoint must have send and grant rights. Replying to the
exception message restarts the thread. For certain exception types, the contents of
the reply message may be used to set the values in the registers of the
thread being restarted.
See \autoref{sec:faults} for details.

\subsubsection{Standard Exceptions}

The standard exception handler is used when a fault is triggered by a thread which cannot be recovered from without action by another thread.
For example, if a thread raises a fault due to an unmapped virtual memory page, the thread cannot make any more progress until the page is mapped.
If a thread experiences a fault that would trigger the standard exception handler while it is set to a null capability, the kernel will pause the thread and it will not run again. 
This is because without action by another thread, standard exceptions cannot be recovered from.
Consequently threads without standard exception handlers should be trusted not to fault at all.

Standard exception handlers can be passive, in which case they will run on the scheduling context of the faulting thread.

\subsubsection{Temporal Exceptions}
\label{sec:temporal-exceptions}

Temporal faults are raised when a thread attempts to run but has no available budget, and if that thread has a valid temporal exception handler capability.
The handling of temporal faults is not compulsory: if a thread does not have a temporal fault handler, a fault will not be raised and the thread will continue running when it's budget is replenished.
This allows temporally sensitive threads to handle budget overruns while other threads may ignore them.

Temporal faults are registered per thread, which means that while clients may not have a temporal fault handler, servers may, allowing single-threaded, time-sensitive, passive servers to use a temporal exception handler to recover from malicious or untrusted clients whose budget expires while the server is completing the request.
Temporal faults handlers can use \apifunc{seL4\_CNode\_SwapTCBCaller}{cnode_swaptcbcaller} to save the servers reply capability and reply with an error to the client, then resetting the server to handle the next client request.

If a reply message is sent to a nested server and a scheduling context without available budget returned, another temporal fault will be generated if the nested server also has a temporal fault handler.

Additionally, if the system criticality is changed while a thread with higher criticality than the system criticality is running on a scheduling context that is bound to a thread with criticality lower than the system criticality, a temporal exception will be raised. 

\subsection{Message Layout of the Read-/Write-Registers Methods}
\label{sec:read_write_registers}

The registers of a thread can be read and written with the
\apifunc{seL4\_TCB\_ReadRegisters}{tcb_readregisters} and \apifunc{seL4\_TCB\_WriteRegisters}{tcb_writeregisters} methods. The register contents are transferred via the IPC buffer. The IPC buffer locations that registers are copied to/from are given below.

\ifxeightsix
\subsubsection{IA-32}

\begin{tabularx}{\textwidth}{p{0.4\textwidth}X}
\toprule
\textbf{Register} & \textbf{IPC Buffer location} \\
\midrule
\reg{EIP} & \ipcbloc{IPCBuffer[0]} \\
\reg{ESP} & \ipcbloc{IPCBuffer[1]} \\
\reg{EFLAGS} & \ipcbloc{IPCBuffer[2]} \\
\reg{EAX} & \ipcbloc{IPCBuffer[3]} \\
\reg{EBX} & \ipcbloc{IPCBuffer[4]} \\
\reg{ECX} & \ipcbloc{IPCBuffer[5]} \\
\reg{EDX} & \ipcbloc{IPCBuffer[6]} \\
\reg{ESI} & \ipcbloc{IPCBuffer[7]} \\
\reg{EDI} & \ipcbloc{IPCBuffer[8]} \\
\reg{EBP} & \ipcbloc{IPCBuffer[9]} \\
\reg{TLS\_BASE} & \ipcbloc{IPCBuffer[10]} \\
\reg{FS} & \ipcbloc{IPCBuffer[11]} \\
\reg{GS} & \ipcbloc{IPCBuffer[12]} \\
\bottomrule
\end{tabularx}
\fi

\subsubsection{ARM}

\begin{tabularx}{\textwidth}{p{0.4\textwidth}X}
\toprule
\textbf{Register} & \textbf{IPC Buffer location} \\
\midrule
\reg{PC} & \ipcbloc{IPCBuffer[0]} \\
\reg{SP} & \ipcbloc{IPCBuffer[1]} \\
\reg{CPSR} & \ipcbloc{IPCBuffer[2]} \\
\reg{R0-R1} & \ipcbloc{IPCBuffer[3-4]} \\
\reg{R8-R12} & \ipcbloc{IPCBuffer[5-9]} \\
\reg{R2-R7} & \ipcbloc{IPCBuffer[10-15]} \\
\reg{R14} & \ipcbloc{IPCBuffer[16]} \\
\bottomrule
\end{tabularx}


\section{Faults}
\label{sec:faults}

A thread's actions may result in a fault. Faults are delivered to the
thread's exception handler so that it can take the appropriate action.
The fault type is specified in the message label and is one of:
<<<<<<< HEAD
seL4\_CapFault, seL4\_VMFault, seL4\_UnknownSyscall, seL4\_UserException, seL4\_Interrupt or seL4\_TemporalFault.
=======
seL4\_Fault\_CapFault, seL4\_Fault\_VMFault, seL4\_Fault\_UnknownSyscall, seL4\_Fault\_UserException
or seL4\_Fault\_NullFault (indicating no fault occured and this is a normal IPC message).
>>>>>>> 5dfbfcbf

\subsection{Capability Faults}

Capability faults may occur in two places. Firstly, a capability fault
can occur when lookup of a capability referenced by a
\apifunc{seL4\_Call}{sel4_call} or \apifunc{seL4\_Send}{sel4_send} system call
failed (\apifunc{seL4\_NBSend}{sel4_nbsend} calls on
invalid capabilities silently fail). In this case, the capability
on which the fault occurred may be the capability being invoked or an
extra capability passed in the \texttt{caps} field in the IPC buffer.

Secondly, a capability fault can occur when \apifunc{seL4\_Recv}{sel4_recv} or \apifunc{seL4\_NBRecv}{sel4_nbrecv}
is called on a capability that does not exist, is not an endpoint or notification capability or does not have
receive permissions.

Replying to the fault IPC will restart the faulting thread. The contents of the
IPC message are given in \autoref{tbl:ipc_contents}.\\

\begin{table}[htb]
\noindent\begin{tabularx}{\textwidth}{XX}
\toprule
    \textbf{Meaning} & \textbf{ IPC buffer location} \\
\midrule
    Address at which to restart execution & \ipcbloc{seL4\_CapFault\_IP} \\
    Capability address & \ipcbloc{seL4\_CapFault\_Addr} \\
In receive phase (1 if the fault happened during a receive system call, 0
    otherwise) & \ipcbloc{seL4\_CapFault\_InRecvPhase} \\
Lookup failure description. As described in \autoref{sec:lookup_fail_desc} &
    \ipcbloc{seL4\_CapFault\_LookupFailureType} \\
\bottomrule
\end{tabularx}
\caption{\label{tbl:ipc_contents}Contents of an IPC message.}
\end{table}

\subsection{Unknown Syscall}
\label{sec:unknown-syscall}

This fault occurs when a thread executes a system call with a syscall
number that is unknown to seL4.
The register set
of the faulting thread is passed to the thread's exception handler so that it
may, for example, emulate the system call if a thread is being
virtualised.

Replying to the fault IPC allows the thread to be restarted
and/or the thread's register set to be modified. If the reply has
a label of zero, the thread will be restarted. Additionally, if the
message length is non-zero, the faulting thread's register set will be
updated as shown in \autoref{tbl:unknown_syscall_result_arm} \ifxeightsix and
\autoref{tbl:unknown_syscall_result_ia32}\fi. In this case, the number of
registers updated is controlled with the length field of the message
tag.

\subsubsection{ARM}

\begin{table}[htb]
\begin{tabularx}{\textwidth}{XXp{0.4\textwidth}}
\toprule
\textbf{Value sent} & \textbf{Register set by reply} & \textbf{IPC buffer location} \\
\midrule
\reg{R0-R7} & (same) & \ipcbloc{seL4\_UnknownSyscall\_R[0-7]} \\
\reg{FaultInstruction} & (same) & \ipcbloc{seL4\_UnknownSyscall\_FaultIP} \\
\reg{SP} & (same) & \ipcbloc{seL4\_UnknownSyscall\_SP} \\
\reg{LR} & (same) & \ipcbloc{seL4\_UnknownSyscall\_LR} \\
\reg{CPSR} & (same) & \ipcbloc{seL4\_UknownSyscall\_CPSR} \\
Syscall number & --- & \ipcbloc{seL4\_UnknownSyscall\_Syscall} \\
\bottomrule
\end{tabularx}
\caption{\label{tbl:unknown_syscall_result_arm}Unknown system call outcome on
the ARM architecture.}
\end{table}

\ifxeightsix
\subsubsection{IA-32}
% FIXME: This table now reflows onto the following page with the paragraph after
% inserted here :(
\begin{table}[htb]
\begin{tabularx}{\textwidth}{XXp{0.4\textwidth}}
\toprule
\textbf{Value sent} & \textbf{Reply register} & \textbf{IPC buffer location} \\
\midrule
\reg{EAX} & (same) & \ipcbloc{seL4\_UnknownSyscall\_EAX} \\
\reg{EBX} & (same) & \ipcbloc{seL4\_UnknownSyscall\_EBX} \\
\reg{ECX} & (same) & \ipcbloc{seL4\_UnknownSyscall\_ECX} \\
\reg{EDX} & (same) & \ipcbloc{seL4\_UnknownSyscall\_EDX} \\
\reg{ESI} & (same) & \ipcbloc{seL4\_UnknownSyscall\_ESI} \\
\reg{EDI} & (same) & \ipcbloc{seL4\_UnknownSyscall\_EDI} \\
\reg{EBP} & (same) & \ipcbloc{seL4\_UnknownSyscall\_EBP} \\
\reg{EIP} & (same) & \ipcbloc{seL4\_UnknownSyscall\_FaultIP} \\
\reg{ESP} & (same) & \ipcbloc{seL4\_UnknownSyscall\_SP} \\
\reg{EFLAGS} & (same) & \ipcbloc{seL4\_UnknownSyscall\_EFLAGS} \\
Syscall number & --- & \ipcbloc{seL4\_UnknownSyscall\_Syscall} \\
\bottomrule
\end{tabularx}
\caption{\label{tbl:unknown_syscall_result_ia32}Unknown system call outcome on
the IA-32 architecture.}
\end{table}
\fi


\subsection{User Exception}

User exceptions are used to deliver architecture-defined exceptions. For
example, such an exception could occur if a user thread attempted to
divide a number by zero.

Replying to the fault IPC allows the thread to be restarted
and/or the thread's register set to be modified. If the reply has
a label of zero, the thread will be restarted. Additionally, if the
message length is non-zero, the faulting thread's register set will be
updated as shown in \autoref{tbl:user_exception_result_arm} \ifxeightsix and
\autoref{tbl:user_exception_result_ia32}\fi. In this case, the number of
registers updated is controlled with the length field of the message
tag.

\subsubsection{ARM}

\begin{table}[htb]
\begin{tabularx}{\textwidth}{XXp{0.4\textwidth}}
\toprule
\textbf{Value sent} & \textbf{Register set by reply} & \textbf{IPC buffer location} \\
\midrule
\reg{FaultInstruction} & (same) & \ipcbloc{seL4\_UserException\_FaultIP} \\
\reg{SP} & (same) & \ipcbloc{seL4\_UserException\_SP} \\
\reg{CPSR} & (same) & \ipcbloc{seL4\_UserException\_CPSR} \\
Exception number & --- & \ipcbloc{seL4\_UserException\_Number} \\
Exception code & --- & \ipcbloc{seL4\_UserException\_Code} \\
\bottomrule
\end{tabularx}
\caption{\label{tbl:user_exception_result_arm}User exception outcome on the ARM
architecture.}
\end{table}

\ifxeightsix
\subsubsection{IA-32}

\begin{table}[htb]
\begin{tabularx}{\textwidth}{XXp{0.4\textwidth}}
\toprule
\textbf{Value sent} & \textbf{Register set by reply} & \textbf{IPC buffer location} \\
\midrule
\reg{EIP} & (same) & \ipcbloc{seL4\_UserException\_FaultIP} \\
\reg{ESP} & (same) & \ipcbloc{seL4\_UserException\_SP} \\
\reg{EFLAGS} & (same) & \ipcbloc{seL4\_UserException\_EFLAGS} \\
Exception number & --- & \ipcbloc{seL4\_UserException\_Number} \\
Exception code & --- & \ipcbloc{seL4\_UserException\_Code} \\
\bottomrule
\end{tabularx}
\caption{\label{tbl:user_exception_result_ia32}User exception outcome on the
IA-32 architecture.}
\end{table}
\fi

\subsection{VM Fault}
\label{sec:vm-fault}

The thread caused a page fault. Replying to the fault IPC will restart
the thread. The contents of the IPC message are given below.\\

\subsubsection{ARM}

\begin{table}[htb]
\begin{tabularx}{\textwidth}{XXX}
\toprule
\textbf{Meaning} & \textbf{IPC buffer location} \\
\midrule
    Program counter to restart execution at. & \ipcbloc{seL4\_VMFault\_IP} \\
Address that caused the fault. & \ipcbloc{seL4\_VMFault\_SP} \\
    Instruction fault (1 if the fault was caused by an instruction fetch). & \ipcbloc{seL4\_VMFault\_PrefetchFault}  \\
Fault status register (FSR). Contains information about the cause of the fault. Architecture dependent. & \ipcbloc{seL4\_VMFault\_FSR} \\
\bottomrule
\end{tabularx}
\caption{\label{tbl:vm_fault_result_arm} VM Fault outcome on the ARM
architecture.}
\end{table}

\ifxeightsix
\subsubsection{IA-32}

\begin{table}[htb]
\begin{tabularx}{\textwidth}{XXX}
\toprule
\textbf{Meaning} & \textbf{IPC buffer location} \\
\midrule
    Program counter to restart execution at. & \ipcbloc{seL4\_VMFault\_IP} \\
Address that caused the fault. & \ipcbloc{seL4\_VMFault\_SP} \\
    Instruction fault (1 if the fault was caused by an instruction fetch). & \ipcbloc{seL4\_VMFault\_PrefetchFault}  \\
Fault status register (FSR). Contains information about the cause of the fault. Architecture dependent. & \ipcbloc{seL4\_VMFault\_FSR} \\
\bottomrule
\end{tabularx}
\caption{\label{tbl:vm_fault_result_ia32} VM fault outcome on the
IA-32 architecture.}
\end{table}
\fi

\subsection{Temporal Fault}
\label{sec:temporal-fault}

Temporal faults are raised when a thread consumes all of its budget and has a temporal fault handler that is not a null capability.
They allow a temporal exception handler to take some action to restore the thread.

\noindent\begin{tabularx}{\textwidth}{XX}
\toprule
\textbf{Meaning} & \textbf{IPC buffer location} \\
\midrule
Data word from the scheduling context object that the thread was running on when the fault occured. & \ipcbloc{IPCBuffer[0]} \\
\bottomrule
\end{tabularx}\\ \\

<|MERGE_RESOLUTION|>--- conflicted
+++ resolved
@@ -14,7 +14,7 @@
 \label{sec:threads}
 
 seL4 provides threads to represent an execution context, while scheduling contexts are used to manage
-processor time. 
+processor time.
 A thread is represented in seL4 by its thread control block
 object (\obj{TCB}) and a scheduling context by a scheduling context object.
 Threads cannot run unless they are bound to, or receive a scheduling context.
@@ -50,7 +50,7 @@
 
 The \apifunc{seL4\_TCB\_Suspend}{tcb_suspend} method deactivates a thread.
 Suspended threads can later be resumed.
-Their suspended state can be retrieved with the 
+Their suspended state can be retrieved with the
 \apifunc{seL4\_TCB\_ReadRegisters}{tcb_readregisters} and
 \apifunc{seL4\_TCB\_CopyRegisters}{tcb_copyregisters} methods.
 They can also be reconfigured and
@@ -64,15 +64,15 @@
 \label{sec:scheduling_contexts}
 
 Access to CPU execution time is controlled through scheduling context objects.
-Scheduling contexts consist of a tuple of 
+Scheduling contexts consist of a tuple of
 \textit{budget (b)} and \textit{period (p)}, both in microseconds, set by \apifunc{seL4\_SchedControl\_Configure}{schedcontrol_configure} (see \autoref{sec:sc_creation}).
-The tuple $(b, p)$ forms an upper bound on the thread's execution -- 
+The tuple $(b, p)$ forms an upper bound on the thread's execution --
 the kernel will not permit a thread to run for more than $b$ out of every $p$ microseconds.
 However, $\frac{b}{p}$ does not represent a lower bound on execution, as a thread must have the highest or equal highest priority of all runnable threads to be guaranteed to be scheduled at all.
 
 A scheduling context that has budget available is referred to as \emph{active}.
 Whenever a thread is executing it consumes the budget from its current scheduling context.
-Once the budget is exhausted the thread is preempted and will not be schedulable again until the period has passed, at which 
+Once the budget is exhausted the thread is preempted and will not be schedulable again until the period has passed, at which
 point the budget will be replenished.
 When a thread's budget is exhausted, the next runnable thread at that priority with an active scheduling context will be chosen by the scheduler.
 When $b = p$, $b$ simply acts as a timeslice for a thread, as the budget is always replenished immediately after it expires, however the thread will be preempted.
@@ -80,8 +80,8 @@
 The system call \apifunc{seL4\_SchedContext\_Yield}{schedcontext_yield} can be used to sacrifice any remaining budget and block until the budget is replenished.
 This allows for periodic tasks to be implemented by setting their scheduling context's period and having them call \apifunc{seL4\_SchedContext\_Yield}{schedcontext_yield} when their job is complete.
 
-Threads can be bound to scheduling contexts using \apifunc{seL4\_TCB\_Configure}{tcb_configure} or 
-\apifunc{seL4\_SchedContext\_Bind}{schedcontext_bind}, both invocations have the same effect although \apifunc{seL4\_TCB\_Configure}{tcb_configure} allows more thread fields to be set with only one kernel entry. 
+Threads can be bound to scheduling contexts using \apifunc{seL4\_TCB\_Configure}{tcb_configure} or
+\apifunc{seL4\_SchedContext\_Bind}{schedcontext_bind}, both invocations have the same effect although \apifunc{seL4\_TCB\_Configure}{tcb_configure} allows more thread fields to be set with only one kernel entry.
 When a thread is bound to a scheduling context, if it is in a runnable state and the scheduling context is active, it will be added to the scheduler.
 
 Threads can optionally generate exceptions when they attempt to run without available budget, see \autoref{sec:exceptions}.
@@ -89,11 +89,11 @@
 \subsection{Passive Threads}
 \label{sec:passive}
 
-Threads can be unbound from a scheduling context with \apifunc{seL4\_SchedContext\_UnbindObject}{schedcontext_unbindobject}. 
-This is distinct from suspending a thread, in that threads that are blocked waiting in an endpoint or notification queue will remain 
-in the queue and can still recieve messages and signals. 
+Threads can be unbound from a scheduling context with \apifunc{seL4\_SchedContext\_UnbindObject}{schedcontext_unbindobject}.
+This is distinct from suspending a thread, in that threads that are blocked waiting in an endpoint or notification queue will remain
+in the queue and can still recieve messages and signals.
 However, the unbound thread will not be schedulable again until it receives a scheduling context.
-Threads without scheduling contexts are referred to as \emph{passive} threads, as they cannot execute without the action of another thread. 
+Threads without scheduling contexts are referred to as \emph{passive} threads, as they cannot execute without the action of another thread.
 
 \subsection{Scheduling Context Creation}
 \label{sec:sc_creation}
@@ -103,25 +103,25 @@
 To populate a scheduling context with parameters, one must invoke the \obj{SchedControl} capability, which provides access to CPU time management and is provided to the initial task at run time.
 Scheduling context parameters can then be set and updated using \apifunc{seL4\_SchedControl\_Configure}{schedcontrol_configure}, which allows the budget and period to be specified.
 
-The kernel does not conduct any schedulability tests, as task admission is left to user-level policy and can be conducted online or offline, statically or dynamically or not at all. 
+The kernel does not conduct any schedulability tests, as task admission is left to user-level policy and can be conducted online or offline, statically or dynamically or not at all.
 
 \subsection{Scheduling Context Donation and Borrowing}
 
 In addition to explicitly binding and removing scheduling contexts through \apifunc{seL4\_SchedContext\_Bind}{schedcontext_bind} and \apifunc{seL4\_SchedContext\_UnbindObject}{schedcontext_unbindobject}, scheduling contexts can move between threads over IPC.
 Scheduling contexts are donated implicitly when the system calls \apifunc{seL4\_Call}{sel4_call} and \apifunc{seL4\_SignalRecv}{sel4_signalrecv} are used to communicate with a passive thread.
 When \apifunc{seL4\_Call}{sel4_call} is used, the generated reply cap ensures that the callee is merely borrowing the scheduling context: when the reply cap is consumed by a reply message being sent the scheduling context will be returned to the caller.
-If the reply cap is revoked, and the callee holds the scheduling context, the scheduling context will be returned to the caller. 
-However, if in a deep call chain and a reply cap in the middle of the call chain is revoked, such that the callee does not possess the scheduling context, the thread will be removed from the call chain and the scheduling context will remain where it is. 
-
-Consider an example where thread A calls thread B which calls thread C. 
-If while C holds the scheduling context, B's reply cap to A is revoked, then the scheduling context will remain with C. 
+If the reply cap is revoked, and the callee holds the scheduling context, the scheduling context will be returned to the caller.
+However, if in a deep call chain and a reply cap in the middle of the call chain is revoked, such that the callee does not possess the scheduling context, the thread will be removed from the call chain and the scheduling context will remain where it is.
+
+Consider an example where thread A calls thread B which calls thread C.
+If while C holds the scheduling context, B's reply cap to A is revoked, then the scheduling context will remain with C.
 However, a call chain will remain between A and C, such that if C's reply cap is revoked, or invoked, the scheduling context will return to A.
 
 \apifunc{seL4\_SignalRecv}{sel4_signalrecv} only offers scheduling context donation: there is no guarantee that the scheduling context will return.
 
 Scheduling contexts can also be bound to notification objects using \apifunc{seL4\_SchedContext\_Bind}{schedcontext_bind} and unbound using \apifunc{seL4\_SchedContext\_UnbindObject}{schedcontext_unbindobject}.
 If a signal is delivered to a notification object with a passive thread blocked waiting on it, the passive thread will receive the scheduling context that is bound to the notification object.
-The scheduling context is returned when the thread blocks on the notification object. 
+The scheduling context is returned when the thread blocks on the notification object.
 This feature allows for passive servers to use notification binding (See \autoref{sec:notification-binding}).
 
 Scheduling contexts can be unbound from all objects (notification objects and TCBs that are bound or have received a scheduling context through donation) using \apifunc{seL4\_SchedContext\_Unbind}{schedcontext_unbind}.
@@ -141,7 +141,7 @@
     \item[Priority] the priority a thread will be scheduled with.
     \item[Maximum controlled priority (MCP)] the highest priority a thread can set itself or another thread to.
     \item[Criticality] the criticality of a thread.
-    \item[Maximum controlled criticality] the highest criticality a thread can set itself or another thread to. 
+    \item[Maximum controlled criticality] the highest criticality a thread can set itself or another thread to.
 \end{description}
 
 Threads of sufficient maximum contrlled priority and with possession of the appropriate scheduling context capability can manipulate the scheduler and implement user-level schedulers using \apifunc{seL4\_SchedContext\_YieldTo}{schedcontext_yieldto} and \apifunc{seL4\_SchedContext\_Consumed}{schedcontext_consumed}.
@@ -163,11 +163,11 @@
 \label{sec:criticality}
 
 Thread criticality provides the mechanism for implementing mixed-criticality scheduling in an efficient way on seL4.
-Criticality allows the system to change operating mode, with the understanding that the highest priority thread is not neccessarily the most important thread. 
-Should a high criticalty thread need more time, low criticality threads can be removed from the scheduler by changing the kernel criticality level with \apifunc{seL4\_SchedControl\_SetCriticality}{schedcontrol_setcriticality}, which is $O(n)$ in the number of threads with criticality greater than or equal to the criticality being set. 
-Criticality can be restored with the same function. 
-
-Thread criticality can be set with \apifunc{seL4\_TCB\_SetCriticality}{tcb_setcriticality}, and like thread priorities, criticality assignment is controlled by the maximum control criticality, set with \apifunc{seL4\_TCB\_SetMCCriticality}{tcb_setmcc}. 
+Criticality allows the system to change operating mode, with the understanding that the highest priority thread is not neccessarily the most important thread.
+Should a high criticalty thread need more time, low criticality threads can be removed from the scheduler by changing the kernel criticality level with \apifunc{seL4\_SchedControl\_SetCriticality}{schedcontrol_setcriticality}, which is $O(n)$ in the number of threads with criticality greater than or equal to the criticality being set.
+Criticality can be restored with the same function.
+
+Thread criticality can be set with \apifunc{seL4\_TCB\_SetCriticality}{tcb_setcriticality}, and like thread priorities, criticality assignment is controlled by the maximum control criticality, set with \apifunc{seL4\_TCB\_SetMCCriticality}{tcb_setmcc}.
 Both fields can be set with \apifunc{seL4\_TCB\_Configure}{tcb_configure}.
 
 \subsection{Exceptions}
@@ -199,7 +199,7 @@
 
 The standard exception handler is used when a fault is triggered by a thread which cannot be recovered from without action by another thread.
 For example, if a thread raises a fault due to an unmapped virtual memory page, the thread cannot make any more progress until the page is mapped.
-If a thread experiences a fault that would trigger the standard exception handler while it is set to a null capability, the kernel will pause the thread and it will not run again. 
+If a thread experiences a fault that would trigger the standard exception handler while it is set to a null capability, the kernel will pause the thread and it will not run again.
 This is because without action by another thread, standard exceptions cannot be recovered from.
 Consequently threads without standard exception handlers should be trusted not to fault at all.
 
@@ -217,7 +217,7 @@
 
 If a reply message is sent to a nested server and a scheduling context without available budget returned, another temporal fault will be generated if the nested server also has a temporal fault handler.
 
-Additionally, if the system criticality is changed while a thread with higher criticality than the system criticality is running on a scheduling context that is bound to a thread with criticality lower than the system criticality, a temporal exception will be raised. 
+Additionally, if the system criticality is changed while a thread with higher criticality than the system criticality is running on a scheduling context that is bound to a thread with criticality lower than the system criticality, a temporal exception will be raised.
 
 \subsection{Message Layout of the Read-/Write-Registers Methods}
 \label{sec:read_write_registers}
@@ -272,12 +272,9 @@
 A thread's actions may result in a fault. Faults are delivered to the
 thread's exception handler so that it can take the appropriate action.
 The fault type is specified in the message label and is one of:
-<<<<<<< HEAD
-seL4\_CapFault, seL4\_VMFault, seL4\_UnknownSyscall, seL4\_UserException, seL4\_Interrupt or seL4\_TemporalFault.
-=======
-seL4\_Fault\_CapFault, seL4\_Fault\_VMFault, seL4\_Fault\_UnknownSyscall, seL4\_Fault\_UserException
-or seL4\_Fault\_NullFault (indicating no fault occured and this is a normal IPC message).
->>>>>>> 5dfbfcbf
+seL4\_Fault\_CapFault, seL4\_Fault\_VMFault, seL4\_Fault\_UnknownSyscall, seL4\_Fault\_UserException,
+seL4\_Fault\_TemporalFault or seL4\_Fault\_NullFault (indicating no fault occured and this is a normal
+IPC message).
 
 \subsection{Capability Faults}
 
@@ -476,6 +473,8 @@
 \subsection{Temporal Fault}
 \label{sec:temporal-fault}
 
+TODO update
+
 Temporal faults are raised when a thread consumes all of its budget and has a temporal fault handler that is not a null capability.
 They allow a temporal exception handler to take some action to restore the thread.
 
