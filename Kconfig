--- conflicted
+++ resolved
@@ -234,13 +234,6 @@
         int #"Max number of bootinfo untyped caps"
         default 800
 
-<<<<<<< HEAD
-    config MAX_NUM_NODES
-        int "Max number of cpu nodes"
-        range 1 256
-        depends on ARCH_X86
-        default 1
-
     config MAX_MEM_REGIONS
         int "Max number of memory regions to describe in bootinfo"
         depends on ARCH_IA32
@@ -253,10 +246,6 @@
 
     config MAX_RMRR_ENTRIES
         int "Max number of RMRR entries to support finding in ACPI"
-=======
-    config MAX_NUM_PASSTHROUGH_DEVICES
-        int "Max number of passthrough devices"
->>>>>>> 8609b3e0
         depends on IOMMU
         default 32
 
