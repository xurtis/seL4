--- conflicted
+++ resolved
@@ -20,11 +20,7 @@
     bool
     default n
 
-<<<<<<< HEAD
 config KERNEL_RT
-=======
-config KERNEL_MASTER
->>>>>>> 541289a3
     bool
     default y
 
