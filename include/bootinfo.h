/*
 * Copyright 2014, General Dynamics C4 Systems
 *
 * This software may be distributed and modified according to the terms of
 * the GNU General Public License version 2. Note that NO WARRANTY is provided.
 * See "LICENSE_GPLv2.txt" for details.
 *
 * @TAG(GD_GPL)
 */

#ifndef __BOOTINFO_H
#define __BOOTINFO_H

#include <config.h>
#include <types.h>

#define BI_PTR(r) ((bi_t*)(r))
#define BI_REF(p) ((unsigned int)(p))

/* bootinfo data structures (directly corresponding to abstract specification) */

#define BI_FRAME_SIZE_BITS PAGE_BITS

/* fixed cap positions in root CNode */
#define BI_CAP_NULL          0 /* null cap */
#define BI_CAP_IT_TCB        1 /* initial thread's TCB cap */
#define BI_CAP_IT_CNODE      2 /* initial thread's root CNode cap */
#define BI_CAP_IT_PD         3 /* initial thread's PD cap */
#define BI_CAP_IRQ_CTRL      4 /* global IRQ controller cap */
#define BI_CAP_IO_PORT       5 /* global IO port cap (null cap if not supported) */
#define BI_CAP_IO_SPACE      6 /* global IO space cap (null cap if no IOMMU support) */
#define BI_CAP_BI_FRAME      7 /* bootinfo frame cap */
#define BI_CAP_BI_ARCH_FRAME 8 /* arch specific bootinfo frame cap */
#define BI_CAP_IT_IPCBUF     9 /* initial thread's IPC buffer frame cap */
#define BI_CAP_IPI          10 /* IPI cap */
#define BI_CAP_DOM          11 /* domain cap */
#define BI_CAP_DYN_START    12 /* slot where dynamically allocated caps start */

/* type definitions */

typedef uint32_t slot_pos_t;

typedef struct slot_region {
    slot_pos_t start;
    slot_pos_t end;
} slot_region_t;

#define S_REG_EMPTY (slot_region_t){ .start = 0, .end = 0 }

typedef struct bi_dev_reg {
    paddr_t       base_paddr;      /* base physical address of device region */
    uint32_t      frame_size_bits; /* size (2^n bytes) of a device-region frame */
    slot_region_t frame_caps;      /* device-region frame caps */
} bi_dev_reg_t;

typedef struct bi {
    node_id_t     node_id;
    uint32_t      num_nodes;
    uint32_t      num_iopt_levels; /* number of IOMMU PT levels (0 if no IOMMU support) */
    vptr_t        ipcbuf_vptr;     /* vptr to initial thread's IPC buffer */
    slot_region_t null_caps;       /* null caps (empty slots) */
    slot_region_t sh_frame_caps;   /* shared-frame caps */
    slot_region_t ui_frame_caps;   /* userland-image frame caps */
    slot_region_t ui_pt_caps;      /* userland-image PT caps */
    slot_region_t ut_obj_caps;     /* untyped-object caps (UT caps) */
    slot_region_t ut_device_obj_caps; /* untyped-objects caps for device frames */
    paddr_t       ut_obj_paddr_list    [CONFIG_MAX_NUM_BOOTINFO_UNTYPED_CAPS]; /* physical address of each UT cap */
    uint8_t       ut_obj_size_bits_list[CONFIG_MAX_NUM_BOOTINFO_UNTYPED_CAPS]; /* size (2^n) bytes of each UT cap */
    uint8_t       it_cnode_size_bits; /* initial thread's root CNode size (2^n slots) */
<<<<<<< HEAD
    uint8_t       it_domain;       /* initial thread's domain ID */
=======
    uint32_t      num_dev_regs;       /* number of device regions */
    bi_dev_reg_t  dev_reg_list[CONFIG_MAX_NUM_BOOTINFO_DEVICE_REGIONS]; /* device regions */
    dom_t         it_domain;       /* initial thread's domain ID */
>>>>>>> 436c216d
} bi_t;

/* adjust constants in config.h if this assert fails */
compile_assert(bi_size, sizeof(bi_t) <= BIT(BI_FRAME_SIZE_BITS))

#endif<|MERGE_RESOLUTION|>--- conflicted
+++ resolved
@@ -67,13 +67,7 @@
     paddr_t       ut_obj_paddr_list    [CONFIG_MAX_NUM_BOOTINFO_UNTYPED_CAPS]; /* physical address of each UT cap */
     uint8_t       ut_obj_size_bits_list[CONFIG_MAX_NUM_BOOTINFO_UNTYPED_CAPS]; /* size (2^n) bytes of each UT cap */
     uint8_t       it_cnode_size_bits; /* initial thread's root CNode size (2^n slots) */
-<<<<<<< HEAD
-    uint8_t       it_domain;       /* initial thread's domain ID */
-=======
-    uint32_t      num_dev_regs;       /* number of device regions */
-    bi_dev_reg_t  dev_reg_list[CONFIG_MAX_NUM_BOOTINFO_DEVICE_REGIONS]; /* device regions */
     dom_t         it_domain;       /* initial thread's domain ID */
->>>>>>> 436c216d
 } bi_t;
 
 /* adjust constants in config.h if this assert fails */
