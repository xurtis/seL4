/*
 * Copyright 2014, General Dynamics C4 Systems
 *
 * This software may be distributed and modified according to the terms of
 * the GNU General Public License version 2. Note that NO WARRANTY is provided.
 * See "LICENSE_GPLv2.txt" for details.
 *
 * @TAG(GD_GPL)
 */

#ifndef __PLAT_MACHINE_HARDWARE_H
#define __PLAT_MACHINE_HARDWARE_H

#include <config.h>
#include <basic_types.h>
#include <arch/linker.h>
#include <plat/machine/devices.h>
#include <arch/benchmark_overflowHandler.h>

#define physBase          0x10000000
#define kernelBase        0xe0000000

static const kernel_frame_t BOOT_RODATA kernel_devices[] = {
    {
        /*  GIC controller and private timers */
        ARM_MP_PADDR,
        ARM_MP_PPTR1,
        true  /* armExecuteNever */
    },
    {
        /*  GIC distributor */
        ARM_MP_PADDR + BIT(PAGE_BITS),
        ARM_MP_PPTR2,
        true  /* armExecuteNever */
    },
    {
        /*  L2CC */
        L2CC_PL310_PADDR,
        L2CC_PL310_PPTR,
        true  /* armExecuteNever */

#ifdef CONFIG_PRINTING
    },
    {
        /*  UART */
        UART_PADDR,
        UART_PPTR,
        true  /* armExecuteNever */
#endif
    }
};

static const p_region_t BOOT_RODATA avail_p_regs[] = {
#if defined(CONFIG_PLAT_SABRE)
    /* Sabre has 1 GiB */
    { /* .start = */ 0x10000000, /* .end = */ 0x50000000 }
#elif defined(CONFIG_PLAT_WANDQ)
    /* Wandboard Quad: 2 GiB */
    { /* .start = */ 0x10000000, /* .end = */ 0x90000000 }
#endif
};

static const p_region_t BOOT_RODATA dev_p_regs[] = {
//  { /* .start = */ EIM_CS0_PADDR          , /* .end = */ EIM_CS0_PADDR           + (128 << 20)},
    { /* .start = */ IPU2_PADDR             , /* .end = */ IPU2_PADDR              + (  4 << 20)},
    { /* .start = */ IPU1_PADDR             , /* .end = */ IPU1_PADDR              + (  4 << 20)},
    { /* .start = */ MIPI_HSI_PADDR         , /* .end = */ MIPI_HSI_PADDR          + (  4 << 12)},
    { /* .start = */ OPENVG_PADDR           , /* .end = */ OPENVG_PADDR            + (  4 << 12)},
    { /* .start = */ SATA_PADDR             , /* .end = */ SATA_PADDR              + (  4 << 12)},
    { /* .start = */ UART5_PADDR            , /* .end = */ UART5_PADDR             + (  4 << 12)},
    { /* .start = */ UART4_PADDR            , /* .end = */ UART4_PADDR             + (  4 << 12)},
    { /* .start = */ UART3_PADDR            , /* .end = */ UART3_PADDR             + (  4 << 12)},
    { /* .start = */ UART2_PADDR            , /* .end = */ UART2_PADDR             + (  4 << 12)},
    { /* .start = */ VDOA_PADDR             , /* .end = */ VDOA_PADDR              + (  4 << 12)},
    { /* .start = */ MIPI_DSI_PADDR         , /* .end = */ MIPI_DSI_PADDR          + (  4 << 12)},
    { /* .start = */ MIPI_CSI_PADDR         , /* .end = */ MIPI_CSI_PADDR          + (  4 << 12)},
    { /* .start = */ AUDMUX_PADDR           , /* .end = */ AUDMUX_PADDR            + (  4 << 12)},
    { /* .start = */ TZASC2_PADDR           , /* .end = */ TZASC2_PADDR            + (  4 << 12)},
    { /* .start = */ TZASC1_PADDR           , /* .end = */ TZASC1_PADDR            + (  4 << 12)},
    { /* .start = */ CSU_PADDR              , /* .end = */ CSU_PADDR               + (  4 << 12)},
    { /* .start = */ OCOTP_CTRL_PADDR       , /* .end = */ OCOTP_CTRL_PADDR        + (  4 << 12)},
    { /* .start = */ EIM_PADDR              , /* .end = */ EIM_PADDR               + (  4 << 12)},
    { /* .start = */ MMDC1_PADDR            , /* .end = */ MMDC1_PADDR             + (  4 << 12)},
    { /* .start = */ MMDC0_PADDR            , /* .end = */ MMDC0_PADDR             + (  4 << 12)},
    { /* .start = */ ROMCP_PADDR            , /* .end = */ ROMCP_PADDR             + (  4 << 12)},
    { /* .start = */ I2C3_PADDR             , /* .end = */ I2C3_PADDR              + (  4 << 12)},
    { /* .start = */ I2C2_PADDR             , /* .end = */ I2C2_PADDR              + (  4 << 12)},
    { /* .start = */ I2C1_PADDR             , /* .end = */ I2C1_PADDR              + (  4 << 12)},
    { /* .start = */ USDHC4_PADDR           , /* .end = */ USDHC4_PADDR            + (  4 << 12)},
    { /* .start = */ USDHC3_PADDR           , /* .end = */ USDHC3_PADDR            + (  4 << 12)},
    { /* .start = */ USDHC2_PADDR           , /* .end = */ USDHC2_PADDR            + (  4 << 12)},
    { /* .start = */ USDHC1_PADDR           , /* .end = */ USDHC1_PADDR            + (  4 << 12)},
    { /* .start = */ MLB150_PADDR           , /* .end = */ MLB150_PADDR            + (  4 << 12)},
    { /* .start = */ ENET_PADDR             , /* .end = */ ENET_PADDR              + (  4 << 12)},
    { /* .start = */ USBOH3_PADDR           , /* .end = */ USBOH3_PADDR            + (  4 << 12)},
    { /* .start = */ AIPS2_CONFIG_PADDR     , /* .end = */ AIPS2_CONFIG_PADDR      + (  4 << 12)},
//  { /* .start = */ ARM_MPCORE_PADDR       , /* .end = */ ARM_MPCORE_PADDR        + ( 27 << 12)},
    { /* .start = */ PLATFORM_CONTROL_PADDR , /* .end = */ PLATFORM_CONTROL_PADDR  + (  1 << 12)},
    { /* .start = */ PTM3_PADDR             , /* .end = */ PTM3_PADDR              + (  1 << 12)},
    { /* .start = */ PTM2_PADDR             , /* .end = */ PTM2_PADDR              + (  1 << 12)},
    { /* .start = */ PTM1_PADDR             , /* .end = */ PTM1_PADDR              + (  1 << 12)},
    { /* .start = */ PTM0_PADDR             , /* .end = */ PTM0_PADDR              + (  1 << 12)},
    { /* .start = */ CTI3_PADDR             , /* .end = */ CTI3_PADDR              + (  1 << 12)},
    { /* .start = */ CTI2_PADDR             , /* .end = */ CTI2_PADDR              + (  1 << 12)},
    { /* .start = */ CTI1_PADDR             , /* .end = */ CTI1_PADDR              + (  1 << 12)},
    { /* .start = */ CTI0_PADDR             , /* .end = */ CTI0_PADDR              + (  1 << 12)},
    { /* .start = */ CPU3_PMU_PADDR         , /* .end = */ CPU3_PMU_PADDR          + (  1 << 12)},
    { /* .start = */ CPU3_DEBUG_PADDR       , /* .end = */ CPU3_DEBUG_PADDR        + (  1 << 12)},
    { /* .start = */ CPU2_PMU_PADDR         , /* .end = */ CPU2_PMU_PADDR          + (  1 << 12)},
    { /* .start = */ CPU2_DEBUG_PADDR       , /* .end = */ CPU2_DEBUG_PADDR        + (  1 << 12)},
    { /* .start = */ CPU1_PMU_PADDR         , /* .end = */ CPU1_PMU_PADDR          + (  1 << 12)},
    { /* .start = */ CPU1_PADDR             , /* .end = */ CPU1_PADDR              + (  1 << 12)},
    { /* .start = */ CPU0_PMU_PADDR         , /* .end = */ CPU0_PMU_PADDR          + (  1 << 12)},
    { /* .start = */ CPU0_DEBUG_PADDR       , /* .end = */ CPU0_DEBUG_PADDR        + (  1 << 12)},
    { /* .start = */ CA9_INTEG_PADDR        , /* .end = */ CA9_INTEG_PADDR         + (  1 << 12)},
    { /* .start = */ FUNNEL_PADDR           , /* .end = */ FUNNEL_PADDR            + (  1 << 12)},
    { /* .start = */ TPIU_PADDR             , /* .end = */ TPIU_PADDR              + (  1 << 12)},
    { /* .start = */ CTI_PADDR              , /* .end = */ CTI_PADDR               + (  1 << 12)},
    { /* .start = */ ETB_PADDR              , /* .end = */ ETB_PADDR               + (  1 << 12)},
    { /* .start = */ DAP_ROM_TABLE_PADDR    , /* .end = */ DAP_ROM_TABLE_PADDR     + (  1 << 12)},
    { /* .start = */ CAAM_PADDR             , /* .end = */ CAAM_PADDR              + ( 16 << 12)},
    { /* .start = */ SDMA_PADDR             , /* .end = */ SDMA_PADDR              + (  4 << 12)},
    { /* .start = */ DCIC2_PADDR            , /* .end = */ DCIC2_PADDR             + (  4 << 12)},
    { /* .start = */ DCIC1_PADDR            , /* .end = */ DCIC1_PADDR             + (  4 << 12)},
    { /* .start = */ IOMUXC_PADDR           , /* .end = */ IOMUXC_PADDR            + (  4 << 12)},
    { /* .start = */ GPC_PADDR              , /* .end = */ GPC_PADDR               + (  1 << 12)},
    { /* .start = */ SRC_PADDR              , /* .end = */ SRC_PADDR               + (  4 << 12)},
    { /* .start = */ EPIT2_PADDR            , /* .end = */ EPIT2_PADDR             + (  4 << 12)},
    { /* .start = */ EPIT1_PADDR            , /* .end = */ EPIT1_PADDR             + (  4 << 12)},
    { /* .start = */ SNVS_HP_PADDR          , /* .end = */ SNVS_HP_PADDR           + (  4 << 12)},
    { /* .start = */ USBPHY2_PADDR          , /* .end = */ USBPHY2_PADDR           + (  1 << 12)},
    { /* .start = */ USBPHY1_PADDR          , /* .end = */ USBPHY1_PADDR           + (  1 << 12)},
    { /* .start = */ ANALOG_PADDR           , /* .end = */ ANALOG_PADDR            + (  1 << 12)},
    { /* .start = */ CCM_PADDR              , /* .end = */ CCM_PADDR               + (  4 << 12)},
    { /* .start = */ WDOG2_PADDR            , /* .end = */ WDOG2_PADDR             + (  4 << 12)},
    { /* .start = */ WDOG1_PADDR            , /* .end = */ WDOG1_PADDR             + (  4 << 12)},
    { /* .start = */ KPP_PADDR              , /* .end = */ KPP_PADDR               + (  4 << 12)},
    { /* .start = */ GPIO7_PADDR            , /* .end = */ GPIO7_PADDR             + (  4 << 12)},
    { /* .start = */ GPIO6_PADDR            , /* .end = */ GPIO6_PADDR             + (  4 << 12)},
    { /* .start = */ GPIO5_PADDR            , /* .end = */ GPIO5_PADDR             + (  4 << 12)},
    { /* .start = */ GPIO4_PADDR            , /* .end = */ GPIO4_PADDR             + (  4 << 12)},
    { /* .start = */ GPIO3_PADDR            , /* .end = */ GPIO3_PADDR             + (  4 << 12)},
    { /* .start = */ GPIO2_PADDR            , /* .end = */ GPIO2_PADDR             + (  4 << 12)},
    { /* .start = */ GPIO1_PADDR            , /* .end = */ GPIO1_PADDR             + (  4 << 12)},
    { /* .start = */ GPT_PADDR              , /* .end = */ GPT_PADDR               + (  4 << 12)},
    { /* .start = */ CAN2_PADDR             , /* .end = */ CAN2_PADDR              + (  4 << 12)},
    { /* .start = */ CAN1_PADDR             , /* .end = */ CAN1_PADDR              + (  4 << 12)},
    { /* .start = */ PWM4_PADDR             , /* .end = */ PWM4_PADDR              + (  4 << 12)},
    { /* .start = */ PWM3_PADDR             , /* .end = */ PWM3_PADDR              + (  4 << 12)},
    { /* .start = */ PWM2_PADDR             , /* .end = */ PWM2_PADDR              + (  4 << 12)},
    { /* .start = */ PWM1_PADDR             , /* .end = */ PWM1_PADDR              + (  4 << 12)},
    { /* .start = */ AIPS1_CONFIG_PADDR     , /* .end = */ AIPS1_CONFIG_PADDR      + (  4 << 12)},
    { /* .start = */ VPU_PADDR              , /* .end = */ VPU_PADDR               + ( 60 << 12)},
    { /* .start = */ AIPS1_SPBA_PADDR       , /* .end = */ AIPS1_SPBA_PADDR        + (  4 << 12)},
    { /* .start = */ ASRC_PADDR             , /* .end = */ ASRC_PADDR              + (  4 << 12)},
    { /* .start = */ SSI3_PADDR             , /* .end = */ SSI3_PADDR              + (  4 << 12)},
    { /* .start = */ SSI2_PADDR             , /* .end = */ SSI2_PADDR              + (  4 << 12)},
    { /* .start = */ SSI1_PADDR             , /* .end = */ SSI1_PADDR              + (  4 << 12)},
    { /* .start = */ ESAI_PADDR             , /* .end = */ ESAI_PADDR              + (  4 << 12)},
    { /* .start = */ UART1_PADDR            , /* .end = */ UART1_PADDR             + (  4 << 12)},
    { /* .start = */ ECSPI5_PADDR           , /* .end = */ ECSPI5_PADDR            + (  4 << 12)},
    { /* .start = */ ECSPI4_PADDR           , /* .end = */ ECSPI4_PADDR            + (  4 << 12)},
    { /* .start = */ ECSPI3_PADDR           , /* .end = */ ECSPI3_PADDR            + (  4 << 12)},
    { /* .start = */ ECSPI2_PADDR           , /* .end = */ ECSPI2_PADDR            + (  4 << 12)},
    { /* .start = */ ECSPI1_PADDR           , /* .end = */ ECSPI1_PADDR            + (  4 << 12)},
    { /* .start = */ SPDIF_PADDR            , /* .end = */ SPDIF_PADDR             + (  4 << 12)},
    { /* .start = */ PCIE_REGISTERS_PADDR   , /* .end = */ PCIE_REGISTERS_PADDR    + (  4 << 12)},
    { /* .start = */ PCIE_PADDR             , /* .end = */ PCIE_PADDR              + ( 15 << 20)},
    { /* .start = */ GPV1_PL301_CONFIG_PADDR, /* .end = */ GPV1_PL301_CONFIG_PADDR + (  1 << 20)},
    { /* .start = */ GPV0_PL301_CONFIG_PADDR, /* .end = */ GPV0_PL301_CONFIG_PADDR + (  1 << 20)},
//  { /* .start = */ L2CC_PL310_PADDR       , /* .end = */ L2CC_PL310_PADDR        + (  1 << 12)},
//  { /* .start = */ ARM_MP_PADDR           , /* .end = */ ARM_MP_PADDR            + (  2 << 12)},
    { /* .start = */ OCRAM_ALIASED_PADDR    , /* .end = */ OCRAM_ALIASED_PADDR     + (192 << 12)},
    { /* .start = */ OCRAM_PADDR            , /* .end = */ OCRAM_PADDR             + ( 64 << 12)},
    { /* .start = */ GPV4_PL301_CONFIG_PADDR, /* .end = */ GPV4_PL301_CONFIG_PADDR + (  1 << 20)},
    { /* .start = */ GPV3_PL301_CONFIG_PADDR, /* .end = */ GPV3_PL301_CONFIG_PADDR + (  1 << 20)},
    { /* .start = */ GPV2_PL301_CONFIG_PADDR, /* .end = */ GPV2_PL301_CONFIG_PADDR + (  1 << 20)},
    { /* .start = */ DTCP_PADDR             , /* .end = */ DTCP_PADDR              + (  4 << 12)},
    { /* .start = */ GPU2D_PADDR            , /* .end = */ GPU2D_PADDR             + (  4 << 12)},
    { /* .start = */ GPU3D_PADDR            , /* .end = */ GPU3D_PADDR             + (  4 << 12)},
    { /* .start = */ HDMI_PADDR             , /* .end = */ HDMI_PADDR              + (  9 << 12)},
    { /* .start = */ BCH_PADDR              , /* .end = */ BCH_PADDR               + (  4 << 12)},
    { /* .start = */ GPMI_PADDR             , /* .end = */ GPMI_PADDR              + (  2 << 12)},
    { /* .start = */ APBH_BRIDGE_DMA_PADDR  , /* .end = */ APBH_BRIDGE_DMA_PADDR   + (  2 << 12)},
    { /* .start = */ CAAM_SECURE_RAM_PADDR  , /* .end = */ CAAM_SECURE_RAM_PADDR   + (  4 << 12)},
//  { /* .start = */ BOOT_ROM_PADDR         , /* .end = */ BOOT_ROM_PADDR          + ( 24 << 12)}
};

<<<<<<< HEAD
#define PPTR_TOP          0xfff00000
#define PADDR_TOP         (PPTR_TOP - BASE_OFFSET)
#define CLK_MHZ 498llu
=======
static inline void
handleReservedIRQ(irq_t irq)
{
#ifdef CONFIG_ARM_ENABLE_PMU_OVERFLOW_INTERRUPT
    if (irq == KERNEL_PMU_IRQ) {
        handleOverflowIRQ();
    }
#endif /* CONFIG_ARM_ENABLE_PMU_OVERFLOW_INTERRUPT */
}
>>>>>>> 0a2a9842

#endif /* !__PLAT_MACHINE_HARDWARE_H */<|MERGE_RESOLUTION|>--- conflicted
+++ resolved
@@ -186,11 +186,8 @@
 //  { /* .start = */ BOOT_ROM_PADDR         , /* .end = */ BOOT_ROM_PADDR          + ( 24 << 12)}
 };
 
-<<<<<<< HEAD
-#define PPTR_TOP          0xfff00000
-#define PADDR_TOP         (PPTR_TOP - BASE_OFFSET)
 #define CLK_MHZ 498llu
-=======
+
 static inline void
 handleReservedIRQ(irq_t irq)
 {
@@ -200,6 +197,5 @@
     }
 #endif /* CONFIG_ARM_ENABLE_PMU_OVERFLOW_INTERRUPT */
 }
->>>>>>> 0a2a9842
 
 #endif /* !__PLAT_MACHINE_HARDWARE_H */