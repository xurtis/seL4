/*
 * Copyright 2014, General Dynamics C4 Systems
 *
 * This software may be distributed and modified according to the terms of
 * the GNU General Public License version 2. Note that NO WARRANTY is provided.
 * See "LICENSE_GPLv2.txt" for details.
 *
 * @TAG(GD_GPL)
 */

#ifndef __PLAT_MACHINE_H
#define __PLAT_MACHINE_H

#define PIC_IRQ_LINES 16
#define IOAPIC_IRQ_LINES 24

/* interrupt vectors (corresponds to IDT entries) */

#define IRQ_INT_OFFSET 0x20

typedef enum _interrupt_t {
<<<<<<< HEAD
    int_invalid     = -1,
    int_unimpl_dev  = 0x07,
    int_page_fault  = 0x0e,
    int_irq_min     = 0x20, /* First IRQ. */
    int_irq_isa_min = 0x20,
    int_irq_isa_max = 0x2f,
    int_irq_msi_min = 0x30,
    int_irq_msi_max = 0x3d,
    int_iommu       = 0x3e,
    int_timer       = 0x3f,
    int_irq_ipi_min = 0x40,
    int_irq_ipi_max = 0x4f,
    int_irq_max     = 0x4f, /* Last IRQ. */
    int_trap_min    = 0x50,
    int_trap_max    = 0xfe,
    int_spurious    = 0xff,
    int_max         = 0xff
=======
    int_invalid        = -1,
    int_unimpl_dev     = 0x07,
    int_page_fault     = 0x0e,
    int_irq_min        = IRQ_INT_OFFSET, /* First IRQ. */
#ifdef CONFIG_IRQ_IOAPIC
    int_irq_ioapic_min = int_irq_min,
    int_irq_ioapic_max = (int_irq_ioapic_min + (CONFIG_MAX_NUM_IOAPIC * IOAPIC_IRQ_LINES)) - 1,
#else
    int_irq_isa_min    = int_irq_min,
    int_irq_isa_max    = int_irq_min + PIC_IRQ_LINES - 1,
#endif
    int_irq_msi_min,
    int_irq_msi_max    = int_irq_msi_min + 0xd,
    int_iommu,
    int_timer,
    int_irq_max        = int_timer, /* Last IRQ. */
    int_trap_min,
    int_trap_max       = 0xfe,
    int_spurious       = 0xff,
    int_max            = 0xff
>>>>>>> ec02c27e
} interrupt_t;

/* Construction of most of the interrupt numbers was relative by padding
 * off previous values. Therefore to ensure we didn't overflow just need
 * to ensure int_trap_min is less than int_trap_max */
compile_assert(interrupt_numbers_not_overflow, int_trap_min < int_trap_max);


typedef enum _irq_t {
    irqInvalid  = -1,
<<<<<<< HEAD
    irq_isa_min = int_irq_isa_min - IRQ_INT_OFFSET, /* 0x00 */
    irq_isa_max = int_irq_isa_max - IRQ_INT_OFFSET, /* 0x0f */
    irq_msi_min = int_irq_msi_min - IRQ_INT_OFFSET, /* 0x10 */
    irq_msi_max = int_irq_msi_max - IRQ_INT_OFFSET, /* 0x1d */
    irq_iommu   = int_iommu       - IRQ_INT_OFFSET, /* 0x1e */
    irq_timer   = int_timer       - IRQ_INT_OFFSET, /* 0x1f */
    irq_ipi_min = int_irq_ipi_min - IRQ_INT_OFFSET, /* 0x20 */
    irq_ipi_max = int_irq_ipi_max - IRQ_INT_OFFSET, /* 0x2f */
    maxIRQ      = int_irq_max     - IRQ_INT_OFFSET  /* 0x2f */
=======
#ifdef CONFIG_IRQ_IOAPIC
    irq_ioapic_min = int_irq_ioapic_min - IRQ_INT_OFFSET,
    irq_controller_min = irq_ioapic_min,
    irq_ioapic_max = int_irq_ioapic_max - IRQ_INT_OFFSET,
    irq_controller_max = irq_ioapic_max,
#else
    irq_isa_min = int_irq_isa_min - IRQ_INT_OFFSET,
    irq_controller_min = irq_isa_min,
    irq_isa_max = int_irq_isa_max - IRQ_INT_OFFSET,
    irq_controller_max = irq_isa_max,
#endif
    irq_msi_min = int_irq_msi_min - IRQ_INT_OFFSET,
    irq_msi_max = int_irq_msi_max - IRQ_INT_OFFSET,
    irq_iommu   = int_iommu       - IRQ_INT_OFFSET,
    irq_timer   = int_timer       - IRQ_INT_OFFSET,
    maxIRQ      = int_timer       - IRQ_INT_OFFSET
>>>>>>> ec02c27e
} irq_t;

#define BIOS_PADDR_START 0x0e0000
#define BIOS_PADDR_END   0x100000

#define BIOS_PADDR_VIDEO_RAM_START 0x000A0000
/* The text mode framebuffer exists part way into the video ram region */
#define BIOS_PADDR_VIDEO_RAM_TEXT_MODE_START 0x000B8000
#define BIOS_PADDR_IVDEO_RAM_END 0x000C0000

#endif<|MERGE_RESOLUTION|>--- conflicted
+++ resolved
@@ -19,25 +19,6 @@
 #define IRQ_INT_OFFSET 0x20
 
 typedef enum _interrupt_t {
-<<<<<<< HEAD
-    int_invalid     = -1,
-    int_unimpl_dev  = 0x07,
-    int_page_fault  = 0x0e,
-    int_irq_min     = 0x20, /* First IRQ. */
-    int_irq_isa_min = 0x20,
-    int_irq_isa_max = 0x2f,
-    int_irq_msi_min = 0x30,
-    int_irq_msi_max = 0x3d,
-    int_iommu       = 0x3e,
-    int_timer       = 0x3f,
-    int_irq_ipi_min = 0x40,
-    int_irq_ipi_max = 0x4f,
-    int_irq_max     = 0x4f, /* Last IRQ. */
-    int_trap_min    = 0x50,
-    int_trap_max    = 0xfe,
-    int_spurious    = 0xff,
-    int_max         = 0xff
-=======
     int_invalid        = -1,
     int_unimpl_dev     = 0x07,
     int_page_fault     = 0x0e,
@@ -53,12 +34,13 @@
     int_irq_msi_max    = int_irq_msi_min + 0xd,
     int_iommu,
     int_timer,
+    int_irq_ipi_min,
+    int_irq_ipi_max    = int_irq_ipi_min + 0xf,
     int_irq_max        = int_timer, /* Last IRQ. */
     int_trap_min,
     int_trap_max       = 0xfe,
     int_spurious       = 0xff,
     int_max            = 0xff
->>>>>>> ec02c27e
 } interrupt_t;
 
 /* Construction of most of the interrupt numbers was relative by padding
@@ -69,17 +51,6 @@
 
 typedef enum _irq_t {
     irqInvalid  = -1,
-<<<<<<< HEAD
-    irq_isa_min = int_irq_isa_min - IRQ_INT_OFFSET, /* 0x00 */
-    irq_isa_max = int_irq_isa_max - IRQ_INT_OFFSET, /* 0x0f */
-    irq_msi_min = int_irq_msi_min - IRQ_INT_OFFSET, /* 0x10 */
-    irq_msi_max = int_irq_msi_max - IRQ_INT_OFFSET, /* 0x1d */
-    irq_iommu   = int_iommu       - IRQ_INT_OFFSET, /* 0x1e */
-    irq_timer   = int_timer       - IRQ_INT_OFFSET, /* 0x1f */
-    irq_ipi_min = int_irq_ipi_min - IRQ_INT_OFFSET, /* 0x20 */
-    irq_ipi_max = int_irq_ipi_max - IRQ_INT_OFFSET, /* 0x2f */
-    maxIRQ      = int_irq_max     - IRQ_INT_OFFSET  /* 0x2f */
-=======
 #ifdef CONFIG_IRQ_IOAPIC
     irq_ioapic_min = int_irq_ioapic_min - IRQ_INT_OFFSET,
     irq_controller_min = irq_ioapic_min,
@@ -95,8 +66,9 @@
     irq_msi_max = int_irq_msi_max - IRQ_INT_OFFSET,
     irq_iommu   = int_iommu       - IRQ_INT_OFFSET,
     irq_timer   = int_timer       - IRQ_INT_OFFSET,
+    irq_ipi_min = int_irq_ipi_min - IRQ_INT_OFFSET,
+    irq_ipi_max = int_irq_ipi_max - IRQ_INT_OFFSET,
     maxIRQ      = int_timer       - IRQ_INT_OFFSET
->>>>>>> ec02c27e
 } irq_t;
 
 #define BIOS_PADDR_START 0x0e0000
