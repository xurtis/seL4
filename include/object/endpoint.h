/*
 * Copyright 2014, General Dynamics C4 Systems
 *
 * This software may be distributed and modified according to the terms of
 * the GNU General Public License version 2. Note that NO WARRANTY is provided.
 * See "LICENSE_GPLv2.txt" for details.
 *
 * @TAG(GD_GPL)
 */

#ifndef __OBJECT_ENDPOINT_H
#define __OBJECT_ENDPOINT_H

#include <types.h>
#include <object/structures.h>

static inline tcb_queue_t PURE
ep_ptr_get_queue(endpoint_t *epptr)
{
    tcb_queue_t queue;

    queue.head = (tcb_t*)endpoint_ptr_get_epQueue_head(epptr);
    queue.end = (tcb_t*)endpoint_ptr_get_epQueue_tail(epptr);

    return queue;
}

static inline void
ep_ptr_set_queue(endpoint_t *epptr, tcb_queue_t queue)
{
    endpoint_ptr_set_epQueue_head(epptr, (word_t)queue.head);
    endpoint_ptr_set_epQueue_tail(epptr, (word_t)queue.end);
}

<<<<<<< HEAD
void sendIPC(bool_t blocking, bool_t do_call, word_t badge,
=======
void sendIPC(bool_t blocking, bool_t do_call, bool_t canDonate, word_t badge,
>>>>>>> a49035fb
             bool_t canGrant, tcb_t *thread, endpoint_t *epptr);
void receiveIPC(tcb_t *thread, cap_t cap, bool_t isBlocking, bool_t canDonate);
void cancelIPC(tcb_t *tptr);
void cancelAllIPC(endpoint_t *epptr);
void cancelBadgedSends(endpoint_t *epptr, word_t badge);
void replyFromKernel_error(tcb_t *thread);
void replyFromKernel_success_empty(tcb_t *thread);
void reorderIPCQueue(tcb_t *thread, prio_t old_prio);

#endif<|MERGE_RESOLUTION|>--- conflicted
+++ resolved
@@ -32,11 +32,7 @@
     endpoint_ptr_set_epQueue_tail(epptr, (word_t)queue.end);
 }
 
-<<<<<<< HEAD
-void sendIPC(bool_t blocking, bool_t do_call, word_t badge,
-=======
 void sendIPC(bool_t blocking, bool_t do_call, bool_t canDonate, word_t badge,
->>>>>>> a49035fb
              bool_t canGrant, tcb_t *thread, endpoint_t *epptr);
 void receiveIPC(tcb_t *thread, cap_t cap, bool_t isBlocking, bool_t canDonate);
 void cancelIPC(tcb_t *tptr);
