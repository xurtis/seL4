--- conflicted
+++ resolved
@@ -300,17 +300,10 @@
 compile_assert(cte_size_sane, sizeof(cte_t) <= (1 << seL4_SlotBits))
 compile_assert(tcb_size_expected, sizeof(tcb_t) == EXPECTED_TCB_SIZE)
 compile_assert(tcb_size_sane,
-<<<<<<< HEAD
-               (1 << TCB_SIZE_BITS) + sizeof(tcb_t) <= (1 << TCB_BLOCK_SIZE_BITS))
-compile_assert(ep_size_sane, sizeof(endpoint_t) <= (1 << EP_SIZE_BITS))
-compile_assert(notification_size_sane, sizeof(notification_t) <= (1 << NTFN_SIZE_BITS))
-compile_assert(sc_size_sane, sizeof(sched_context_t) <= (1 << SC_SIZE_BITS))
-=======
                (1 << (TCB_SIZE_BITS)) + sizeof(tcb_t) <= (1 << seL4_TCBBits))
 compile_assert(ep_size_sane, sizeof(endpoint_t) <= (1 << seL4_EndpointBits))
 compile_assert(notification_size_sane, sizeof(notification_t) <= (1 << seL4_NotificationBits))
-
->>>>>>> cfcaf49c
+compile_assert(sc_size_sane, sizeof(sched_context_t) <= (1 << SC_SIZE_BITS))
 
 /* helper functions */
 
