/*
 * Copyright 2014, General Dynamics C4 Systems
 *
 * This software may be distributed and modified according to the terms of
 * the GNU General Public License version 2. Note that NO WARRANTY is provided.
 * See "LICENSE_GPLv2.txt" for details.
 *
 * @TAG(GD_GPL)
 */

#ifndef __OBJECT_TCB_H
#define __OBJECT_TCB_H

#include <types.h>
#include <api/failures.h>
#include <object/structures.h>
#include <object/schedcontext.h>

#include <machine/registerset.h>
#include <object/cnode.h>

#ifdef CONFIG_DEBUG_BUILD
/* Maximum length of the tcb name, including null terminator */
#define TCB_NAME_LENGTH (BIT(seL4_TCBBits) - BIT(seL4_TCBBits) - sizeof(tcb_t))
#endif

struct tcb_queue {
    tcb_t *head;
    tcb_t *end;
};
typedef struct tcb_queue tcb_queue_t;

<<<<<<< HEAD
static inline void
tcbCallStackPush(tcb_t *tcb, tcb_t *stack)
{
    assert(tcb != NULL);
    assert(stack != NULL);
    assert(stack->tcbCallStackNext == NULL);

    stack->tcbCallStackNext = tcb;
    tcb->tcbCallStackPrev = stack;
}

static inline void
tcbCallStackPop(tcb_t *head)
{
    assert(head->tcbCallStackNext == NULL);
    assert(head != NULL);

    if (likely(head->tcbCallStackPrev)) {
        head->tcbCallStackPrev->tcbCallStackNext = NULL;
    }
    head->tcbCallStackPrev = NULL;
}

void tcbCallStackRemove(tcb_t* target);
=======
static inline unsigned int
setMR(tcb_t *receiver, word_t* receiveIPCBuffer,
      unsigned int offset, word_t reg)
{
    if (offset >= n_msgRegisters) {
        if (receiveIPCBuffer) {
            receiveIPCBuffer[offset + 1] = reg;
            return offset + 1;
        } else {
            return n_msgRegisters;
        }
    } else {
        setRegister(receiver, msgRegisters[offset], reg);
        return offset + 1;
    }
}

>>>>>>> 5dfbfcbf
void tcbSchedEnqueue(tcb_t *tcb);
void tcbSchedAppend(tcb_t *tcb);
void tcbSchedDequeue(tcb_t *tcb);

void tcbReleaseRemove(tcb_t *tcb);
void tcbReleaseEnqueue(tcb_t *tcb);
tcb_t *tcbReleaseDequeue(void);

void tcbCritEnqueue(tcb_t *tcb);
void tcbCritDequeue(tcb_t *tcb);

tcb_queue_t tcbEPAppend(tcb_t *tcb, tcb_queue_t queue);
tcb_queue_t tcbEPDequeue(tcb_t *tcb, tcb_queue_t queue);
tcb_queue_t tcbEPReorder(tcb_t *tcb, tcb_queue_t queue, prio_t oldPrio);

void setupCallerCap(tcb_t *sender, tcb_t *receiver, sched_context_t *sched_context);
void deleteCallerCap(tcb_t *receiver);

word_t copyMRs(tcb_t *sender, word_t *sendBuf, tcb_t *receiver,
               word_t *recvBuf, word_t n);
exception_t decodeTCBInvocation(word_t invLabel, word_t length, cap_t cap,
                                cte_t* slot, extra_caps_t excaps, bool_t call,
                                word_t *buffer);
exception_t decodeCopyRegisters(cap_t cap, word_t length,
                                extra_caps_t excaps, word_t *buffer);
exception_t decodeReadRegisters(cap_t cap, word_t length, bool_t call,
                                word_t *buffer);
exception_t decodeWriteRegisters(cap_t cap, word_t length, word_t *buffer);
exception_t decodeTCBConfigure(cap_t cap, word_t length,
                               cte_t* slot, extra_caps_t rootCaps, word_t *buffer);
exception_t decodeSetPriority(cap_t cap, word_t length, word_t *buffer);
exception_t decodeSetMCPriority(cap_t cap, word_t length, word_t *buffer);
exception_t decodeSetCriticality(cap_t cap, word_t length, word_t *buffer);
exception_t decodeSetMCCriticality(cap_t cap, word_t length, word_t *buffer);


exception_t decodeSetIPCBuffer(cap_t cap, word_t length,
                               cte_t* slot, extra_caps_t excaps, word_t *buffer);
exception_t decodeSetSpace(cap_t cap, word_t length,
                           cte_t* slot, extra_caps_t excaps, word_t *buffer);
exception_t decodeBindNotification(cap_t cap, extra_caps_t excaps);
exception_t decodeUnbindNotification(cap_t cap);

enum thread_control_flag {
    thread_control_update_priority = 0x1,
    thread_control_update_ipc_buffer = 0x2,
    thread_control_update_space = 0x4,
    thread_control_update_sc = 0x8,
    thread_control_update_all = 0xF,
};

typedef word_t thread_control_flag_t;

exception_t invokeTCB_Suspend(tcb_t *thread);
exception_t invokeTCB_Resume(tcb_t *thread);
exception_t invokeTCB_ThreadControl(tcb_t *target, cte_t* slot,
                                    cap_t fepCap, cte_t *fepSlot,
                                    cap_t tfepCap, cte_t *tfepSlot,
                                    seL4_Prio_t priority, cap_t cRoot_newCap,
                                    cte_t *cRoot_srcSlot, cap_t vRoot_newCap,
                                    cte_t *vRoot_srcSlot, word_t bufferAddr,
                                    cap_t bufferCap, cte_t *bufferSrcSlot,
                                    sched_context_t *sched_context,
                                    thread_control_flag_t updateFlags);
exception_t invokeTCB_CopyRegisters(tcb_t *dest, tcb_t *src,
                                    bool_t suspendSource, bool_t resumeTarget,
                                    bool_t transferFrame, bool_t transferInteger,
                                    word_t transferArch);
exception_t invokeTCB_ReadRegisters(tcb_t *src, bool_t suspendSource,
                                    word_t n, word_t arch, bool_t call);
exception_t invokeTCB_WriteRegisters(tcb_t *dest, bool_t resumeTarget,
                                     word_t n, word_t arch, word_t *buffer);
exception_t invokeTCB_NotificationControl(tcb_t *tcb, notification_t *ntfnPtr);

cptr_t PURE getExtraCPtr(word_t *bufferPtr, word_t i);
void setExtraBadge(word_t *bufferPtr, word_t badge, word_t i);

<<<<<<< HEAD
exception_t lookupExtraCaps(tcb_t* thread, word_t *bufferPtr, word_t length);
#ifdef CONFIG_PRINTING
=======
exception_t lookupExtraCaps(tcb_t* thread, word_t *bufferPtr, seL4_MessageInfo_t info);
word_t setMRs_syscall_error(tcb_t *thread, word_t *receiveIPCBuffer);
word_t CONST Arch_decodeTransfer(word_t flags);
exception_t Arch_performTransfer(word_t arch, tcb_t *tcb_src,
                                       tcb_t *tcb_dest);
#ifdef CONFIG_DEBUG_BUILD
>>>>>>> 5dfbfcbf
void setThreadName(tcb_t *thread, const char *name);
#endif /* CONFIG_DEBUG_BUILD */

#endif<|MERGE_RESOLUTION|>--- conflicted
+++ resolved
@@ -30,7 +30,6 @@
 };
 typedef struct tcb_queue tcb_queue_t;
 
-<<<<<<< HEAD
 static inline void
 tcbCallStackPush(tcb_t *tcb, tcb_t *stack)
 {
@@ -55,7 +54,7 @@
 }
 
 void tcbCallStackRemove(tcb_t* target);
-=======
+
 static inline unsigned int
 setMR(tcb_t *receiver, word_t* receiveIPCBuffer,
       unsigned int offset, word_t reg)
@@ -73,7 +72,6 @@
     }
 }
 
->>>>>>> 5dfbfcbf
 void tcbSchedEnqueue(tcb_t *tcb);
 void tcbSchedAppend(tcb_t *tcb);
 void tcbSchedDequeue(tcb_t *tcb);
@@ -151,17 +149,12 @@
 cptr_t PURE getExtraCPtr(word_t *bufferPtr, word_t i);
 void setExtraBadge(word_t *bufferPtr, word_t badge, word_t i);
 
-<<<<<<< HEAD
 exception_t lookupExtraCaps(tcb_t* thread, word_t *bufferPtr, word_t length);
-#ifdef CONFIG_PRINTING
-=======
-exception_t lookupExtraCaps(tcb_t* thread, word_t *bufferPtr, seL4_MessageInfo_t info);
 word_t setMRs_syscall_error(tcb_t *thread, word_t *receiveIPCBuffer);
 word_t CONST Arch_decodeTransfer(word_t flags);
 exception_t Arch_performTransfer(word_t arch, tcb_t *tcb_src,
                                        tcb_t *tcb_dest);
 #ifdef CONFIG_DEBUG_BUILD
->>>>>>> 5dfbfcbf
 void setThreadName(tcb_t *thread, const char *name);
 #endif /* CONFIG_DEBUG_BUILD */
 
