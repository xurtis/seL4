--- conflicted
+++ resolved
@@ -26,24 +26,13 @@
 #define AEP_SIZE_BITS 4
 #define CTE_SIZE_BITS 4
 #define TCB_BLOCK_SIZE_BITS 10
-
-<<<<<<< HEAD
 enum tcb_arch_cnode_index {
     /* VSpace root for running any associated VCPU in */
     tcbArchEPTRoot = tcbCNodeEntries,
-
     tcbArchCNodeEntries
 };
 
 typedef struct arch_tcb {
-=======
-/* TCB CNode: size = 256 bytes */
-/* typedef cte_t[16] tcb_cnode; */
-
-/* TCB: size = 652 bytes, alignment = 256 bytes */
-struct tcb {
-    /* Saved user-level context of thread, 592 bytes */
->>>>>>> f15959a7
     user_context_t tcbContext;
 
 #ifdef CONFIG_VTX
@@ -51,21 +40,13 @@
      * tcb->vcpu->tcb == tcb. */
     struct vcpu *vcpu;
 #endif
-<<<<<<< HEAD
 } arch_tcb_t;
-
 #ifdef CONFIG_VTX
 /* Access to the VCPU element of the tcb is done through a hard coded offset in traps.S
  * this assert makes sure they remain consistent. If this assert fails update the
  * offset in traps.S, and match it here */
 compile_assert(vcpu_offset_correct, __builtin_offsetof(struct arch_tcb, vcpu) == 0x250);
 #endif
-=======
-};
-typedef struct tcb tcb_t;
-
-/* IA32-specific object types */
->>>>>>> f15959a7
 
 #define GDT_NULL    0
 #define GDT_CS_0    1
@@ -205,75 +186,6 @@
 };
 typedef uint32_t vm_rights_t;
 
-<<<<<<< HEAD
-=======
-enum asidSizeConstants {
-    asidHighBits = 6,
-    asidLowBits = 10
-};
-
-struct asid_pool {
-    void* array[BIT(asidLowBits)];
-};
-
-typedef struct asid_pool asid_pool_t;
-
-#define ASID_POOL_BITS      asidLowBits
-#define ASID_POOL_SIZE_BITS (ASID_POOL_BITS + WORD_SIZE_BITS)
-#define ASID_POOL_PTR(r)    ((asid_pool_t*)r)
-#define ASID_POOL_REF(p)    ((unsigned int)p)
-#define ASID_BITS           (asidHighBits + asidLowBits)
-#define nASIDPools          BIT(asidHighBits)
-#define ASID_LOW(a)         (a & MASK(asidLowBits))
-#define ASID_HIGH(a)        ((a >> asidLowBits) & MASK(asidHighBits))
-
-static inline asid_t CONST
-cap_frame_cap_get_capFMappedASID(cap_t cap)
-{
-    return
-        (cap_frame_cap_get_capFMappedASIDHigh(cap) << asidLowBits) +
-        cap_frame_cap_get_capFMappedASIDLow(cap);
-}
-
-static inline cap_t CONST
-cap_frame_cap_set_capFMappedASID(cap_t cap, word_t asid)
-{
-    cap = cap_frame_cap_set_capFMappedASIDLow(cap, ASID_LOW(asid));
-    return cap_frame_cap_set_capFMappedASIDHigh(cap, ASID_HIGH(asid));
-}
-
-static inline asid_t PURE
-cap_frame_cap_ptr_get_capFMappedASID(cap_t* cap)
-{
-    return cap_frame_cap_get_capFMappedASID(*cap);
-}
-
-static inline void
-cap_frame_cap_ptr_set_capFMappedASID(cap_t* cap, asid_t asid)
-{
-    *cap = cap_frame_cap_set_capFMappedASID(*cap, asid);
-}
-
-static inline asid_t PURE
-cap_get_capMappedASID(cap_t cap)
-{
-    cap_tag_t ctag;
-
-    ctag = cap_get_capType(cap);
-
-    switch (ctag) {
-    case cap_pdpt_cap:
-        return cap_pdpt_cap_get_capPDPTMappedASID(cap);
-
-    case cap_page_directory_cap:
-        return cap_page_directory_cap_get_capPDMappedASID(cap);
-
-    default:
-        fail("Invalid arch cap type");
-    }
-}
-
->>>>>>> f15959a7
 static inline unsigned int CONST
 cap_get_archCapSizeBits(cap_t cap)
 {
@@ -383,14 +295,4 @@
     }
 }
 
-<<<<<<< HEAD
 #endif /* __ARCH_OBJECT_STRUCTURES_H */
-=======
-static inline word_t CONST
-isArchCap(cap_t cap)
-{
-    return (cap_get_capType(cap) % 2);
-}
-
-#endif
->>>>>>> f15959a7
