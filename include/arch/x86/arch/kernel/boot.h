--- conflicted
+++ resolved
@@ -46,32 +46,15 @@
     dev_p_regs_t* dev_p_regs,
     ui_info_t     ui_info,
     p_region_t    boot_mem_reuse_p_reg,
-<<<<<<< HEAD
-    node_id_t     node_id,
-    uint32_t      num_nodes,
-    cpu_id_t*     cpu_list,
-=======
->>>>>>> 8609b3e0
     /* parameters below not modeled in abstract specification */
     pdpte_t*      kernel_pdpt,
     pde_t*        kernel_pd,
     pte_t*        kernel_pt,
-<<<<<<< HEAD
     vesa_info_t*  vesa_info,
-    ia32_mem_region_t* mem_regions
-#ifdef CONFIG_IOMMU
-    , cpu_id_t      cpu_id,
+    ia32_mem_region_t* mem_regions,
     uint32_t      num_drhu,
     paddr_t*      drhu_list,
     acpi_rmrr_list_t *rmrr_list
-#endif
-=======
-    uint32_t      num_drhu,
-    paddr_t*      drhu_list,
-    uint32_t      num_passthrough_dev,
-    dev_id_t*     passthrough_dev_list,
-    uint32_t*     pci_bus_used_bitmap
->>>>>>> 8609b3e0
 );
 
 bool_t init_cpu(
