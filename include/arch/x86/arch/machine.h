--- conflicted
+++ resolved
@@ -52,8 +52,6 @@
 word_t PURE getRestartPC(tcb_t *thread);
 void setNextPC(tcb_t *thread, word_t v);
 
-<<<<<<< HEAD
-=======
 static inline void invalidateTLBentry(vptr_t vptr)
 {
     asm volatile("invlpg (%[vptr])" :: [vptr] "r"(vptr));
@@ -133,7 +131,6 @@
     asm volatile("mfence" ::: "memory");
 }
 
->>>>>>> 1c53c333
 /* sysenter entry point */
 void handle_syscall(void);
 
@@ -408,12 +405,9 @@
 void int_fd(void);
 void int_fe(void);
 void int_ff(void);
-<<<<<<< HEAD
 
 #ifdef CONFIG_VTX
 void handle_vmexit(void);
 #endif
-=======
->>>>>>> 1c53c333
 
 #endif