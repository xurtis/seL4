--- conflicted
+++ resolved
@@ -17,41 +17,6 @@
 #define wordRadix 5
 #define wordBits (1 << wordRadix)
 
-<<<<<<< HEAD
-#define IA32_APIC_BASE_MSR      0x01B
-#define IA32_SYSENTER_CS_MSR    0x174
-#define IA32_SYSENTER_ESP_MSR   0x175
-#define IA32_SYSENTER_EIP_MSR   0x176
-#define IA32_TSC_DEADLINE_MSR   0x6e0
-
-#define BROADWELL_MODEL_ID      0xD4
-#define HASWELL_MODEL_ID        0xC3
-#define IVY_BRIDGE_MODEL_ID     0xA9
-#define SANDY_BRIDGE_1_MODEL_ID 0x2A /* Sandy Bridge */
-#define SANDY_BRIDGE_2_MODEL_ID 0x2D /* Sandy Bridge-E, Sandy Bridge-EN and Sandy Bridge-EP */
-#define WESTMERE_1_MODEL_ID     0x25 /* Arrandale and Clarksdale */
-#define WESTMERE_2_MODEL_ID     0x2C /* Gulftown and Westmere-EP */
-#define WESTMERE_3_MODEL_ID     0x2F /* Westemere-EX */
-#define NEHALEM_1_MODEL_ID      0x1E /* Clarksfield, Lynnfield and Jasper Forest */
-#define NEHALEM_2_MODEL_ID      0x1A /* Bloomfield and Nehalem-EP */
-#define NEHALEM_3_MODEL_ID      0x2E /* Nehalem-EX */
-
-#define MODEL_ID(x) ( ((x & 0xf0000) >> 16) + (x & 0xf0) )
-
-/* This article discloses prefetcher control on Intel processors; Nehalem, Westmere, Sandy Bridge,
-   Ivy Bridge, Haswell, and Broadwell. It is currently undocumented in the regular intel manuals.
-   https://software.intel.com/en-us/articles/disclosure-of-hw-prefetcher-control-on-some-intel-processors */
-#define IA32_PREFETCHER_MSR                 0x1A4
-#define IA32_PREFETCHER_MSR_L2              BIT(0)
-#define IA32_PREFETCHER_MSR_L2_ADJACENT     BIT(1)
-#define IA32_PREFETCHER_MSR_DCU             BIT(2)
-#define IA32_PREFETCHER_MSR_DCU_IP          BIT(3)
-
-word_t PURE getRestartPC(tcb_t *thread);
-void setNextPC(tcb_t *thread, word_t v);
-
-=======
->>>>>>> 8e15c429
 /* Address space control */
 static inline paddr_t getCurrentPD(void)
 {
@@ -104,376 +69,4 @@
     return result;
 }
 
-<<<<<<< HEAD
-/* Cleaning memory before user-level access */
-static inline void clearMemory(void* ptr, word_t bits)
-{
-    memzero(ptr, BIT(bits));
-    /* no cleaning of caches necessary on IA-32 */
-}
-
-/* Initialises MSRs required to setup sysenter and sysexit */
-void init_sysenter_msrs(void);
-
-static uint64_t ia32_rdmsr(const uint32_t reg)
-{
-    uint64_t value;
-    asm volatile("rdmsr" : "=A"(value) : "c"(reg));
-    return value;
-}
-
-/* Read model specific register */
-static inline uint32_t ia32_rdmsr_low(const uint32_t reg)
-{
-    return (uint32_t)ia32_rdmsr(reg);
-}
-
-static inline uint32_t ia32_rdmsr_high(const uint32_t reg)
-{
-    return (uint32_t)(ia32_rdmsr(reg) >> 32ull);
-}
-
-/* Write model specific register */
-static inline void ia32_wrmsr(const uint32_t reg, const uint32_t val_high, const uint32_t val_low)
-{
-    uint64_t val = ((uint64_t)val_high << 32ull) | (uint64_t)val_low;
-    asm volatile("wrmsr" :: "A"(val), "c"(reg));
-}
-
-/* Read different parts of CPUID */
-static inline uint32_t ia32_cpuid_edx(uint32_t eax, uint32_t ecx)
-{
-    uint32_t edx, ebx;
-    asm volatile("cpuid"
-                 : "=a" (eax),
-                 "=b" (ebx),
-                 "=c" (ecx),
-                 "=d" (edx)
-                 : "a" (eax), "c" (ecx)
-                 : "memory");
-    return edx;
-}
-
-static inline uint32_t ia32_cpuid_eax(uint32_t eax, uint32_t ecx)
-{
-    uint32_t edx, ebx;
-    asm volatile("cpuid"
-                 : "=a" (eax),
-                 "=b" (ebx),
-                 "=c" (ecx),
-                 "=d" (edx)
-                 : "a" (eax), "c" (ecx)
-                 : "memory");
-    return eax;
-}
-
-static inline uint32_t ia32_cpuid_ecx(uint32_t eax, uint32_t ecx)
-{
-    uint32_t edx, ebx;
-    asm volatile("cpuid"
-                 : "=a" (eax),
-                 "=b" (ebx),
-                 "=c" (ecx),
-                 "=d" (edx)
-                 : "a" (eax), "c" (ecx)
-                 : "memory");
-    return ecx;
-}
-
-static inline uint64_t ia32_rdtsc(void)
-{
-    uint32_t hi, lo;
-
-    asm volatile (
-        "rdtsc"
-        : "=a" (lo),
-        "=d" (hi)
-    );
-
-    return ((uint64_t) hi) << 32llu | (uint64_t) lo;
-}
-
-/* Read/write memory fence */
-static inline void ia32_mfence(void)
-{
-    asm volatile("mfence" ::: "memory");
-}
-
-/* sysenter entry point */
-void handle_syscall(void);
-
-void int_00(void);
-void int_01(void);
-void int_02(void);
-void int_03(void);
-void int_04(void);
-void int_05(void);
-void int_06(void);
-void int_07(void);
-void int_08(void);
-void int_09(void);
-void int_0a(void);
-void int_0b(void);
-void int_0c(void);
-void int_0d(void);
-void int_0e(void);
-void int_0f(void);
-
-void int_10(void);
-void int_11(void);
-void int_12(void);
-void int_13(void);
-void int_14(void);
-void int_15(void);
-void int_16(void);
-void int_17(void);
-void int_18(void);
-void int_19(void);
-void int_1a(void);
-void int_1b(void);
-void int_1c(void);
-void int_1d(void);
-void int_1e(void);
-void int_1f(void);
-
-void int_20(void);
-void int_21(void);
-void int_22(void);
-void int_23(void);
-void int_24(void);
-void int_25(void);
-void int_26(void);
-void int_27(void);
-void int_28(void);
-void int_29(void);
-void int_2a(void);
-void int_2b(void);
-void int_2c(void);
-void int_2d(void);
-void int_2e(void);
-void int_2f(void);
-
-void int_30(void);
-void int_31(void);
-void int_32(void);
-void int_33(void);
-void int_34(void);
-void int_35(void);
-void int_36(void);
-void int_37(void);
-void int_38(void);
-void int_39(void);
-void int_3a(void);
-void int_3b(void);
-void int_3c(void);
-void int_3d(void);
-void int_3e(void);
-void int_3f(void);
-
-void int_40(void);
-void int_41(void);
-void int_42(void);
-void int_43(void);
-void int_44(void);
-void int_45(void);
-void int_46(void);
-void int_47(void);
-void int_48(void);
-void int_49(void);
-void int_4a(void);
-void int_4b(void);
-void int_4c(void);
-void int_4d(void);
-void int_4e(void);
-void int_4f(void);
-
-void int_50(void);
-void int_51(void);
-void int_52(void);
-void int_53(void);
-void int_54(void);
-void int_55(void);
-void int_56(void);
-void int_57(void);
-void int_58(void);
-void int_59(void);
-void int_5a(void);
-void int_5b(void);
-void int_5c(void);
-void int_5d(void);
-void int_5e(void);
-void int_5f(void);
-
-void int_60(void);
-void int_61(void);
-void int_62(void);
-void int_63(void);
-void int_64(void);
-void int_65(void);
-void int_66(void);
-void int_67(void);
-void int_68(void);
-void int_69(void);
-void int_6a(void);
-void int_6b(void);
-void int_6c(void);
-void int_6d(void);
-void int_6e(void);
-void int_6f(void);
-
-void int_70(void);
-void int_71(void);
-void int_72(void);
-void int_73(void);
-void int_74(void);
-void int_75(void);
-void int_76(void);
-void int_77(void);
-void int_78(void);
-void int_79(void);
-void int_7a(void);
-void int_7b(void);
-void int_7c(void);
-void int_7d(void);
-void int_7e(void);
-void int_7f(void);
-
-void int_80(void);
-void int_81(void);
-void int_82(void);
-void int_83(void);
-void int_84(void);
-void int_85(void);
-void int_86(void);
-void int_87(void);
-void int_88(void);
-void int_89(void);
-void int_8a(void);
-void int_8b(void);
-void int_8c(void);
-void int_8d(void);
-void int_8e(void);
-void int_8f(void);
-
-void int_90(void);
-void int_91(void);
-void int_92(void);
-void int_93(void);
-void int_94(void);
-void int_95(void);
-void int_96(void);
-void int_97(void);
-void int_98(void);
-void int_99(void);
-void int_9a(void);
-void int_9b(void);
-void int_9c(void);
-void int_9d(void);
-void int_9e(void);
-void int_9f(void);
-
-void int_a0(void);
-void int_a1(void);
-void int_a2(void);
-void int_a3(void);
-void int_a4(void);
-void int_a5(void);
-void int_a6(void);
-void int_a7(void);
-void int_a8(void);
-void int_a9(void);
-void int_aa(void);
-void int_ab(void);
-void int_ac(void);
-void int_ad(void);
-void int_ae(void);
-void int_af(void);
-
-void int_b0(void);
-void int_b1(void);
-void int_b2(void);
-void int_b3(void);
-void int_b4(void);
-void int_b5(void);
-void int_b6(void);
-void int_b7(void);
-void int_b8(void);
-void int_b9(void);
-void int_ba(void);
-void int_bb(void);
-void int_bc(void);
-void int_bd(void);
-void int_be(void);
-void int_bf(void);
-
-void int_c0(void);
-void int_c1(void);
-void int_c2(void);
-void int_c3(void);
-void int_c4(void);
-void int_c5(void);
-void int_c6(void);
-void int_c7(void);
-void int_c8(void);
-void int_c9(void);
-void int_ca(void);
-void int_cb(void);
-void int_cc(void);
-void int_cd(void);
-void int_ce(void);
-void int_cf(void);
-
-void int_d0(void);
-void int_d1(void);
-void int_d2(void);
-void int_d3(void);
-void int_d4(void);
-void int_d5(void);
-void int_d6(void);
-void int_d7(void);
-void int_d8(void);
-void int_d9(void);
-void int_da(void);
-void int_db(void);
-void int_dc(void);
-void int_dd(void);
-void int_de(void);
-void int_df(void);
-
-void int_e0(void);
-void int_e1(void);
-void int_e2(void);
-void int_e3(void);
-void int_e4(void);
-void int_e5(void);
-void int_e6(void);
-void int_e7(void);
-void int_e8(void);
-void int_e9(void);
-void int_ea(void);
-void int_eb(void);
-void int_ec(void);
-void int_ed(void);
-void int_ee(void);
-void int_ef(void);
-
-void int_f0(void);
-void int_f1(void);
-void int_f2(void);
-void int_f3(void);
-void int_f4(void);
-void int_f5(void);
-void int_f6(void);
-void int_f7(void);
-void int_f8(void);
-void int_f9(void);
-void int_fa(void);
-void int_fb(void);
-void int_fc(void);
-void int_fd(void);
-void int_fe(void);
-void int_ff(void);
-
-=======
->>>>>>> 8e15c429
 #endif