/*
 * Copyright 2014, General Dynamics C4 Systems
 *
 * This software may be distributed and modified according to the terms of
 * the GNU General Public License version 2. Note that NO WARRANTY is provided.
 * See "LICENSE_GPLv2.txt" for details.
 *
 * @TAG(GD_GPL)
 */

#ifndef __MODE_OBJECT_STRUCTURES_H
#define __MODE_OBJECT_STRUCTURES_H

#include <plat/machine/hardware_gen.h>
/* Object sizes*/
#define EP_SIZE_BITS  4
#define NTFN_SIZE_BITS 4
#define CTE_SIZE_BITS 4
#define TCB_BLOCK_SIZE_BITS 10

#define GDT_NULL    0
#define GDT_CS_0    1
#define GDT_DS_0    2
#define GDT_CS_3    3
#define GDT_DS_3    4
#define GDT_TSS     5
#define GDT_TLS     6
#define GDT_IPCBUF  7
#define GDT_ENTRIES 8

#ifdef CONFIG_PAE_PAGING
#define PDPTE_SIZE_BITS 3
#define PDPT_BITS    2
#define PDE_SIZE_BITS  3
#define PD_BITS      9
#define PTE_SIZE_BITS 3
#define PT_BITS      9
#else
#define PDPTE_SIZE_BITS 0
#define PDPT_BITS 0
#define PDE_SIZE_BITS  2
#define PD_BITS      10
#define PTE_SIZE_BITS 2
#define PT_BITS      10
#endif

#define PDPTE_PTR(r)   ((pdpte_t *)(r))
#define PDPTE_PTR_PTR(r) ((pdpte_t**)(r))
#define PDPTE_REF(p)   ((word_t)(p))

#define PDPT_SIZE_BITS (PDPT_BITS + PDPTE_SIZE_BITS)
#define PDPT_PTR(r)    ((pdpte_t*)(r))
#define PDPT_REF(p)    ((word_t)(p))

#define PDE_PTR(r)     ((pde_t *)(r))
#define PDE_PTR_PTR(r) ((pde_t **)(r))
#define PDE_REF(p)     ((word_t)(p))

#define PD_SIZE_BITS (PD_BITS + PDE_SIZE_BITS)
#define PD_PTR(r)    ((pde_t *)(r))
#define PD_REF(p)    ((word_t)(p))

#define PTE_PTR(r)    ((pte_t *)(r))
#define PTE_REF(p)    ((word_t)(p))

#define PT_SIZE_BITS (PT_BITS + PTE_SIZE_BITS)
#define PT_PTR(r)    ((pte_t *)(r))
#define PT_REF(p)    ((word_t)(p))

#define VTD_CTE_REF(p)    ((unsigned int)(p))
#define VTD_PTE_REF(p)    ((unsigned int)(p))
#define VTD_PT_REF(p)     ((unsigned int)(p))

compile_assert(gdt_idt_ptr_packed,
               sizeof(gdt_idt_ptr_t) == sizeof(uint16_t) * 3)

#define WORD_SIZE_BITS 2

static inline word_t CONST
cap_get_archCapSizeBits(cap_t cap)
{
    cap_tag_t ctag;

    ctag = cap_get_capType(cap);

    switch (ctag) {
    case cap_frame_cap:
        return pageBitsForSize(cap_frame_cap_get_capFSize(cap));

    case cap_page_table_cap:
        return PT_SIZE_BITS;

    case cap_page_directory_cap:
        return PD_SIZE_BITS;

    case cap_pdpt_cap:
        return PDPT_SIZE_BITS;
#ifdef CONFIG_VTX
    case cap_vcpu_cap:
        return VTX_VCPU_BITS;
#endif
    case cap_io_port_cap:
        return 0;
    case cap_io_space_cap:
        return 0;

    case cap_io_page_table_cap:
        return VTD_PT_SIZE_BITS;
<<<<<<< HEAD
#endif

    case cap_ipi_cap:
=======
    case cap_asid_control_cap:
>>>>>>> 8609b3e0
        return 0;

#ifdef CONFIG_VTX
    case cap_ept_page_directory_pointer_table_cap:
        return EPT_PML4_SIZE_BITS;

    case cap_ept_page_directory_cap:
        return EPT_PD_SIZE_BITS;

    case cap_ept_page_table_cap:
        return EPT_PT_SIZE_BITS;
#endif


    default:
        fail("Invalid arch cap type");
    }
}

static inline void * CONST
cap_get_archCapPtr(cap_t cap)
{
    cap_tag_t ctag;

    ctag = cap_get_capType(cap);

    switch (ctag) {

    case cap_frame_cap:
        return (void *)(cap_frame_cap_get_capFBasePtr(cap));

    case cap_page_table_cap:
        return PD_PTR(cap_page_table_cap_get_capPTBasePtr(cap));

    case cap_page_directory_cap:
        return PT_PTR(cap_page_directory_cap_get_capPDBasePtr(cap));

    case cap_pdpt_cap:
        return PDPT_PTR(cap_pdpt_cap_get_capPDPTBasePtr(cap));

#ifdef CONFIG_VTX
    case cap_vcpu_cap:
        return (void*)(cap_vcpu_cap_get_capVCPUPtr(cap));
#endif
    case cap_io_port_cap:
        return NULL;

    case cap_io_space_cap:
        return NULL;

    case cap_io_page_table_cap:
        return (void *)(cap_io_page_table_cap_get_capIOPTBasePtr(cap));
<<<<<<< HEAD
#endif

    case cap_ipi_cap:
=======

    case cap_asid_control_cap:
>>>>>>> 8609b3e0
        return NULL;

#ifdef CONFIG_VTX
    case cap_ept_page_directory_pointer_table_cap:
        return EPT_PDPT_PTR((uint32_t)cap_ept_page_directory_pointer_table_cap_get_capPDPTBasePtr(cap) - EPT_PDPT_OFFSET);

    case cap_ept_page_directory_cap:
        return EPT_PD_PTR(cap_ept_page_directory_cap_get_capPDBasePtr(cap));

    case cap_ept_page_table_cap:
        return EPT_PT_PTR(cap_ept_page_table_cap_get_capPTBasePtr(cap));
#endif

    default:
        fail("Invalid arch cap type");
    }
}

#endif<|MERGE_RESOLUTION|>--- conflicted
+++ resolved
@@ -106,13 +106,8 @@
 
     case cap_io_page_table_cap:
         return VTD_PT_SIZE_BITS;
-<<<<<<< HEAD
-#endif
 
     case cap_ipi_cap:
-=======
-    case cap_asid_control_cap:
->>>>>>> 8609b3e0
         return 0;
 
 #ifdef CONFIG_VTX
@@ -165,14 +160,9 @@
 
     case cap_io_page_table_cap:
         return (void *)(cap_io_page_table_cap_get_capIOPTBasePtr(cap));
-<<<<<<< HEAD
-#endif
+
 
     case cap_ipi_cap:
-=======
-
-    case cap_asid_control_cap:
->>>>>>> 8609b3e0
         return NULL;
 
 #ifdef CONFIG_VTX
