/*
 * Copyright 2014, General Dynamics C4 Systems
 *
 * This software may be distributed and modified according to the terms of
 * the GNU General Public License version 2. Note that NO WARRANTY is provided.
 * See "LICENSE_GPLv2.txt" for details.
 *
 * @TAG(GD_GPL)
 */

#ifndef __MODE_OBJECT_STRUCTURES_H
#define __MODE_OBJECT_STRUCTURES_H

#include <config.h>

<<<<<<< HEAD
/* update this when you modify the tcb struct */
#define EXPECTED_TCB_SIZE (172 + CONFIG_XSAVE_SIZE)

=======
>>>>>>> b92d3f3c
#define GDT_NULL    0
#define GDT_CS_0    1
#define GDT_DS_0    2
#define GDT_CS_3    3
#define GDT_DS_3    4
#define GDT_TSS     5
#define GDT_TLS     6
#define GDT_IPCBUF  7
#define GDT_ENTRIES 8

#ifdef CONFIG_PAE_PAGING
#define PDPTE_SIZE_BITS 3
#define PDPT_BITS    2
#define PDE_SIZE_BITS  3
#define PD_BITS      9
#define PTE_SIZE_BITS 3
#define PT_BITS      9
#define X86_GLOBAL_VSPACE_ROOT ia32KSGlobalPDPT
typedef pdpte_t vspace_root_t;
#else
#define PDPTE_SIZE_BITS 0
#define PDPT_BITS 0
#define PDE_SIZE_BITS  2
#define PD_BITS      10
#define PTE_SIZE_BITS 2
#define PT_BITS      10
#define X86_GLOBAL_VSPACE_ROOT ia32KSGlobalPD
typedef pde_t vspace_root_t;
#endif

#define PDPTE_PTR(r)   ((pdpte_t *)(r))
#define PDPTE_PTR_PTR(r) ((pdpte_t**)(r))
#define PDPTE_REF(p)   ((word_t)(p))

compile_assert(pdpt_size_bits_sane, PDPT_BITS + PDPTE_SIZE_BITS == seL4_PDPTBits)
#define PDPT_PTR(r)    ((pdpte_t*)(r))
#define PDPT_PREF(p)   ((word_t)(p))

#define PDE_PTR(r)     ((pde_t *)(r))
#define PDE_PTR_PTR(r) ((pde_t **)(r))
#define PDE_REF(p)     ((word_t)(p))

compile_assert(pd_size_sane, PD_BITS + PDE_SIZE_BITS == seL4_PageDirBits)
#define PD_PTR(r)    ((pde_t *)(r))
#define PD_REF(p)    ((word_t)(p))

#define PTE_PTR(r)    ((pte_t *)(r))
#define PTE_REF(p)    ((word_t)(p))

compile_assert(pt_size_sane, PT_BITS + PTE_SIZE_BITS == seL4_PageTableBits)
#define PT_PTR(r)    ((pte_t *)(r))
#define PT_REF(p)    ((word_t)(p))

compile_assert(gdt_idt_ptr_packed,
               sizeof(gdt_idt_ptr_t) == sizeof(uint16_t) * 3)

#define WORD_SIZE_BITS 2

enum asidSizeConstants {
    asidHighBits = 2,
    asidLowBits = 10
};

struct asid_pool {
    void* array[BIT(asidLowBits)];
};

typedef struct asid_pool asid_pool_t;

#define ASID_POOL_BITS      asidLowBits
compile_assert(asid_pool_bits_sane, ASID_POOL_BITS + WORD_SIZE_BITS == seL4_ASIDPoolBits)
#define ASID_POOL_PTR(r)    ((asid_pool_t*)r)
#define ASID_POOL_REF(p)    ((word_t)p)
#define ASID_BITS           (asidHighBits + asidLowBits)
#define nASIDPools          BIT(asidHighBits)
#define ASID_LOW(a)         (a & MASK(asidLowBits))
#define ASID_HIGH(a)        ((a >> asidLowBits) & MASK(asidHighBits))

static inline asid_t CONST
cap_frame_cap_get_capFMappedASID(cap_t cap)
{
    return
        (cap_frame_cap_get_capFMappedASIDHigh(cap) << asidLowBits) +
        cap_frame_cap_get_capFMappedASIDLow(cap);
}

static inline cap_t CONST
cap_frame_cap_set_capFMappedASID(cap_t cap, word_t asid)
{
    cap = cap_frame_cap_set_capFMappedASIDLow(cap, ASID_LOW(asid));
    return cap_frame_cap_set_capFMappedASIDHigh(cap, ASID_HIGH(asid));
}

static inline asid_t PURE
cap_frame_cap_ptr_get_capFMappedASID(cap_t* cap)
{
    return cap_frame_cap_get_capFMappedASID(*cap);
}

static inline void
cap_frame_cap_ptr_set_capFMappedASID(cap_t* cap, asid_t asid)
{
    *cap = cap_frame_cap_set_capFMappedASID(*cap, asid);
}

static inline asid_t PURE
cap_get_capMappedASID(cap_t cap)
{
    cap_tag_t ctag;

    ctag = cap_get_capType(cap);

    switch (ctag) {
    case cap_pdpt_cap:
        return cap_pdpt_cap_get_capPDPTMappedASID(cap);

    case cap_page_directory_cap:
        return cap_page_directory_cap_get_capPDMappedASID(cap);

    default:
        fail("Invalid arch cap type");
    }
}

static inline word_t CONST
cap_get_archCapSizeBits(cap_t cap)
{
    cap_tag_t ctag;

    ctag = cap_get_capType(cap);

    switch (ctag) {
    case cap_frame_cap:
        return pageBitsForSize(cap_frame_cap_get_capFSize(cap));

    case cap_page_table_cap:
        return seL4_PageTableBits;

    case cap_page_directory_cap:
        return seL4_PageDirBits;

    case cap_pdpt_cap:
        return seL4_PDPTBits;

    case cap_io_port_cap:
        return 0;
    case cap_io_space_cap:
        return 0;

    case cap_io_page_table_cap:
        return seL4_IOPageTableBits;
    case cap_asid_control_cap:
        return 0;

    case cap_asid_pool_cap:
        return seL4_ASIDPoolBits;

    default:
        fail("Invalid arch cap type");
    }
}

static inline bool_t CONST
cap_get_archCapIsPhysical(cap_t cap)
{
    cap_tag_t ctag;

    ctag = cap_get_capType(cap);

    switch (ctag) {

    case cap_frame_cap:
        return true;

    case cap_page_table_cap:
        return true;

    case cap_page_directory_cap:
        return true;

    case cap_pdpt_cap:
        return true;

    case cap_io_port_cap:
        return false;

    case cap_io_space_cap:
        return false;

    case cap_io_page_table_cap:
        return true;

    case cap_asid_control_cap:
        return false;

    case cap_asid_pool_cap:
        return true;

    default:
        fail("Invalid arch cap type");
    }
}

static inline void * CONST
cap_get_archCapPtr(cap_t cap)
{
    cap_tag_t ctag;

    ctag = cap_get_capType(cap);

    switch (ctag) {

    case cap_frame_cap:
        return (void *)(cap_frame_cap_get_capFBasePtr(cap));

    case cap_page_table_cap:
        return PD_PTR(cap_page_table_cap_get_capPTBasePtr(cap));

    case cap_page_directory_cap:
        return PT_PTR(cap_page_directory_cap_get_capPDBasePtr(cap));

    case cap_pdpt_cap:
        return PDPT_PTR(cap_pdpt_cap_get_capPDPTBasePtr(cap));

    case cap_io_port_cap:
        return NULL;

    case cap_io_space_cap:
        return NULL;

    case cap_io_page_table_cap:
        return (void *)(cap_io_page_table_cap_get_capIOPTBasePtr(cap));

    case cap_asid_control_cap:
        return NULL;

    case cap_asid_pool_cap:
        return ASID_POOL_PTR(cap_asid_pool_cap_get_capASIDPool(cap));

    default:
        fail("Invalid arch cap type");
    }
}

static inline pte_t
x86_make_device_pte(paddr_t phys)
{
    return pte_new(
               phys,   /* page_base_address    */
               0,      /* avl                  */
               1,      /* global               */
               0,      /* pat                  */
               0,      /* dirty                */
               0,      /* accessed             */
               1,      /* cache_disabled       */
               1,      /* write_through        */
               0,      /* super_user           */
               1,      /* read_write           */
               1       /* present              */
           );
}

static inline pte_t
x86_make_empty_pte(void)
{
    return pte_new(
               0,      /* page_base_address    */
               0,      /* avl                  */
               0,      /* global               */
               0,      /* pat                  */
               0,      /* dirty                */
               0,      /* accessed             */
               0,      /* cache_disabled       */
               0,      /* write_through        */
               0,      /* super_user           */
               0,      /* read_write           */
               0       /* present              */
           );
}

static inline pde_t
x86_make_pde_mapping(word_t paddr, vm_attributes_t attr)
{
    return pde_pde_large_new(
               paddr,                                   /* page_base_address    */
               vm_attributes_get_x86PATBit(attr),       /* pat                  */
               0,                                       /* avl_cte_depth        */
               1,                                       /* global               */
               0,                                       /* dirty                */
               0,                                       /* accessed             */
               vm_attributes_get_x86PCDBit(attr),       /* cache_disabled       */
               vm_attributes_get_x86PWTBit(attr),       /* write_through        */
               0,                                       /* super_user           */
               1,                                       /* read_write           */
               1                                        /* present              */
           );
}

#endif<|MERGE_RESOLUTION|>--- conflicted
+++ resolved
@@ -13,12 +13,6 @@
 
 #include <config.h>
 
-<<<<<<< HEAD
-/* update this when you modify the tcb struct */
-#define EXPECTED_TCB_SIZE (172 + CONFIG_XSAVE_SIZE)
-
-=======
->>>>>>> b92d3f3c
 #define GDT_NULL    0
 #define GDT_CS_0    1
 #define GDT_DS_0    2
