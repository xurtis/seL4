--- conflicted
+++ resolved
@@ -11,20 +11,7 @@
 #ifndef __MODE_MACHINE_REGISTERSET_H
 #define __MODE_MACHINE_REGISTERSET_H
 
-<<<<<<< HEAD
-#include <arch/types.h>
-#include <util.h>
-#include <assert.h>
 #include <config.h>
-
-/* Number of bytes required to store FPU state. */
-#define FPU_STATE_SIZE 512
-
-/* Minimum hardware-enforced alignment needed for FPU state. */
-#define MIN_FPU_ALIGNMENT 16
-
-=======
->>>>>>> 6729ce78
 /* These are the indices of the registers in the
  * saved thread context. The values are determined
  * by the order in which they're saved in the trap
