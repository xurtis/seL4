/*
 * Copyright 2014, General Dynamics C4 Systems
 *
 * This software may be distributed and modified according to the terms of
 * the GNU General Public License version 2. Note that NO WARRANTY is provided.
 * See "LICENSE_GPLv2.txt" for details.
 *
 * @TAG(GD_GPL)
 */

#ifndef __ARCH_MACHINE_H
#define __ARCH_MACHINE_H

#include <arch/types.h>
#include <arch/object/structures.h>
#include <arch/machine/hardware.h>
#include <config.h>
#include <arch/machine/pat.h>
#include <arch/machine/cpu_registers.h>
#include <arch/model/statedata.h>

#define wordBits 32

#define IA32_APIC_BASE_MSR      0x01B
#define IA32_SYSENTER_CS_MSR    0x174
#define IA32_SYSENTER_ESP_MSR   0x175
#define IA32_SYSENTER_EIP_MSR   0x176

#define BROADWELL_MODEL_ID      0xD4
#define HASWELL_MODEL_ID        0xC3
#define IVY_BRIDGE_MODEL_ID     0xA9
#define SANDY_BRIDGE_1_MODEL_ID 0x2A /* Sandy Bridge */
#define SANDY_BRIDGE_2_MODEL_ID 0x2D /* Sandy Bridge-E, Sandy Bridge-EN and Sandy Bridge-EP */
#define WESTMERE_1_MODEL_ID     0x25 /* Arrandale and Clarksdale */
#define WESTMERE_2_MODEL_ID     0x2C /* Gulftown and Westmere-EP */
#define WESTMERE_3_MODEL_ID     0x2F /* Westemere-EX */
#define NEHALEM_1_MODEL_ID      0x1E /* Clarksfield, Lynnfield and Jasper Forest */
#define NEHALEM_2_MODEL_ID      0x1A /* Bloomfield and Nehalem-EP */
#define NEHALEM_3_MODEL_ID      0x2E /* Nehalem-EX */

#define MODEL_ID(x) ( ((x & 0xf0000) >> 16) + (x & 0xf0) )

/* This article discloses prefetcher control on Intel processors; Nehalem, Westmere, Sandy Bridge,
   Ivy Bridge, Haswell, and Broadwell. It is currently undocumented in the regular intel manuals.
   https://software.intel.com/en-us/articles/disclosure-of-hw-prefetcher-control-on-some-intel-processors */
#define IA32_PREFETCHER_MSR                 0x1A4
#define IA32_PREFETCHER_MSR_L2              BIT(0)
#define IA32_PREFETCHER_MSR_L2_ADJACENT     BIT(1)
#define IA32_PREFETCHER_MSR_DCU             BIT(2)
#define IA32_PREFETCHER_MSR_DCU_IP          BIT(3)

word_t PURE getRestartPC(tcb_t *thread);
void setNextPC(tcb_t *thread, word_t v);

/* Address space control */
static inline paddr_t getCurrentPD(void)
{
    return ia32KSCurrentPD;
}

static inline void setCurrentPD(paddr_t addr)
{
    ia32KSCurrentPD = addr;
    write_cr3(addr);
}

/* TLB control */
static inline void invalidateTLB(void)
{
    /* rewrite the current page directory */
    write_cr3(ia32KSCurrentPD);
}

static inline void invalidateTLBentry(vptr_t vptr)
{
    asm volatile("invlpg (%[vptr])" :: [vptr] "r"(vptr));
}

/* Invalidates page structures cache */
static inline void invalidatePageStructureCache(void)
{
    /* invalidate an arbitrary line to invalidate the page structure cache */
    invalidateTLBentry(0);
}

/* Flushes entire CPU Cache */
static inline void ia32_wbinvd(void)
{
    asm volatile("wbinvd" ::: "memory");
}

/* GDT installation */
void ia32_install_gdt(gdt_idt_ptr_t* gdt_idt_ptr);

/* IDT installation */
void ia32_install_idt(gdt_idt_ptr_t* gdt_idt_ptr);

/* LDT installation */
void ia32_install_ldt(uint32_t ldt_sel);

/* TSS installation */
void ia32_install_tss(uint32_t tss_sel);

/* Get page fault address from CR2 register */
static inline uint32_t getFaultAddr(void)
{
    return read_cr2();
}

/* Get current stack pointer */
static inline void* get_current_esp(void)
{
    uint32_t stack;
    void *result;
    asm volatile("movl %[stack_address], %[result]" : [result] "=r"(result) : [stack_address] "r"(&stack));
    return result;
}

/* Cleaning memory before user-level access */
static inline void clearMemory(void* ptr, unsigned int bits)
{
    memzero(ptr, BIT(bits));
    /* no cleaning of caches necessary on IA-32 */
}

/* Initialises MSRs required to setup sysenter and sysexit */
void init_sysenter_msrs(void);

static uint64_t ia32_rdmsr(const uint32_t reg)
{
    uint64_t value;
    asm volatile("rdmsr" : "=A"(value) : "c"(reg));
    return value;
}

/* Read model specific register */
<<<<<<< HEAD
uint32_t ia32_rdmsr_low(const uint32_t reg);
uint32_t ia32_rdmsr_low_boot(const uint32_t reg);
uint32_t ia32_rdmsr_high(const uint32_t reg);
uint32_t ia32_rdmsr_high_boot(const uint32_t reg);
=======
static inline uint32_t ia32_rdmsr_low(const uint32_t reg)
{
    return (uint32_t)ia32_rdmsr(reg);
}

static inline uint32_t ia32_rdmsr_high(const uint32_t reg)
{
    return (uint32_t)(ia32_rdmsr(reg) >> 32ull);
}
>>>>>>> fc1e413e

/* Write model specific register */
static inline void ia32_wrmsr(const uint32_t reg, const uint32_t val_high, const uint32_t val_low)
{
    uint64_t val = ((uint64_t)val_high << 32ull) | (uint64_t)val_low;
    asm volatile("wrmsr" :: "A"(val), "c"(reg));
}

/* Read different parts of CPUID */
static inline uint32_t ia32_cpuid_edx(uint32_t eax, uint32_t ecx)
{
    uint32_t edx, ebx;
    asm volatile("cpuid"
                 : "=a" (eax),
                 "=b" (ebx),
                 "=c" (ecx),
                 "=d" (edx)
                 : "a" (eax), "c" (ecx)
                 : "memory");
    return edx;
}

static inline uint32_t ia32_cpuid_eax(uint32_t eax, uint32_t ecx)
{
    uint32_t edx, ebx;
    asm volatile("cpuid"
                 : "=a" (eax),
                 "=b" (ebx),
                 "=c" (ecx),
                 "=d" (edx)
                 : "a" (eax), "c" (ecx)
                 : "memory");
    return eax;
}

/* Read/write memory fence */
static inline void ia32_mfence(void)
{
    asm volatile("mfence" ::: "memory");
}

#ifdef CONFIG_VTX
void handle_vmexit(void);
#endif

/* sysenter entry point */
void handle_syscall(void);

void int_00(void);
void int_01(void);
void int_02(void);
void int_03(void);
void int_04(void);
void int_05(void);
void int_06(void);
void int_07(void);
void int_08(void);
void int_09(void);
void int_0a(void);
void int_0b(void);
void int_0c(void);
void int_0d(void);
void int_0e(void);
void int_0f(void);

void int_10(void);
void int_11(void);
void int_12(void);
void int_13(void);
void int_14(void);
void int_15(void);
void int_16(void);
void int_17(void);
void int_18(void);
void int_19(void);
void int_1a(void);
void int_1b(void);
void int_1c(void);
void int_1d(void);
void int_1e(void);
void int_1f(void);

void int_20(void);
void int_21(void);
void int_22(void);
void int_23(void);
void int_24(void);
void int_25(void);
void int_26(void);
void int_27(void);
void int_28(void);
void int_29(void);
void int_2a(void);
void int_2b(void);
void int_2c(void);
void int_2d(void);
void int_2e(void);
void int_2f(void);

void int_30(void);
void int_31(void);
void int_32(void);
void int_33(void);
void int_34(void);
void int_35(void);
void int_36(void);
void int_37(void);
void int_38(void);
void int_39(void);
void int_3a(void);
void int_3b(void);
void int_3c(void);
void int_3d(void);
void int_3e(void);
void int_3f(void);

void int_40(void);
void int_41(void);
void int_42(void);
void int_43(void);
void int_44(void);
void int_45(void);
void int_46(void);
void int_47(void);
void int_48(void);
void int_49(void);
void int_4a(void);
void int_4b(void);
void int_4c(void);
void int_4d(void);
void int_4e(void);
void int_4f(void);

void int_50(void);
void int_51(void);
void int_52(void);
void int_53(void);
void int_54(void);
void int_55(void);
void int_56(void);
void int_57(void);
void int_58(void);
void int_59(void);
void int_5a(void);
void int_5b(void);
void int_5c(void);
void int_5d(void);
void int_5e(void);
void int_5f(void);

void int_60(void);
void int_61(void);
void int_62(void);
void int_63(void);
void int_64(void);
void int_65(void);
void int_66(void);
void int_67(void);
void int_68(void);
void int_69(void);
void int_6a(void);
void int_6b(void);
void int_6c(void);
void int_6d(void);
void int_6e(void);
void int_6f(void);

void int_70(void);
void int_71(void);
void int_72(void);
void int_73(void);
void int_74(void);
void int_75(void);
void int_76(void);
void int_77(void);
void int_78(void);
void int_79(void);
void int_7a(void);
void int_7b(void);
void int_7c(void);
void int_7d(void);
void int_7e(void);
void int_7f(void);

void int_80(void);
void int_81(void);
void int_82(void);
void int_83(void);
void int_84(void);
void int_85(void);
void int_86(void);
void int_87(void);
void int_88(void);
void int_89(void);
void int_8a(void);
void int_8b(void);
void int_8c(void);
void int_8d(void);
void int_8e(void);
void int_8f(void);

void int_90(void);
void int_91(void);
void int_92(void);
void int_93(void);
void int_94(void);
void int_95(void);
void int_96(void);
void int_97(void);
void int_98(void);
void int_99(void);
void int_9a(void);
void int_9b(void);
void int_9c(void);
void int_9d(void);
void int_9e(void);
void int_9f(void);

void int_a0(void);
void int_a1(void);
void int_a2(void);
void int_a3(void);
void int_a4(void);
void int_a5(void);
void int_a6(void);
void int_a7(void);
void int_a8(void);
void int_a9(void);
void int_aa(void);
void int_ab(void);
void int_ac(void);
void int_ad(void);
void int_ae(void);
void int_af(void);

void int_b0(void);
void int_b1(void);
void int_b2(void);
void int_b3(void);
void int_b4(void);
void int_b5(void);
void int_b6(void);
void int_b7(void);
void int_b8(void);
void int_b9(void);
void int_ba(void);
void int_bb(void);
void int_bc(void);
void int_bd(void);
void int_be(void);
void int_bf(void);

void int_c0(void);
void int_c1(void);
void int_c2(void);
void int_c3(void);
void int_c4(void);
void int_c5(void);
void int_c6(void);
void int_c7(void);
void int_c8(void);
void int_c9(void);
void int_ca(void);
void int_cb(void);
void int_cc(void);
void int_cd(void);
void int_ce(void);
void int_cf(void);

void int_d0(void);
void int_d1(void);
void int_d2(void);
void int_d3(void);
void int_d4(void);
void int_d5(void);
void int_d6(void);
void int_d7(void);
void int_d8(void);
void int_d9(void);
void int_da(void);
void int_db(void);
void int_dc(void);
void int_dd(void);
void int_de(void);
void int_df(void);

void int_e0(void);
void int_e1(void);
void int_e2(void);
void int_e3(void);
void int_e4(void);
void int_e5(void);
void int_e6(void);
void int_e7(void);
void int_e8(void);
void int_e9(void);
void int_ea(void);
void int_eb(void);
void int_ec(void);
void int_ed(void);
void int_ee(void);
void int_ef(void);

void int_f0(void);
void int_f1(void);
void int_f2(void);
void int_f3(void);
void int_f4(void);
void int_f5(void);
void int_f6(void);
void int_f7(void);
void int_f8(void);
void int_f9(void);
void int_fa(void);
void int_fb(void);
void int_fc(void);
void int_fd(void);
void int_fe(void);
void int_ff(void);

#endif<|MERGE_RESOLUTION|>--- conflicted
+++ resolved
@@ -134,12 +134,6 @@
 }
 
 /* Read model specific register */
-<<<<<<< HEAD
-uint32_t ia32_rdmsr_low(const uint32_t reg);
-uint32_t ia32_rdmsr_low_boot(const uint32_t reg);
-uint32_t ia32_rdmsr_high(const uint32_t reg);
-uint32_t ia32_rdmsr_high_boot(const uint32_t reg);
-=======
 static inline uint32_t ia32_rdmsr_low(const uint32_t reg)
 {
     return (uint32_t)ia32_rdmsr(reg);
@@ -149,7 +143,6 @@
 {
     return (uint32_t)(ia32_rdmsr(reg) >> 32ull);
 }
->>>>>>> fc1e413e
 
 /* Write model specific register */
 static inline void ia32_wrmsr(const uint32_t reg, const uint32_t val_high, const uint32_t val_low)
