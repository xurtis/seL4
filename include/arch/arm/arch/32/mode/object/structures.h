--- conflicted
+++ resolved
@@ -30,16 +30,10 @@
 #endif
 } arch_tcb_t;
 
-<<<<<<< HEAD
-/* Ensure TCB size is sane. */
 #ifdef CONFIG_ARM_HYPERVISOR_SUPPORT
 #define EXPECTED_TCB_SIZE 144
 #else
-#define EXPECTED_TCB_SIZE 140
-#endif
-
-=======
->>>>>>> 8f4ea759
+#endif
 enum vm_rights {
     VMNoAccess = 0,
     VMKernelOnly = 1,
