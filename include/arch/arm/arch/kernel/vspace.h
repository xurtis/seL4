--- conflicted
+++ resolved
@@ -68,16 +68,8 @@
                                cap_rights_t cap_rights_mask);
 hw_asid_t getHWASID(asid_t asid);
 hw_asid_t findFreeHWASID(void) VISIBLE;
-<<<<<<< HEAD
-void setCurrentASID(pde_t *pd);
 void flushPage(vm_page_size_t page_size, pde_t* pd, word_t vptr);
 void flushTable(pde_t* pd, word_t vptr, pte_t* pt);
-=======
-void flushPage(vm_page_size_t page_size, pde_t* pd, asid_t asid, word_t vptr);
-void flushTable(pde_t* pd, asid_t asid, word_t vptr, pte_t* pt);
-void flushSpace(asid_t asid);
-void invalidateTLBByASID(asid_t asid);
->>>>>>> f7a90219
 exception_t decodeARMMMUInvocation(word_t label, unsigned int length, cptr_t cptr,
                                    cte_t *cte, cap_t cap, extra_caps_t extraCaps,
                                    word_t *buffer);
