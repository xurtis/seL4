--- conflicted
+++ resolved
@@ -33,15 +33,10 @@
                              | PMODE_SUPERVISOR   \
                              | CPSR_EXTRA_FLAGS   )
 
-<<<<<<< HEAD
-=======
 #define CPSR_IDLETHREAD      ( PMASK_FIRQ         \
                              | PMODE_SUPERVISOR   \
                              | CPSR_EXTRA_FLAGS   )
 
-#ifdef __ASSEMBLER__
-
->>>>>>> e581882c
 /* Offsets within the user context, these need to match the order in
  * register_t below */
 #define PT_LR_svc           (15 * 4)
